
#include <math.h>
#include <assert.h>

#include "mesh.h"
#include "mesh_info.h"
#include "string_helper.h"

#include "main.h"    // for dbgprintf


//-----------------------------------------------------
//  Mesh
//-----------------------------------------------------
MeshX::MeshX ()
{
  m_AddVertFunc = 0;
  m_AddFaceFast3Func = 0;
  m_AddFaceFast4Func = 0;
  m_Format = MF_UNDEF;

}


MeshX::~MeshX ()
{
  DeleteAllBuffers();
}

bool MeshX::Load (std::string fname, float scal )
{
  char fpath[1024];
  strncpy(fpath, fname.c_str(), 1024);
  std::string ext = strSplitRight (fname, ".");
  if (ext.compare("obj") == 0) return LoadObj(fpath, scal);
  if (ext.compare("ply") == 0) return LoadPly(fpath, scal);
  return false;
}

<<<<<<< HEAD
#ifdef USE_NVGUI
  void MeshX::DrawNormals (float ln, Matrix4F& xform)
  {
    // Draw normals
    Vector3DF* vp = (Vector3DF*) GetStart(BVERTPOS);
    Vector3DF* vn = (Vector3DF*) GetStart(BVERTNORM);

    Vector3DF a, b;

    for (; vp <= (Vector3DF*) GetEnd(BVERTPOS); ) {

      a = *vp;        a *= xform;
      b = *vp + (*vn * ln);  b *= xform;

      drawLine3D( a, b, Vector4DF(1,1,0,1) );

      vn++;
      vp++;
    }
  }

  void MeshX::Sketch (int w, int h, Camera3D * cam)
  {
    // Draw triangle edges
    for (f = (AttrV3*) GetStart(BFACEV3); f <= (AttrV3*) GetEnd(BFACEV3); f++ ) {
      v1 = *GetVertPos( f->v1 ) + v0;  v2 = *GetVertPos( f->v2 ) + v0;  v3 = *GetVertPos( f->v3 ) + v0;
      drawLine3D ( v1.x, v1.y, v1.z, v2.x, v2.y, v2.z, 1,1,1,1 );
      drawLine3D ( v2.x, v2.y, v2.z, v3.x, v3.y, v3.z, 1,1,1,1 );
      drawLine3D ( v3.x, v3.y, v3.z, v1.x, v1.y, v1.z, 1,1,1,1 );
    }
  }
#endif
=======

>>>>>>> 08319efb

void MeshX::SetFormatFunc ()
{
  switch ( m_Format ) {
  case MF_FV:    SetFuncFV();    break;
  case MF_FVF:  SetFuncFVF();    break;
  case MF_CM:    SetFuncCM();    break;
  }
}

void MeshX::SetUVRes ( int u, int v )
{
  m_Ures = u;
  m_Vres = v;
}

<<<<<<< HEAD
/*bool MeshX::update_data ( bufRef b )
{
  PERF_PUSH ( 'ren3', "MeshX::update" );

  DataX* dat = b.dat;
  GLuint* VBO = (GLuint*) getVBO ();
  int flgs = dat->getUpdate ();

  if ( flgs & (objFlags) ObjectX::fBuild ) {
    // Allocate VBO array
    #ifdef DEBUG_GLERR
      glGetError ();
    #endif
    if ( VBO != 0x0 ) {
      glDeleteBuffersARB ( 5, VBO );
      dat->DeleteVBO ();
    }
    VBO = (GLuint*) dat->CreateVBO ( 10 );

    // Generate textures
    glGenBuffersARB ( 5, VBO );
    #ifdef DEBUG_GLERR
      if ( glGetError() != GL_NO_ERROR ) { dat->setUpdate(ObjectX::fBuild); return false; }
    #endif
    dat->clearUpdate ( ObjectX::fBuild );                                        // clear build
    dat->setUpdate ( ObjectX::fUpdatePos );
  }

  if ( flgs & (objFlags) ObjectX::fUpdatePos ) {
    VBO[ 5 ] = dat->GetBufStride ( m_PosBuf );
    glBindBufferARB ( GL_ARRAY_BUFFER_ARB, VBO[ 0 ] );
    glBufferDataARB ( GL_ARRAY_BUFFER_ARB, dat->GetBufSize(m_PosBuf), NULL, GL_STATIC_DRAW_ARB);
    glBufferDataARB ( GL_ARRAY_BUFFER_ARB, dat->GetBufSize(m_PosBuf), dat->GetBufData(m_PosBuf), GL_STATIC_DRAW_ARB);
  }
  if ( flgs & (objFlags) ObjectX::fUpdateClr ) {
    VBO[ 6 ] = 0;
    if ( m_ClrBuf != BUF_UNDEF  ) {
      VBO[ 6 ] = dat->GetBufStride ( m_ClrBuf );
      glBindBufferARB ( GL_ARRAY_BUFFER_ARB, VBO[ 1 ] );
      glBufferDataARB ( GL_ARRAY_BUFFER_ARB, dat->GetBufSize(m_ClrBuf), NULL, GL_STATIC_DRAW_ARB);
      glBufferDataARB ( GL_ARRAY_BUFFER_ARB, dat->GetBufSize(m_ClrBuf), dat->GetBufData(m_ClrBuf), GL_STATIC_DRAW_ARB);
    }
  }
  if ( flgs & (objFlags) ObjectX::fUpdateNorm ) {
    VBO[ 7 ] = 0;
    if ( m_NormBuf != BUF_UNDEF  ) {
      VBO[ 7 ] = dat->GetBufStride ( m_NormBuf );
      glBindBufferARB ( GL_ARRAY_BUFFER_ARB, VBO[ 2 ] );
      glBufferDataARB ( GL_ARRAY_BUFFER_ARB, dat->GetBufSize(m_NormBuf), NULL, GL_STATIC_DRAW_ARB);
      glBufferDataARB ( GL_ARRAY_BUFFER_ARB, dat->GetBufSize(m_NormBuf), dat->GetBufData(m_NormBuf), GL_STATIC_DRAW_ARB);
    }
  }
  if ( flgs & (objFlags) ObjectX::fUpdateTex ) {
    VBO[ 8 ] = 0;
    if ( m_TexBuf != BUF_UNDEF ) {
      VBO[ 8 ] = dat->GetBufStride ( m_TexBuf );
      glBindBufferARB ( GL_ARRAY_BUFFER_ARB, VBO[ 3 ] );
      glBufferDataARB ( GL_ARRAY_BUFFER_ARB, dat->GetBufSize(m_TexBuf), NULL, GL_STATIC_DRAW_ARB);
      glBufferDataARB ( GL_ARRAY_BUFFER_ARB, dat->GetBufSize(m_TexBuf), dat->GetBufData(m_TexBuf), GL_STATIC_DRAW_ARB);
    }
  }
  if ( flgs & (objFlags) ObjectX::fUpdateElems ) {
    glBindBufferARB ( GL_ELEMENT_ARRAY_BUFFER_ARB, VBO[ 4 ] );
    glBufferDataARB ( GL_ELEMENT_ARRAY_BUFFER_ARB, dat->GetBufSize( m_FaceV3Buf ), NULL, GL_STATIC_DRAW_ARB);
    glBufferDataARB ( GL_ELEMENT_ARRAY_BUFFER_ARB, dat->GetBufSize( m_FaceV3Buf ), dat->GetBufData( m_FaceV3Buf ), GL_STATIC_DRAW_ARB);
  }
  dat->clearUpdate ( ObjectX::fGeom );      // Scene object has been updated

  PERF_POP ( 'ren3' );
  return true;
}*/


/*void MeshX::render_data ( bufRef b )
{
  if ( rendGL->RenderTransparent() ) return;

  PERF_PUSH ( 'ren3', "MeshX::render" );

  rendGL->runShader ( this, 0 );

  GLuint* VBO = (GLuint*) b.dat->getVBO();

  glDisable ( GL_TEXTURE_2D );
  glBindBuffer ( GL_ARRAY_BUFFER, VBO[ 0 ] );
  glVertexAttribPointer( localPos, 3, GL_FLOAT, GL_FALSE, 0x0, 0 );
  glBindBuffer ( GL_ARRAY_BUFFER, VBO[ 2 ] );
  glVertexAttribPointer( localNorm, 3, GL_FLOAT, GL_FALSE, 0x0, 0 );
  glBindBuffer ( GL_ARRAY_BUFFER, VBO[ 3 ] );
  glVertexAttribPointer( localTex,  2, GL_FLOAT, GL_FALSE, 0x0, 0 );

  glBindBuffer ( GL_ELEMENT_ARRAY_BUFFER_ARB, VBO[ 4 ] );

  glDrawRangeElements ( GL_TRIANGLES, 0, GetNumVert (), GetNumFace3()*3, GL_UNSIGNED_INT, 0x0 );

   glEnableClientState ( GL_VERTEX_ARRAY );
  glBindBufferARB ( GL_ARRAY_BUFFER_ARB, VBO[ 0 ] );
  glVertexPointer ( 3, GL_FLOAT, VBO[ 5 ], 0x0 );
  glBindBufferARB ( GL_ELEMENT_ARRAY_BUFFER_ARB, VBO[ 4 ] );
  #ifndef BUILD_NOCOLORBUF
    if ( VBO[ 6 ] != 0 ) {
      glEnable ( GL_COLOR_MATERIAL );
      glColorMaterial ( GL_FRONT_AND_BACK, GL_DIFFUSE );
      glEnableClientState ( GL_COLOR_ARRAY ); glBindBufferARB ( GL_ARRAY_BUFFER_ARB, VBO[ 1 ] ); glColorPointer ( GL_BGRA, GL_UNSIGNED_BYTE, VBO[ 6 ], 0x0 );
      glTexEnvf( GL_TEXTURE_ENV, GL_TEXTURE_ENV_MODE, GL_MODULATE );
    }
  #endif
  if ( VBO[ 7 ] != 0 ) { glEnableClientState ( GL_NORMAL_ARRAY );  glBindBufferARB ( GL_ARRAY_BUFFER_ARB, VBO[ 2 ] ); glNormalPointer ( GL_FLOAT, VBO[ 7 ], 0x0 );}
  if ( VBO[ 8 ] != 0 ) { glEnableClientState ( GL_TEXTURE_COORD_ARRAY ); glBindBufferARB ( GL_ARRAY_BUFFER_ARB, VBO[ 3 ] ); glTexCoordPointer ( VBO[8]>>2, GL_FLOAT, VBO[8], 0x0 );}

   #ifndef BUILD_NOCOLORBUF
    glDisableClientState ( GL_COLOR_ARRAY );
  #endif
  glDisableClientState ( GL_VERTEX_ARRAY );
  glDisableClientState ( GL_NORMAL_ARRAY );
  glDisableClientState ( GL_TEXTURE_COORD_ARRAY );

  PERF_POP ( 'ren3' );
}
*/
=======
>>>>>>> 08319efb

void MeshX::Clear ()
{
  EmptyAllBuffers ();
}

void MeshX::Debug ()
{
  switch ( m_Format ) {
  case MF_FV:    DebugFV (); break;
  case MF_CM:    DebugCM (); break;
  case MF_FVF:  DebugFVF (); break;
  }
}


//------------------------------------------ GENERIC FUNCTIONS
//
void MeshX::ComputeNormals (bool flat)
{
  Vector3DF norm, side;
  AttrV3 *f;
  Vector3DF v1, v2, v3;
  Vector3DF* vn;

  if ( !isActive(BVERTNORM) ) return;

  // Clear vertex normals
  for (vn = (Vector3DF*) GetStart(BVERTNORM); vn <= (Vector3DF*) GetEnd(BVERTNORM); vn++) {
    vn->x = 0; vn->y = 0; vn->z = 0;
  }

  // Compute normals of all faces
  if (flat) {
    // Flat normals
    for (f = (AttrV3*) GetStart(BFACEV3); f <= (AttrV3*) GetEnd(BFACEV3); f++ ) {
      v1 = *GetVertPos( f->v1 );  v2 = *GetVertPos( f->v2 );  v3 = *GetVertPos( f->v3 );
      norm = norm.Cross ( v2-v1, v3-v1 );
      norm.NormalizeFast ();
      vn = GetVertNorm( f->v1);  *vn = norm;
      vn = GetVertNorm( f->v2);  *vn = norm;
      vn = GetVertNorm( f->v3);  *vn = norm;
    }
  } else {
    // Smoothed normals

    int n=0;
    Vector3DF* vertbuf  = (Vector3DF*) GetBufData(BVERTPOS);  // efficiency, stride not needed
    Vector3DF* vnormbuf = (Vector3DF*) GetBufData(BVERTNORM);  // efficiency, stride not needed

    // overall slow function due to scattered reads & writes
    //--- faster code
    /*for (f = (AttrV3*) GetStart(BFACEV3); f <= (AttrV3*) GetEnd(BFACEV3); f++ ) {
      v1 = *(vertbuf + f->v1);      // was GetVertPos, also same as GetElemFast
      v2 = *(vertbuf + f->v2);
      v3 = *(vertbuf + f->v3);
      if (v1.x==0 && v1.y==0 && v1.z==0 && v2.x==0 && v2.y==0 && v2.z==0) continue;    // degenerate faces
      norm = (v2-v1).Cross ( v3-v1 );
      norm.NormalizeFast ();        // fast inverse square root
      *(vnormbuf + f->v1) += norm;    // was GetVertNorm
      *(vnormbuf + f->v2) += norm;
      *(vnormbuf + f->v3) += norm;
    }*/

    //--- slower code
    for (f = (AttrV3*)GetStart(BFACEV3); f <= (AttrV3*)GetEnd(BFACEV3); f++) {
      v1 = *GetVertPos( f->v1 );  v2 = *GetVertPos( f->v2 );  v3 = *GetVertPos( f->v3 );
      if (v1.x==0 && v1.y==0 && v1.z==0 && v2.x==0 && v2.y==0 && v2.z==0) continue;    // degenerate faces
      norm = (v2 - v1).Cross(v3 - v1);
      norm.Normalize();
      vn = GetVertNorm ( f->v1 );    *vn += norm;
      vn = GetVertNorm ( f->v2 );    *vn += norm;
      vn = GetVertNorm ( f->v3 );    *vn += norm;
    }

    // Normalize vertex normals
    Vector3DF vec;
    for (vn = (Vector3DF*) GetStart(BVERTNORM); vn <= (Vector3DF*) GetEnd(BVERTNORM); vn++)
      vn->Normalize ();
  }
}

void MeshX::FlipNormals ()
{
  Vector3DF* vn;
  for (vn = (Vector3DF*) GetStart(BVERTNORM); vn <= (Vector3DF*) GetEnd(BVERTNORM); vn++)
    *vn *= -1.0f;
}

void MeshX::ComputeBounds (Vector3DF& bmin, Vector3DF& bmax, int vmin, int vmax)
{
  if (vmax == 0) vmax = GetNumVert() - 1;

  Vector3DF* v1 = GetVertPos ( vmin );
  bmin = *v1; bmax = *v1;

  for (int n=vmin+1; n <= vmax; n++) {
    v1 = GetVertPos ( n );
    if ( v1->x < bmin.x ) bmin.x = v1->x;
    if ( v1->y < bmin.y ) bmin.y = v1->y;
    if ( v1->z < bmin.z ) bmin.z = v1->z;
    if ( v1->x > bmax.x ) bmax.x = v1->x;
    if ( v1->y > bmax.y ) bmax.y = v1->y;
    if ( v1->z > bmax.z ) bmax.z = v1->z;
  }
}

Vector3DF MeshX::NormalizeMesh ( float sz, Vector3DF& ctr, int vmin, int vmax )
{
  if (vmax == 0) vmax = GetNumVert() - 1;

  // Get bounding box
  Vector3DF bmin, bmax;
  ComputeBounds ( bmin, bmax, vmin, vmax );
  bmin *= sz;  bmax *= sz;              // sz = resize object

  // Retrieve pivot
  ctr = (bmin + bmax) * Vector3DF(0.5f,0.5f,0.5f);

  // Compute new vertex positions
  Vector3DF* v = GetVertPos(vmin);
  for (int n=vmin; n <= vmax; n++) {
                                // v = range [bmin,bmax] - input mesh
    *v = ((*v)*sz - bmin) / (bmax-bmin);          // v'= range [0, 1] - normalize mesh
    *v = *v * Vector3DF(2,2,2) + Vector3DF(-1,-1,-1);    // o = range [-1,1] - output range, all shapes have this range
    v++;
  }
  return (bmax - bmin)*0.5f;
}

void MeshX::Smooth ( int iter )
{
  Vector3DF norm, side;
  AttrV3 *f;
  Vector3DF *v1, *v2, *v3;
  hList* flist;    // neighbor face list
  Vector3DF *face_pos;
  face_pos = (Vector3DF*) malloc ( sizeof(Vector3DF) * GetNumFace3() );

  if ( !isActive(BVERTFLIST) ) {
    dbgprintf ( "ERROR: Mesh:Smooth. Mesh format does not support smoothing. Use FVF or CM.\n" );
    return;
  }

  int n;
  Vector3DF vec;

  for (int j=0; j < iter; j++) {
    // Compute centroid of all faces
    n = 0;
    for (f = (AttrV3*) GetStart(BFACEV3); f <= (AttrV3*) GetEnd(BFACEV3); f++) {
      v1 = GetVertPos ( f->v1 ); v2 = GetVertPos ( f->v2 ); v3 = GetVertPos ( f->v3 );
      face_pos[n].x = ( v1->x + v2->x + v3->x ) / 3.0;
      face_pos[n].y = ( v1->y + v2->y + v3->y ) / 3.0;
      face_pos[n].z = ( v1->z + v2->z + v3->z ) / 3.0;
      n++;
    }
    // Compute new vertex positions
    for (n=0; n < GetNumVert(); n++) {
      v1 = GetVertPos ( n );
      flist = GetVertFList ( n );
      vec.Set (0,0,0);
      hval* fptr = GetHeap() + flist->pos;
      for (int j=0; j < flist->cnt; j++) {  // loop over neighboring faces of vertex
        vec.x += face_pos[ (*fptr) ].x;
        vec.y += face_pos[ (*fptr) ].y;
        vec.z += face_pos[ (*fptr) ].z;
        fptr++;
      }
      v1->x = vec.x / (float) flist->cnt;    // average position of neighboring faces
      v1->y = vec.y / (float) flist->cnt;
      v1->z = vec.z / (float) flist->cnt;
    }
  }
  free ( face_pos );

  ComputeNormals ();  //  -- No normal smoothing = preserves visual detail (interesting)
}


//------------------------------------------------------------------ FV - Face-Vertex Mesh
void MeshX::CreateFV ()
{
  m_Format = MF_FV;
  m_Ures = 0;
  m_Vres = 0;

  AddBuffer ( BVERTPOS, "pos", sizeof(Vector3DF), 0 );
  AddBuffer ( BFACEV3, "v3", sizeof(AttrV3), 0 );

  SetFormatFunc();
}

void MeshX::SetFuncFV ()
{
  m_AddVertFunc = &MeshX::AddVertFV;
  m_AddFaceFast3Func = &MeshX::AddFaceFast3FV;
  m_AddFaceFast4Func = &MeshX::AddFaceFast4FV;
}
xref MeshX::AddFaceFast3FV ( xref v1, xref v2, xref v3 )
{
  xref n = AddElem ( BFACEV3 );
  SetFace3 ( n, v1, v2, v3 );
  return n;
}
xref MeshX::AddFaceFast4FV ( xref v1, xref v2, xref v3, xref v4 )
{
  xref n = AddElem ( BFACEV4 );      // !!!! -------- NOT CORRECT
  SetFace4 ( n, v1, v2, v3, v4 );
  return n;
}
xref MeshX::AddVertFV ( float x, float y, float z )
{
  xref n = AddElem ( BVERTPOS );
  SetVertPos ( n, Vector3DF(x,y,z) );
  return n;
}
xref MeshX::AddVertClr(Vector4DF vec)
{
  if (!isActive(BVERTCLR)) AddBuffer(BVERTCLR, "clr", sizeof(uint), 1);
  xref n = AddElem(BVERTCLR);
  SetVertClr(n, COLORA(vec.x, vec.y, vec.z, vec.w) );
  return n;
}
xref MeshX::AddVertNorm ( Vector3DF vec )
{
  if ( !isActive(BVERTNORM) ) AddBuffer ( BVERTNORM, "norm", sizeof(Vector3DF), 1 );
  xref n = AddElem ( BVERTNORM );
  SetVertNorm ( n, vec );
  return n;
}
xref MeshX::AddVertTex ( Vector2DF vec )
{
  if ( !isActive(BVERTTEX) ) AddBuffer ( BVERTTEX, "tex", sizeof(Vector2DF), 1 );
  xref n = AddElem ( BVERTTEX );
  SetVertTex ( n, vec.x, vec.y );
  return n;
}

void MeshX::DebugFV ()
{
  int n;
  Vector3DF* v;
  AttrV3* f;
  printf ( "-- FV MESH --\n");
  printf ( "-- verts\n" );
  for (n=0; n < GetNumVert(); n++) {
    v = GetVertPos ( n );
    printf ( "%d: (%2.1f,%2.1f,%2.1f)\n", n, v->x, v->y, v->z);
  }
  printf ( "-- faces\n" );
  for (n=0; n < GetNumFace3(); n++) {
    f = GetFace3 ( n );
    printf ( "%d: v:%d %d %d\n", n, f->v1, f->v2, f->v3);
  }
}

/*void MeshX::UVSphere ()
{
  bufPos p = FindBuffer ( "vertex" );
  AddVertAttr ( "tex", sizeof(Vector2DF) );

  refresh_data ();      // must be done because adding texture coords may change buffer locations in memory

  Vector2DF* tex;
  Vector3DF v;
  double r;
  for (int n=0; n < GetNumVert(); n++) {
    tex = GetVertTex(n);
    v = *GetVertPos(n);
    //tex->x = modf ( (double) (v.z/10.0f), &r );
    //tex->y = modf ( (double) (v.y/10.0f), &r );
    v.Normalize ();
    tex->x = atan2 ( (float) v.z, (float) v.x )/(2.0*3.141592);
    r = sqrt ( v.z*v.z + v.x*v.x );
    tex->y = atan2 ( (float) v.y, (float) r )/(2.0*3.141592);
  }
}*/


//------------------------------------------------------------------ FVF - Face-vertex-face Mesh
void MeshX::CreateFVF ()
{
  m_Format = MF_FVF;
  m_Ures = 0;
  m_Vres = 0;

  // vertices
  AddBuffer ( BVERTPOS, "pos", sizeof(Vector3DF), 0 );
  AddBuffer ( BVERTCLR, "clr", sizeof(CLRVAL), 0 );
  AddBuffer ( BVERTNORM, "norm", sizeof(Vector3DF), 0 );
//  AddBuffer ( BVERTEX, "tex", sizeof(Vector2DF), 0  );
  AddBuffer ( BVERTFLIST, "flist", sizeof(hList), 0 );    // vertex -> N faces

  // faces
  AddBuffer ( BFACEV3, "v3", sizeof(AttrV3), 0 );      // face -> 3x vertices

  AddHeap ( 64 );

  SetFormatFunc();
}

void MeshX::ClearFVF ()
{
  EmptyAllBuffers();
  ResetHeap ();
}
void MeshX::SetFuncFVF ()
{
  m_AddVertFunc = &MeshX::AddVertFVF;
  m_AddFaceFast3Func = &MeshX::AddFaceFast3FVF;
  m_AddFaceFast4Func = &MeshX::AddFaceFast4FVF;
}
xref MeshX::AddFaceFast3FVF ( xref v1, xref v2, xref v3 )
{
  int n = AddElem ( BFACEV3 );
  SetFace3 ( n, v1, v2, v3 );
  AddRef ( n, GetVertFList(v1), FACE_DELTA );
  AddRef ( n, GetVertFList(v2), FACE_DELTA );
  AddRef ( n, GetVertFList(v3), FACE_DELTA );
  return n;
}
xref MeshX::AddFaceFast4FVF ( xref v1, xref v2, xref v3, xref v4 )
{
  int n = AddElem ( BFACEV4 );
  SetFace4 ( n, v1, v2, v3, v4 );
  AddRef ( n, GetVertFList(v1), FACE_DELTA );
  AddRef ( n, GetVertFList(v2), FACE_DELTA );
  AddRef ( n, GetVertFList(v3), FACE_DELTA );
  AddRef ( n, GetVertFList(v4), FACE_DELTA );
  return n;
}
xref MeshX::AddVertFVF ( float x, float y, float z )
{
  int n = AddElem ( BVERTPOS );
  SetVertPos ( n, Vector3DF(x,y,z) );
  ClearRefs ( GetVertFList(n) );
  return n;
}
void MeshX::DebugFVF ()
{
  int n;
  int j;
  Vector3DF* v;
  AttrV3* f;
  hList* flist;
  printf ( "-- FVF MESH --\n");
  printf ( "-- verts\n" );
  for (n=0; n < GetNumVert(); n++) {
    v = GetVertPos ( n );
    flist = GetVertFList ( n );
    printf ( "%d: (%2.1f,%2.1f,%2.1f) f:%d {", n, v->x, v->y, v->z, flist->pos );
    if ( flist->cnt > 0 ) {
      for (j=0; j < flist->cnt; j++)
        printf ( "%d ", *(GetHeap() + flist->pos+j) - FACE_DELTA );
    }
    printf ( "}\n" );
  }
  printf ( "-- faces\n" );
  for (n=0; n < GetNumFace3(); n++) {
    f = GetFace3 ( n );
    printf ( "%d: v:%d %d %d\n", n, f->v1, f->v2, f->v3);
  }
  DebugHeap ();
}

//------------------------------------------------------------------ CM - Connected Mesh
// Create Connected Mesh (CM)

void MeshX::CreateCM ()
{
  m_Format = MF_CM;
  m_Ures = 0;
  m_Vres = 0;

  // vertices
  AddBuffer ( BVERTPOS, "pos", sizeof(Vector3DF), 0 );
  AddBuffer ( BVERTCLR, "clr", sizeof(CLRVAL), 0 );
  AddBuffer ( BVERTNORM, "norm", sizeof(Vector3DF), 0 );
  //AddBuffer ( "tex", sizeof(Vector2DF), 0  );
  AddBuffer ( BVERTFLIST, "flist", sizeof(hList), 0 );    // vertex -> # faces
  AddBuffer ( BVERTELIST, "elist", sizeof(hList), 0 );    // vertex -> # edges

  // faces
  AddBuffer ( BFACEV3, "v3", sizeof(AttrV3), 1 );      // face -> 3x vertices
  AddBuffer ( BFACEE3, "e3", sizeof(AttrE3), 1 );      // face -> 3x edges

  // edges
  AddBuffer ( BEDGES, "edge", sizeof(AttrEdge), 0 );    // edge -> vertices & faces

  SetFormatFunc();
}

void MeshX::ClearCM ()
{
  EmptyAllBuffers ();
  ResetHeap ();
}

void MeshX::SetFuncCM ()
{
  m_AddVertFunc = &MeshX::AddVertCM;
  m_AddFaceFast3Func = &MeshX::AddFaceFast3CM;
  m_AddFaceFast4Func = &MeshX::AddFaceFast4CM;
}
xref MeshX::AddFaceFast3CM ( xref v1, xref v2, xref v3 )
{
  int n = AddElem ( BFACEV3 );
  AddElem ( BFACEE3 );

  AttrV3* f = (AttrV3*) GetElem ( BFACEV3, n );
  AttrE3* fe = (AttrE3*) GetElem ( BFACEE3, n );
  f->v1 = v1;  f->v2 = v2;  f->v3 = v3;
  xref eNdx;
  eNdx = AddEdgeCM ( f->v1, f->v2, n );  fe->e1 = eNdx;
  eNdx = AddEdgeCM ( f->v2, f->v3, n );  fe->e2 = eNdx;
  eNdx = AddEdgeCM ( f->v3, f->v1, n );  fe->e3 = eNdx;
  AddRef ( n, GetVertFList(v1), FACE_DELTA );
  AddRef ( n, GetVertFList(v2), FACE_DELTA );
  AddRef ( n, GetVertFList(v3), FACE_DELTA );
  return n;
}
xref MeshX::AddFaceFast4CM ( xref v1, xref v2, xref v3, xref v4 )
{
  int n = AddElem ( BFACEV4 );
  AddElem ( BFACEE4 );

  AttrV4* f = (AttrV4*) GetElem ( BFACEV4, n );
  AttrE4* fe = (AttrE4*) GetElem ( BFACEE4, n );
  f->v1 = v1;  f->v2 = v2;  f->v3 = v3;  f->v4 = v4;      // faces point to verts
  xref eNdx;
  eNdx = AddEdgeCM ( f->v1, f->v2, n );  fe->e1 = eNdx;    // edges to verts, faces to edges
  eNdx = AddEdgeCM ( f->v2, f->v3, n );  fe->e2 = eNdx;
  eNdx = AddEdgeCM ( f->v3, f->v4, n );  fe->e3 = eNdx;
  eNdx = AddEdgeCM ( f->v4, f->v1, n );  fe->e4 = eNdx;
  AddRef ( n, GetVertFList(v1), FACE_DELTA );    // verts to faces
  AddRef ( n, GetVertFList(v2), FACE_DELTA );
  AddRef ( n, GetVertFList(v3), FACE_DELTA );
  AddRef ( n, GetVertFList(v4), FACE_DELTA );
  return n;
}
xref MeshX::AddVertCM ( float x, float y, float z )
{
  int n = AddElem ( BVERTPOS );
  SetVertPos ( n, Vector3DF(x,y,z) );
  ClearRefs ( GetVertFList(n) );
  ClearRefs ( GetVertEList(n) );
  return n;
}
xref MeshX::FindEdgeCM ( xref v1, xref v2 )
{
  AttrEdge* pE;
  int n = 0;
  for (pE = (AttrEdge*) GetStart ( BEDGES ); pE <= (AttrEdge*) GetEnd ( BEDGES ); pE++) {
    if ( pE->v1 == v2 || pE->v2 == v2 ) return n;
    n++;
  }
  return -1;
}

xref MeshX::AddEdgeCM ( xref v1, xref v2, xref face )
{
  xref eNdx = FindEdgeCM ( v1, v2 );
  if ( eNdx == -1 ) {
    int n = AddElem ( BEDGES );
    SetEdge ( n, face, -1, v1, v2 );
    AddRef ( eNdx, GetVertEList(v1), EDGE_DELTA );
    AddRef ( eNdx, GetVertEList(v2), EDGE_DELTA );
  } else {
    ((AttrEdge*) GetElem ( BEDGES, eNdx ))->f2 = face;
  }
  return eNdx;
}

void MeshX::DebugCM ()
{
  int n;
  int j;
  Vector3DF* v;
  hList *elist, *flist;
  AttrEdge* e;
  AttrV3* f;
  AttrE3* fe;
  printf ( "-- MESH --\n");

  printf ( "-- verts\n" );
  for (n=0; n < GetNumVert(); n++) {
    v = GetVertPos ( n );
    elist = GetVertEList ( n );
    flist = GetVertFList ( n );
    printf ( "%d: (%2.1f,%2.1f,%2.1f) e:%d {", n, v->x, v->y, v->z, elist->pos );
    if ( elist->cnt > 0 ) {
      for (j=0; j < elist->cnt; j++)
        printf ( "%d ", *(GetHeap()+ elist->pos+j) - EDGE_DELTA );
    }
    printf ( "}, f:%d {", flist->pos );
    if ( flist->cnt > 0 ) {
      for (j=0; j < flist->cnt; j++)
        printf ( "%d ", *(GetHeap()+ flist->pos+j) - FACE_DELTA );
    }
    printf ( "}\n" );
  }

  printf ( "-- edges\n" );
  for (n=0; n < GetNumEdge(); n++) {
    e = GetEdge (n);
    printf ( "%d: v:%d %d, f:%d %d\n", n, e->v1, e->v2, e->f1, e->f2 );
  }

  printf ( "-- faces\n" );
  for (n=0; n < GetNumFace3(); n++) {
    f = GetFace3 ( n );
    fe = GetFace3Edge ( n );
    printf ( "%d: v:%d %d %d, e:%d %d %d\n", n, f->v1, f->v2, f->v3, fe->e1, fe->e2, fe->e3 );
  }
  DebugHeap ();
  //_getch();
}

void MeshX::DebugHeap ()
{
  int hc = 0;
  hval* pVal = GetHeap();
//  debug.Printf ( "-- heap (size: %d, max: %d, free: %04d)\n", mHeapNum, mHeapMax, mHeapFree );
/*  for (int n=0; n < mHeapNum; n++) {
    if ( (n % 8) == 0 ) debug.Printf ( "\n[%04d] ", n );
    #ifdef MESH_DEBUG
      hc--;
      if ( *pVal == 0 ) {
        debug.Printf ( "..... ");                // allocated, but unused data
      } else if ( (*pVal == (hval) 0xFFFF) || hc ==1 || hc == 3) {
        debug.Printf ( "----- ");                // heap free space
      } else if ( *pVal >= VERT_DELTA && *pVal < EDGE_DELTA ) {
        debug.Printf ( "v%04d ", *pVal - VERT_DELTA );      // vertex ref
      } else if ( *pVal >= EDGE_DELTA && *pVal < FACE_DELTA ) {
        debug.Printf ( "e%04d ", *pVal - EDGE_DELTA );      // edge ref
      } else if ( *pVal >= FACE_DELTA ) {
        debug.Printf ( "f%04d ", *pVal - FACE_DELTA );      // face ref
      } else {
        if ( hc == 2 ) {
          debug.Printf ( "n%04d ", (int) *pVal );        // heap free: next pointer.
        } else {
          debug.Printf ( "H%04d ", (int) *pVal );        // heap free: count.
          hc = 4;
        }
      }
    #else
      debug.Printf ( "%05d ", (int) *pVal );
    #endif
    pVal++;
  }*/
}

void MeshX::Measure ()
{
  hval* pHeap = GetHeap ();
  hval* pCurr = GetHeap() + GetHeapFree();
  int vs, es, fs, hs, hm, as, frees = 0;
  vs = GetNumVert(); if ( vs != 0 ) vs *= GetBufStride( BVERTPOS) * GetNumElem(BVERTPOS);
  es = GetNumEdge(); if ( es != 0 ) es *= GetBufStride( BEDGES ) * GetNumElem(BEDGES);
  fs = GetNumFace3(); if ( fs != 0 ) fs *= GetBufStride( BFACEV3 ) * GetNumElem(BFACEV3);
  hs = GetHeapNum() * sizeof(hval);
  hm = GetHeapMax() * sizeof(hval);

  if ( pHeap != 0x0 ) {
    while ( pCurr != pHeap-1 ) {
      frees += *(pCurr);
      pCurr = pHeap + * (hpos*) (pCurr + HEAP_POS);
    }
    frees *= sizeof(hval);
  } else {
    frees = 0;
    hm = 1;
  }
  as = 0;
  as += GetMaxElem(BVERTPOS) * GetBufStride ( BVERTPOS );
  as += GetMaxElem(BFACEV3) * GetBufStride ( BFACEV3 );
  as += GetMaxElem(BEDGES) * GetBufStride ( BEDGES );
  as += hm;

  printf ( "NumVert:     %07.1fk (%d)\n", vs/1024.0, GetNumVert() );
  printf ( "NumFace:     %07.1fk (%d)\n", fs/1024.0, GetNumFace3() );
  printf ( "NumEdge:     %07.1fk (%d)\n", es/1024.0, GetNumEdge() );
  printf ( "Heap Size:   %07.1fk (%d)\n", hs/1024.0, GetHeapNum() );
  printf ( "Free Size:   %07.1fk\n", frees/1024.0 );
  printf ( "Heap Used:   %07.1fk (%5.1f%%)\n", (hs-frees)/1024.0, (hs-frees)*100.0/(vs+es+fs+hs-frees) );
  printf ( "Heap Max:    %07.1fk\n", hm/1024.0 );
  printf ( "Total Used:  %07.1fk\n", (vs+es+fs+hs-frees)/1024.0 );
  printf ( "Total Alloc: %07.1fk\n", as/1024.0 );
  printf ( "Fragmentation: %f%%\n", (hm-(hs-frees))*100.0 / hm );
}

/*int MeshX::GetIndex ( int b, void* v )
{
  if ( v == 0x0 ) return -1;
  return ((char*) v - (char*) mBuf[b].data) / mBuf[b].stride;
}*/

int MeshX::FindPlyElem ( char typ )
{
  for (int n=0; n < (int) m_Ply.size(); n++) {
    if ( m_Ply[n]->type == typ ) return n;
  }
  return -1;
}

int MeshX::FindPlyProp ( int elem, std::string name )
{
  for (int n=0; n < (int) m_Ply[elem]->prop_list.size(); n++) {
    if ( m_Ply[elem]->prop_list[n].name.compare ( name)==0 )
      return n;
  }
  return -1;
}

bool MeshX::LoadPly ( const char* fname, float scal )
{
  FILE* fp;

  int m_PlyCnt;
  float m_PlyData[40];
  char buf[1000];
  char bword[1000];
  std::string word;
  int vnum, fnum, elem, cnt;
  char typ;

  char *rchp;

  if ( m_Format == MF_UNDEF ) {
    DeleteAllBuffers ();
    CreateFV ();
  }

  Clear ();

  fp = fopen ( fname, "rt" );
  if ( fp == 0x0 ) { printf (  "Could not find file: %s\n", fname ); }

  // Read header
  rchp = fgets ( buf, 1000, fp );
  if (!rchp) { return false; }
  readword ( buf, ' ', bword, 1000 ); word = bword;
  if ( word.compare("ply" )!=0 ) {
    printf ( "Not a ply file. %s\n", fname );
  }

  m_Ply.clear ();

  printf ( "Reading PLY.\n" );
  while ( feof( fp ) == 0 ) {
    rchp = fgets ( buf, 1000, fp );
    if (!rchp) {
      fclose(fp);
      return false;
    }
    readword ( buf, ' ', bword, 1000 );
    word = bword;
    if ( word.compare("comment" )!=0 ) {
      if ( word.compare("end_header")==0 ) break;
      if ( word.compare("property")==0 ) {
        readword ( buf, ' ', bword, 1000 );
        word = bword;
        if ( word.compare("float")==0 ) typ = PLY_FLOAT;
        if ( word.compare("float16")==0 ) typ = PLY_FLOAT;
        if ( word.compare("float32")==0 ) typ = PLY_FLOAT;
        if ( word.compare("int8")==0 ) typ = PLY_INT;
        if ( word.compare("uint8")==0 ) typ = PLY_UINT;
        if ( word.compare("list")==0) {
          typ = PLY_LIST;
          readword ( buf, ' ' , bword, 1000 );
          readword ( buf, ' ', bword, 1000 );
        }
        readword ( buf, ' ', bword, 1000 );
        word = bword;
        AddPlyProperty ( typ, word );
      }
      if ( word.compare("element" )==0 ) {
        readword ( buf, ' ', bword, 1000 );  word = bword;
        if ( word.compare("vertex")==0 ) {
          readword ( buf, ' ', bword, 1000 );
          vnum = atoi ( bword );
          printf ( "  Verts: %d\n", vnum );
          AddPlyElement ( PLY_VERTS, vnum );
        }
        if ( word.compare("face")==0 ) {
          readword ( buf, ' ', bword, 1000 );
          fnum = atoi ( bword );
          printf ( "  Faces: %d\n", fnum );
          AddPlyElement ( PLY_FACES, fnum );
        }
      }
    }
  }

  // Read data
  int xi, yi, zi, ui, vi;
  printf ( "  Reading verts..\n" );
  elem = FindPlyElem ( PLY_VERTS );
  xi = FindPlyProp ( elem, "x" );
  yi = FindPlyProp ( elem, "y" );
  zi = FindPlyProp ( elem, "z" );
  ui = FindPlyProp ( elem, "s" );
  vi = FindPlyProp ( elem, "t" );
  if ( elem == -1 || xi == -1 || yi == -1 || zi == -1 ) {
    dbgprintf (  "ERROR: Vertex data not found.\n" );
  }
  if ( ui != -1 && vi != -1 ) {
//    AddBuffer ( BVERTTEX, "tex", sizeof(Vector2DF), 0 );
  }

  xref vert;
  for (int n=0; n < m_Ply[elem]->num; n++) {
    rchp = fgets ( buf, 1000, fp );
    if (!rchp) {
      fclose(fp);
      return false;
    }
    for (int j=0; j < (int) m_Ply[elem]->prop_list.size(); j++) {
      readword ( buf, ' ', bword, 1000 );
      m_PlyData[ j ] = atof ( bword );
    }
    vert = AddVert ( m_PlyData[xi]*scal, m_PlyData[yi]*scal, m_PlyData[zi]*scal );
    if ( ui != -1 && vi != -1 && isActive(BVERTTEX) ) {
      //SetVertTex ( vert, m_PlyData[ui], m_PlyData[vi] );
    }
  }

  printf ( "  Reading faces..\n" );
  elem = FindPlyElem ( PLY_FACES );
  xi = FindPlyProp ( elem, "vertex_indices" );
  if ( elem == -1 || xi == -1 ) {
    printf (  "Face data not found.\n" );
  }
  for (int n=0; n < m_Ply[elem]->num; n++) {
    rchp = fgets ( buf, 1000, fp );
    if (!rchp) {
      fclose(fp);
      return false;
    }
    m_PlyCnt = 0;
    for (int j=0; j < (int) m_Ply[elem]->prop_list.size(); j++) {
      if ( m_Ply[elem]->prop_list[j].type == PLY_LIST ) {
        readword ( buf, ' ', bword, 1000 );
        cnt = atoi ( bword );
        m_PlyData[ m_PlyCnt++ ] = cnt;
        for (int c =0; c < cnt; c++) {
          readword ( buf, ' ', bword, 1000 );
          m_PlyData[ m_PlyCnt++ ] = atof ( bword );
        }
      } else {
        readword ( buf, ' ', bword, 1000 );
        m_PlyData[ m_PlyCnt++ ] = atof ( bword );
      }
    }
    if ( m_PlyData[xi] == 3 ) {
      //printf ( 'objs', INFO, "    Face: %d, %d, %d\n", (int) m_PlyData[xi+1], (int) m_PlyData[xi+2], (int) m_PlyData[xi+3] );
      AddFaceFast ( (int) m_PlyData[xi+1], (int) m_PlyData[xi+2], (int) m_PlyData[xi+3] );
    }

    if ( m_PlyData[xi] == 4 ) {
      //printf ( 'objs', INFO,  "    Face: %d, %d, %d, %d\n", (int) m_PlyData[xi+1], (int) m_PlyData[xi+2], (int) m_PlyData[xi+3], (int) m_PlyData[xi+4]);
      AddFaceFast ( (int) m_PlyData[xi+1], (int) m_PlyData[xi+2], (int) m_PlyData[xi+3], (int) m_PlyData[xi+4] );
    }
  }
  for (int n=0; n < (int) m_Ply.size(); n++) {
    delete ( m_Ply[n] );
  }
  m_Ply.clear ();
  m_PlyCurrElem = 0;

  Measure ();
  ComputeNormals ();

  return true;
}

void MeshX::AddPlyElement ( char typ, int n )
{
  printf ( "  Element: %d, %d\n", typ, n );
  SHPlyElement* p = new SHPlyElement;
  if ( p == 0x0 ) { printf ( "Unable to allocate PLY element.\n" ); }
  p->num = n;
  p->type = typ;
  p->prop_list.clear ();
  m_PlyCurrElem = (int) m_Ply.size();
  m_Ply.push_back ( p );
}

void MeshX::AddPlyProperty ( char typ, std::string name )
{
  printf ( "  Property: %d, %s\n", typ, name.c_str() );
  SHPlyProperty p;
  p.name = name;
  p.type = typ;
  m_Ply [ m_PlyCurrElem ]->prop_list.push_back ( p );
}

#include <map>

xlong pair ( int a, int b )
{
  return (a<<16) + b;
}

bool MeshX::LoadObj ( const char* fname, float scal )
<<<<<<< HEAD
{
  std::vector<std::string>  fargs;
  std::map< xlong, int >    vnpairs;
  std::vector<Vector3DF>    nlist;
  std::vector<Vector3DF>    tlist;
  std::vector<Vector3DF>    vlist;

  FILE* fp;
  char buf[4096],
       *rchp;
  Vector3DF vec;
  Vector3DF norm, fnorm;
  std::string strline, word;
  int v[3], n[3], t[3], fv[3];
  int tmp;
  bool bNeedNormals = true;

  if ( m_Format == MF_UNDEF ) {
    DeleteAllBuffers ();
    CreateFV ();
  }
  Clear ();

  fp = fopen ( fname, "rt" );
  if ( fp == 0 ) {
    dbgprintf ( "ERROR: Cannot find file %s\n", fname );
    return false;
  }

  while ( feof( fp ) == 0 ) {
    //rchp = fgets ( buf, 16384, fp );
    rchp = fgets ( buf, 4095, fp );
    if (!rchp) {
      fclose(fp);
      return false;
    }
    strline = buf;
    word = strSplitLeft ( strline, " " );

    switch ( word[0] ) {
    case 'v':
      if ( word[1]=='n' ) {
        strToVec3(strline, '*', ' ', '*', &vec.x );
        nlist.push_back ( vec );            // normals
      } else if (word[1]=='t' ) {
        strToVec3(strline, '*', ' ', '*', &vec.x );
        tlist.push_back ( vec );            // texcoords
      } else if (word[1]==0 ) {
        strToVec3(strline, '*', ' ', '*', &vec.x );
        vec *= scal;
        vlist.push_back ( vec );            // position
      }
      break;
    case 'f':
      if (strline.find("//")!=std::string::npos) {    // input line: f v//n v//n v//n

        bNeedNormals = false;
        fargs.clear ();
        strSplitMultiple ( strline, " \n", fargs);
        v[0] = strToI ( strLeftOf ( fargs[0], "/") )-1;
        n[0] = strToI ( strRightOf( fargs[0], "/") )-1;
        v[1] = strToI ( strLeftOf ( fargs[1], "/") )-1;
        n[1] = strToI ( strRightOf( fargs[1], "/") )-1;
        v[2] = strToI ( strLeftOf ( fargs[2], "/") )-1;
        n[2] = strToI ( strRightOf( fargs[2], "/") )-1;
        t[0] = -1; t[1] = -1; t[2] = -1;

      } else if (strline.find("/")!=std::string::npos) {    // input line: f v/t/n v/t/n v/t/n
        bNeedNormals = false;
        fargs.clear ();
        strSplitMultiple ( strline, " \n", fargs);
        v[0] = strToI ( strLeftOf ( fargs[0], "/") )-1;
        t[0] = strToI ( strMidOf  ( fargs[0], "/") )-1;
        n[0] = strToI ( strRightOf( fargs[0], "/") )-1;
        v[1] = strToI ( strLeftOf ( fargs[1], "/") )-1;
        t[1] = strToI ( strMidOf  ( fargs[1], "/") )-1;
        n[1] = strToI ( strRightOf( fargs[1], "/") )-1;
        v[2] = strToI ( strLeftOf ( fargs[2], "/") )-1;
        t[2] = strToI ( strMidOf  ( fargs[2], "/") )-1;
        n[2] = strToI ( strRightOf( fargs[2], "/") )-1;

      } else {


      }

      // check winding order
      norm = vlist[v[1]] - vlist[v[0]] ;
      norm = norm.Cross ( vlist[v[2]] - vlist[v[0]] );
      norm.Normalize();
      fnorm = nlist[n[0]];
      float flip = (norm.Dot(fnorm) > 0 ? 1 : -1);

      if ( flip==-1 ) {        // fix winding order
        tmp = v[1]; v[1] = v[2]; v[2] = tmp;
        tmp = n[1]; n[1] = n[2]; n[2] = tmp;
      }

      // convert face-normals pairs into independent vertex groups
      for (int j=0; j < 3; j++ ) {
        if ( vnpairs.find (pair(v[j],n[j]) ) == vnpairs.end() ) {

          fv[j] = AddVert ( vlist[v[j]] );      // vertex position

          AddVertNorm(nlist[n[j]]);          // vertex normal

          AddVertClr( Vector4DF(1, 1, 1, 1) );    // vertex color (optional)
          if ( t[0] >= 0 )
            AddVertTex ( tlist[t[j]] );        // vertex texcoord (optional)
          vnpairs[ pair(v[j],n[j]) ] = fv[j];
        }  else {
          fv[j] = vnpairs[ pair(v[j],n[j]) ];
        }
        fnorm = *GetVertNorm ( fv[j] );
      }

      // add face
      AddFaceFast ( fv[0], fv[1], fv[2] );

      break;
    }
  }
  //Measure ();

  if ( bNeedNormals )
    ComputeNormals ();

  return true;
}


// ***** NOTE ********** THIS FUNCTION should be moved outside of Mesh.
=======
{	
	std::vector<std::string>	fargs;
	std::map< xlong, int >		vnpairs;
	std::vector<Vector3DF>		nlist;
	std::vector<Vector3DF>		tlist;
	std::vector<Vector3DF>		vlist;

	FILE* fp;
	char buf[4096];
	Vector3DF vec;
	Vector3DF norm, fnorm;
	std::string strline, word;	
	int v[3], n[3], t[3], fv[3];	
	int tmp;
	bool bNeedNormals = true;

	if ( m_Format == MF_UNDEF ) {
		DeleteAllBuffers ();
		CreateFV ();
	}
	Clear ();

	fp = fopen ( fname, "rt" );	
	if ( fp == 0 ) {
		dbgprintf ( "ERROR: Cannot find file %s\n", fname );
		return false;
	}
	
	while ( feof( fp ) == 0 ) {
		fgets ( buf, 16384, fp );
		strline = buf;
		word = strSplitLeft ( strline, " " );

		switch ( word[0] ) {
		case 'v':
			if ( word[1]=='n' ) {		
				strToVec3(strline, '*', ' ', '*', &vec.x );		
				nlist.push_back ( vec );						// normals
			} else if (word[1]=='t' ) {
				strToVec3(strline, '*', ' ', '*', &vec.x );
				tlist.push_back ( vec );						// texcoords
			} else if (word[1]==0 ) {
				strToVec3(strline, '*', ' ', '*', &vec.x );
				vec *= scal;
				vlist.push_back ( vec );						// position
			}
			break;
		case 'f':
			if (strline.find("//")!=std::string::npos) {		// input line: f v//n v//n v//n
				
				bNeedNormals = false;
				fargs.clear ();
				strSplitMultiple ( strline, " \n", fargs);	
				v[0] = strToI ( strLeftOf ( fargs[0], "/") )-1;
				n[0] = strToI ( strRightOf( fargs[0], "/") )-1;
				v[1] = strToI ( strLeftOf ( fargs[1], "/") )-1;
				n[1] = strToI ( strRightOf( fargs[1], "/") )-1;
				v[2] = strToI ( strLeftOf ( fargs[2], "/") )-1;
				n[2] = strToI ( strRightOf( fargs[2], "/") )-1;
				t[0] = -1; t[1] = -1; t[2] = -1;
				
			} else if (strline.find("/")!=std::string::npos) {		// input line: f v/t/n v/t/n v/t/n
				bNeedNormals = false;
				fargs.clear ();
				strSplitMultiple ( strline, " \n", fargs);	
				v[0] = strToI ( strLeftOf ( fargs[0], "/") )-1;
				t[0] = strToI ( strMidOf  ( fargs[0], "/") )-1;
				n[0] = strToI ( strRightOf( fargs[0], "/") )-1;
				v[1] = strToI ( strLeftOf ( fargs[1], "/") )-1;
				t[1] = strToI ( strMidOf  ( fargs[1], "/") )-1;
				n[1] = strToI ( strRightOf( fargs[1], "/") )-1;
				v[2] = strToI ( strLeftOf ( fargs[2], "/") )-1;
				t[2] = strToI ( strMidOf  ( fargs[2], "/") )-1;
				n[2] = strToI ( strRightOf( fargs[2], "/") )-1;	

			} else {												// input line: f v v v

				bNeedNormals = true;
				fargs.clear ();
				strSplitMultiple ( strline, " \n", fargs);	
				v[0] = strToI ( fargs[0] )-1;
				v[1] = strToI ( fargs[1] )-1;
				v[2] = strToI ( fargs[2] )-1;
			}

			
			// check winding order - only if we have normals
			/* if ( !bNeedNormals ) {				
				norm = vlist[v[1]] - vlist[v[0]] ;
				norm = norm.Cross ( vlist[v[2]] - vlist[v[0]] );
				norm.Normalize();
				fnorm = nlist[n[0]];
				float flip = (norm.Dot(fnorm) > 0 ? 1 : -1);
			
				if ( flip==-1 ) {				// fix winding order
					tmp = v[1]; v[1] = v[2]; v[2] = tmp;
					tmp = n[1]; n[1] = n[2]; n[2] = tmp;
				}
			} */

			// convert face-normals pairs into independent vertex groups			
			for (int j=0; j < 3; j++ ) {
				if ( vnpairs.find (pair(v[j],n[j]) ) == vnpairs.end() ) {
					
					fv[j] = AddVert ( vlist[v[j]] );			// vertex position

					// vertex normals (optional)
					if ( !bNeedNormals )
						AddVertNorm(nlist[n[j]]);					
					
					// vertex color (optional)
					AddVertClr( Vector4DF(1, 1, 1, 1) );		
					
					// vertex texcoord (optional)
					if ( t[0] >= 0 ) 
						AddVertTex ( tlist[t[j]] );				

					vnpairs[ pair(v[j],n[j]) ] = fv[j];

				}  else {
					fv[j] = vnpairs[ pair(v[j],n[j]) ];
				}				
			}

			// add face				
			AddFaceFast ( fv[0], fv[1], fv[2] );	

			break;
		}
	}	
	//Measure ();

	if ( bNeedNormals ) 
		ComputeNormals ();

	return true;
}


#ifdef USE_NVGUI
	void MeshX::DrawNormals (float ln, Matrix4F& xform)
	{
		// Draw normals
		Vector3DF* vp = (Vector3DF*) GetStart(BVERTPOS);
		Vector3DF* vn = (Vector3DF*) GetStart(BVERTNORM);
	
		Vector3DF a, b;

		for (; vp <= (Vector3DF*) GetEnd(BVERTPOS); ) {		

			a = *vp;				a *= xform;	
			b = *vp + (*vn * ln);	b *= xform;

			drawLine3D( a, b, Vector4DF(1,1,0,1) );

			vn++;
			vp++;
		}
	} 

	void MeshX::Sketch (int w, int h, Camera3D * cam)
	{
		// Draw triangle edges
		for (f = (AttrV3*) GetStart(BFACEV3); f <= (AttrV3*) GetEnd(BFACEV3); f++ ) {
			v1 = *GetVertPos( f->v1 ) + v0;	v2 = *GetVertPos( f->v2 ) + v0;	v3 = *GetVertPos( f->v3 ) + v0;	
			drawLine3D ( v1.x, v1.y, v1.z, v2.x, v2.y, v2.z, 1,1,1,1 );
			drawLine3D ( v2.x, v2.y, v2.z, v3.x, v3.y, v3.z, 1,1,1,1 );
			drawLine3D ( v3.x, v3.y, v3.z, v1.x, v1.y, v1.z, 1,1,1,1 );
		} 
	}

	
	/*bool MeshX::update_data ( bufRef b )
	{
		PERF_PUSH ( 'ren3', "MeshX::update" );

		DataX* dat = b.dat;
		GLuint* VBO = (GLuint*) getVBO ();
		int flgs = dat->getUpdate ();

		if ( flgs & (objFlags) ObjectX::fBuild ) {			
			// Allocate VBO array
			#ifdef DEBUG_GLERR
				glGetError ();
			#endif
			if ( VBO != 0x0 ) {
				glDeleteBuffersARB ( 5, VBO );
				dat->DeleteVBO ();
			}
			VBO = (GLuint*) dat->CreateVBO ( 10 );

			// Generate textures
			glGenBuffersARB ( 5, VBO );
			#ifdef DEBUG_GLERR
				if ( glGetError() != GL_NO_ERROR ) { dat->setUpdate(ObjectX::fBuild); return false; }
			#endif
			dat->clearUpdate ( ObjectX::fBuild );																				// clear build
			dat->setUpdate ( ObjectX::fUpdatePos );
		}
	
		if ( flgs & (objFlags) ObjectX::fUpdatePos ) {
			VBO[ 5 ] = dat->GetBufStride ( m_PosBuf );
			glBindBufferARB ( GL_ARRAY_BUFFER_ARB, VBO[ 0 ] );
			glBufferDataARB ( GL_ARRAY_BUFFER_ARB, dat->GetBufSize(m_PosBuf), NULL, GL_STATIC_DRAW_ARB);
			glBufferDataARB ( GL_ARRAY_BUFFER_ARB, dat->GetBufSize(m_PosBuf), dat->GetBufData(m_PosBuf), GL_STATIC_DRAW_ARB);
		}
		if ( flgs & (objFlags) ObjectX::fUpdateClr ) {
			VBO[ 6 ] = 0;
			if ( m_ClrBuf != BUF_UNDEF  ) {
				VBO[ 6 ] = dat->GetBufStride ( m_ClrBuf );
				glBindBufferARB ( GL_ARRAY_BUFFER_ARB, VBO[ 1 ] );
				glBufferDataARB ( GL_ARRAY_BUFFER_ARB, dat->GetBufSize(m_ClrBuf), NULL, GL_STATIC_DRAW_ARB);			
				glBufferDataARB ( GL_ARRAY_BUFFER_ARB, dat->GetBufSize(m_ClrBuf), dat->GetBufData(m_ClrBuf), GL_STATIC_DRAW_ARB);
			}
		}
		if ( flgs & (objFlags) ObjectX::fUpdateNorm ) {
			VBO[ 7 ] = 0;
			if ( m_NormBuf != BUF_UNDEF  ) {
				VBO[ 7 ] = dat->GetBufStride ( m_NormBuf );
				glBindBufferARB ( GL_ARRAY_BUFFER_ARB, VBO[ 2 ] );
				glBufferDataARB ( GL_ARRAY_BUFFER_ARB, dat->GetBufSize(m_NormBuf), NULL, GL_STATIC_DRAW_ARB);
				glBufferDataARB ( GL_ARRAY_BUFFER_ARB, dat->GetBufSize(m_NormBuf), dat->GetBufData(m_NormBuf), GL_STATIC_DRAW_ARB);
			}
		}
		if ( flgs & (objFlags) ObjectX::fUpdateTex ) {
			VBO[ 8 ] = 0;
			if ( m_TexBuf != BUF_UNDEF ) {
				VBO[ 8 ] = dat->GetBufStride ( m_TexBuf );
				glBindBufferARB ( GL_ARRAY_BUFFER_ARB, VBO[ 3 ] );
				glBufferDataARB ( GL_ARRAY_BUFFER_ARB, dat->GetBufSize(m_TexBuf), NULL, GL_STATIC_DRAW_ARB);
				glBufferDataARB ( GL_ARRAY_BUFFER_ARB, dat->GetBufSize(m_TexBuf), dat->GetBufData(m_TexBuf), GL_STATIC_DRAW_ARB);
			}
		}
		if ( flgs & (objFlags) ObjectX::fUpdateElems ) {		
			glBindBufferARB ( GL_ELEMENT_ARRAY_BUFFER_ARB, VBO[ 4 ] );
			glBufferDataARB ( GL_ELEMENT_ARRAY_BUFFER_ARB, dat->GetBufSize( m_FaceV3Buf ), NULL, GL_STATIC_DRAW_ARB);
			glBufferDataARB ( GL_ELEMENT_ARRAY_BUFFER_ARB, dat->GetBufSize( m_FaceV3Buf ), dat->GetBufData( m_FaceV3Buf ), GL_STATIC_DRAW_ARB);
		}
		dat->clearUpdate ( ObjectX::fGeom );			// Scene object has been updated

		PERF_POP ( 'ren3' );
		return true;
	}*/


	/*void MeshX::render_data ( bufRef b )
	{
		if ( rendGL->RenderTransparent() ) return;

		PERF_PUSH ( 'ren3', "MeshX::render" );

		rendGL->runShader ( this, 0 );	

		GLuint* VBO = (GLuint*) b.dat->getVBO();

		glDisable ( GL_TEXTURE_2D );
		glBindBuffer ( GL_ARRAY_BUFFER, VBO[ 0 ] );	
		glVertexAttribPointer( localPos, 3, GL_FLOAT, GL_FALSE, 0x0, 0 );
		glBindBuffer ( GL_ARRAY_BUFFER, VBO[ 2 ] );	
		glVertexAttribPointer( localNorm, 3, GL_FLOAT, GL_FALSE, 0x0, 0 );
		glBindBuffer ( GL_ARRAY_BUFFER, VBO[ 3 ] );	
		glVertexAttribPointer( localTex,  2, GL_FLOAT, GL_FALSE, 0x0, 0 );
	
		glBindBuffer ( GL_ELEMENT_ARRAY_BUFFER_ARB, VBO[ 4 ] );	

		glDrawRangeElements ( GL_TRIANGLES, 0, GetNumVert (), GetNumFace3()*3, GL_UNSIGNED_INT, 0x0 );	

		 glEnableClientState ( GL_VERTEX_ARRAY );
		glBindBufferARB ( GL_ARRAY_BUFFER_ARB, VBO[ 0 ] );	
		glVertexPointer ( 3, GL_FLOAT, VBO[ 5 ], 0x0 );
		glBindBufferARB ( GL_ELEMENT_ARRAY_BUFFER_ARB, VBO[ 4 ] );	
		#ifndef BUILD_NOCOLORBUF
			if ( VBO[ 6 ] != 0 ) { 
				glEnable ( GL_COLOR_MATERIAL );
				glColorMaterial ( GL_FRONT_AND_BACK, GL_DIFFUSE );
				glEnableClientState ( GL_COLOR_ARRAY ); glBindBufferARB ( GL_ARRAY_BUFFER_ARB, VBO[ 1 ] ); glColorPointer ( GL_BGRA, GL_UNSIGNED_BYTE, VBO[ 6 ], 0x0 );
				glTexEnvf( GL_TEXTURE_ENV, GL_TEXTURE_ENV_MODE, GL_MODULATE );
			}
		#endif	
		if ( VBO[ 7 ] != 0 ) { glEnableClientState ( GL_NORMAL_ARRAY );	glBindBufferARB ( GL_ARRAY_BUFFER_ARB, VBO[ 2 ] ); glNormalPointer ( GL_FLOAT, VBO[ 7 ], 0x0 );}  
		if ( VBO[ 8 ] != 0 ) { glEnableClientState ( GL_TEXTURE_COORD_ARRAY ); glBindBufferARB ( GL_ARRAY_BUFFER_ARB, VBO[ 3 ] ); glTexCoordPointer ( VBO[8]>>2, GL_FLOAT, VBO[8], 0x0 );}  
		
		 #ifndef BUILD_NOCOLORBUF
			glDisableClientState ( GL_COLOR_ARRAY );
		#endif
		glDisableClientState ( GL_VERTEX_ARRAY );		
		glDisableClientState ( GL_NORMAL_ARRAY );
		glDisableClientState ( GL_TEXTURE_COORD_ARRAY ); 

		PERF_POP ( 'ren3' );
	}
	*/
#endif


// ***** NOTE ********** THIS FUNCTION should be moved outside of Mesh. 
>>>>>>> 08319efb
// It is more an applied use of Mesh.
//   #include "geom_helper.h"   // needed for intersectRayTriangle
// Raytrace mesh
// Returns:
//  vndx  - index of the hit face and nearest vertex
//  vhit  - position of hit in face
//  vnear - position of nearest vertex
//
/* bool MeshX::Raytrace ( Vector3DF orig, Vector3DF dir, Matrix4F& xform, Vector3DI& vndx, Vector3DF& vnear, Vector3DF& vhit, Vector3DF& vnorm )
{
  AttrV3* f;
  int fbest;
  float t, tbest, d, dbest;
  Vector3DF v[3], hit;
  float alpha, beta;
  bool front;

  // find nearest hit triangle
  fbest = -1;
  t = 1.0e10;
  tbest = 1.0e10;
  f = (AttrV3*) GetStart(BFACEV3);
  for ( int fi=0; fi < GetNumElem(BFACEV3); fi++) {

    v[0] = *GetVertPos( f->v1 );  v[0] *= xform;              // mesh transform
    v[1] = *GetVertPos( f->v2 );  v[1] *= xform;
    v[2] = *GetVertPos( f->v3 );  v[2] *= xform;

    if ( intersectRayTriangle ( orig, dir, v[0], v[1], v[2], t, alpha, beta, front ) ) {  // check for triangle hit
      if ( t < tbest ) {                          // find nearest hit
        fbest = fi;
        tbest = t;
      }
    }
    f++;
  }
  if ( fbest==-1 ) return false;    // no hit

  // find nearest vertex in triangle
  dbest = 1.0e20;
  f = (AttrV3*) GetElem(BFACEV3, fbest );
  v[0] = *GetVertPos( f->v1 );  v[0] *= xform;
  v[1] = *GetVertPos( f->v2 );  v[1] *= xform;
  v[2] = *GetVertPos( f->v3 );  v[2] *= xform;

  for (int i=0; i < 3; i++ ) {
    d = sqrt( (v[i].x-hit.x)*(v[i].x-hit.x) + (v[i].y-hit.y)*(v[i].y-hit.y) + (v[i].z-hit.z)*(v[i].z-hit.z) );    // distance from hit to each vertex
    if ( d < dbest ) {                          // find nearest vertex
      vndx.x = fbest;                          // face id
      vndx.y = (i==0) ? f->v1 : ((i==1) ? f->v2 : f->v3);        // vertex id
      vndx.z = i;
      dbest = d;
    }
  }
  vhit = orig + dir * tbest;              // return best hit
  vnear = v[ vndx.z ];                // and nearest vertex

  xform.SetTranslate( Vector3DF(0, 0, 0) );            // remove translation from transform
  vnorm = *GetVertNorm(vndx.y);  vnorm *= xform;    // get oriented normal
  return true;
} */<|MERGE_RESOLUTION|>--- conflicted
+++ resolved
@@ -6,225 +6,67 @@
 #include "mesh_info.h"
 #include "string_helper.h"
 
-#include "main.h"    // for dbgprintf
+#include "main.h"		// for dbgprintf
 
 
 //-----------------------------------------------------
-//  Mesh
+//  Mesh 
 //-----------------------------------------------------
-MeshX::MeshX ()
-{
-  m_AddVertFunc = 0;
-  m_AddFaceFast3Func = 0;
-  m_AddFaceFast4Func = 0;
-  m_Format = MF_UNDEF;
+MeshX::MeshX () 
+{
+	m_AddVertFunc = 0;
+	m_AddFaceFast3Func = 0;
+	m_AddFaceFast4Func = 0;	
+	m_Format = MF_UNDEF;
 
 }
 
 
 MeshX::~MeshX ()
 {
-  DeleteAllBuffers();
+	DeleteAllBuffers();
 }
 
 bool MeshX::Load (std::string fname, float scal )
-{
-  char fpath[1024];
-  strncpy(fpath, fname.c_str(), 1024);
-  std::string ext = strSplitRight (fname, ".");
-  if (ext.compare("obj") == 0) return LoadObj(fpath, scal);
-  if (ext.compare("ply") == 0) return LoadPly(fpath, scal);
-  return false;
-}
-
-<<<<<<< HEAD
-#ifdef USE_NVGUI
-  void MeshX::DrawNormals (float ln, Matrix4F& xform)
-  {
-    // Draw normals
-    Vector3DF* vp = (Vector3DF*) GetStart(BVERTPOS);
-    Vector3DF* vn = (Vector3DF*) GetStart(BVERTNORM);
-
-    Vector3DF a, b;
-
-    for (; vp <= (Vector3DF*) GetEnd(BVERTPOS); ) {
-
-      a = *vp;        a *= xform;
-      b = *vp + (*vn * ln);  b *= xform;
-
-      drawLine3D( a, b, Vector4DF(1,1,0,1) );
-
-      vn++;
-      vp++;
-    }
-  }
-
-  void MeshX::Sketch (int w, int h, Camera3D * cam)
-  {
-    // Draw triangle edges
-    for (f = (AttrV3*) GetStart(BFACEV3); f <= (AttrV3*) GetEnd(BFACEV3); f++ ) {
-      v1 = *GetVertPos( f->v1 ) + v0;  v2 = *GetVertPos( f->v2 ) + v0;  v3 = *GetVertPos( f->v3 ) + v0;
-      drawLine3D ( v1.x, v1.y, v1.z, v2.x, v2.y, v2.z, 1,1,1,1 );
-      drawLine3D ( v2.x, v2.y, v2.z, v3.x, v3.y, v3.z, 1,1,1,1 );
-      drawLine3D ( v3.x, v3.y, v3.z, v1.x, v1.y, v1.z, 1,1,1,1 );
-    }
-  }
-#endif
-=======
-
->>>>>>> 08319efb
+{	
+	char fpath[1024];
+	strncpy(fpath, fname.c_str(), 1024);
+	std::string ext = strSplitRight (fname, ".");
+	if (ext.compare("obj") == 0) return LoadObj(fpath, scal);
+	if (ext.compare("ply") == 0) return LoadPly(fpath, scal);
+	return false;
+}
+
+
 
 void MeshX::SetFormatFunc ()
 {
-  switch ( m_Format ) {
-  case MF_FV:    SetFuncFV();    break;
-  case MF_FVF:  SetFuncFVF();    break;
-  case MF_CM:    SetFuncCM();    break;
-  }
+	switch ( m_Format ) {
+	case MF_FV:		SetFuncFV();		break;
+	case MF_FVF:	SetFuncFVF();		break;
+	case MF_CM:		SetFuncCM();		break;
+	}
 }
 
 void MeshX::SetUVRes ( int u, int v )
 {
-  m_Ures = u;
-  m_Vres = v;
-}
-
-<<<<<<< HEAD
-/*bool MeshX::update_data ( bufRef b )
-{
-  PERF_PUSH ( 'ren3', "MeshX::update" );
-
-  DataX* dat = b.dat;
-  GLuint* VBO = (GLuint*) getVBO ();
-  int flgs = dat->getUpdate ();
-
-  if ( flgs & (objFlags) ObjectX::fBuild ) {
-    // Allocate VBO array
-    #ifdef DEBUG_GLERR
-      glGetError ();
-    #endif
-    if ( VBO != 0x0 ) {
-      glDeleteBuffersARB ( 5, VBO );
-      dat->DeleteVBO ();
-    }
-    VBO = (GLuint*) dat->CreateVBO ( 10 );
-
-    // Generate textures
-    glGenBuffersARB ( 5, VBO );
-    #ifdef DEBUG_GLERR
-      if ( glGetError() != GL_NO_ERROR ) { dat->setUpdate(ObjectX::fBuild); return false; }
-    #endif
-    dat->clearUpdate ( ObjectX::fBuild );                                        // clear build
-    dat->setUpdate ( ObjectX::fUpdatePos );
-  }
-
-  if ( flgs & (objFlags) ObjectX::fUpdatePos ) {
-    VBO[ 5 ] = dat->GetBufStride ( m_PosBuf );
-    glBindBufferARB ( GL_ARRAY_BUFFER_ARB, VBO[ 0 ] );
-    glBufferDataARB ( GL_ARRAY_BUFFER_ARB, dat->GetBufSize(m_PosBuf), NULL, GL_STATIC_DRAW_ARB);
-    glBufferDataARB ( GL_ARRAY_BUFFER_ARB, dat->GetBufSize(m_PosBuf), dat->GetBufData(m_PosBuf), GL_STATIC_DRAW_ARB);
-  }
-  if ( flgs & (objFlags) ObjectX::fUpdateClr ) {
-    VBO[ 6 ] = 0;
-    if ( m_ClrBuf != BUF_UNDEF  ) {
-      VBO[ 6 ] = dat->GetBufStride ( m_ClrBuf );
-      glBindBufferARB ( GL_ARRAY_BUFFER_ARB, VBO[ 1 ] );
-      glBufferDataARB ( GL_ARRAY_BUFFER_ARB, dat->GetBufSize(m_ClrBuf), NULL, GL_STATIC_DRAW_ARB);
-      glBufferDataARB ( GL_ARRAY_BUFFER_ARB, dat->GetBufSize(m_ClrBuf), dat->GetBufData(m_ClrBuf), GL_STATIC_DRAW_ARB);
-    }
-  }
-  if ( flgs & (objFlags) ObjectX::fUpdateNorm ) {
-    VBO[ 7 ] = 0;
-    if ( m_NormBuf != BUF_UNDEF  ) {
-      VBO[ 7 ] = dat->GetBufStride ( m_NormBuf );
-      glBindBufferARB ( GL_ARRAY_BUFFER_ARB, VBO[ 2 ] );
-      glBufferDataARB ( GL_ARRAY_BUFFER_ARB, dat->GetBufSize(m_NormBuf), NULL, GL_STATIC_DRAW_ARB);
-      glBufferDataARB ( GL_ARRAY_BUFFER_ARB, dat->GetBufSize(m_NormBuf), dat->GetBufData(m_NormBuf), GL_STATIC_DRAW_ARB);
-    }
-  }
-  if ( flgs & (objFlags) ObjectX::fUpdateTex ) {
-    VBO[ 8 ] = 0;
-    if ( m_TexBuf != BUF_UNDEF ) {
-      VBO[ 8 ] = dat->GetBufStride ( m_TexBuf );
-      glBindBufferARB ( GL_ARRAY_BUFFER_ARB, VBO[ 3 ] );
-      glBufferDataARB ( GL_ARRAY_BUFFER_ARB, dat->GetBufSize(m_TexBuf), NULL, GL_STATIC_DRAW_ARB);
-      glBufferDataARB ( GL_ARRAY_BUFFER_ARB, dat->GetBufSize(m_TexBuf), dat->GetBufData(m_TexBuf), GL_STATIC_DRAW_ARB);
-    }
-  }
-  if ( flgs & (objFlags) ObjectX::fUpdateElems ) {
-    glBindBufferARB ( GL_ELEMENT_ARRAY_BUFFER_ARB, VBO[ 4 ] );
-    glBufferDataARB ( GL_ELEMENT_ARRAY_BUFFER_ARB, dat->GetBufSize( m_FaceV3Buf ), NULL, GL_STATIC_DRAW_ARB);
-    glBufferDataARB ( GL_ELEMENT_ARRAY_BUFFER_ARB, dat->GetBufSize( m_FaceV3Buf ), dat->GetBufData( m_FaceV3Buf ), GL_STATIC_DRAW_ARB);
-  }
-  dat->clearUpdate ( ObjectX::fGeom );      // Scene object has been updated
-
-  PERF_POP ( 'ren3' );
-  return true;
-}*/
-
-
-/*void MeshX::render_data ( bufRef b )
-{
-  if ( rendGL->RenderTransparent() ) return;
-
-  PERF_PUSH ( 'ren3', "MeshX::render" );
-
-  rendGL->runShader ( this, 0 );
-
-  GLuint* VBO = (GLuint*) b.dat->getVBO();
-
-  glDisable ( GL_TEXTURE_2D );
-  glBindBuffer ( GL_ARRAY_BUFFER, VBO[ 0 ] );
-  glVertexAttribPointer( localPos, 3, GL_FLOAT, GL_FALSE, 0x0, 0 );
-  glBindBuffer ( GL_ARRAY_BUFFER, VBO[ 2 ] );
-  glVertexAttribPointer( localNorm, 3, GL_FLOAT, GL_FALSE, 0x0, 0 );
-  glBindBuffer ( GL_ARRAY_BUFFER, VBO[ 3 ] );
-  glVertexAttribPointer( localTex,  2, GL_FLOAT, GL_FALSE, 0x0, 0 );
-
-  glBindBuffer ( GL_ELEMENT_ARRAY_BUFFER_ARB, VBO[ 4 ] );
-
-  glDrawRangeElements ( GL_TRIANGLES, 0, GetNumVert (), GetNumFace3()*3, GL_UNSIGNED_INT, 0x0 );
-
-   glEnableClientState ( GL_VERTEX_ARRAY );
-  glBindBufferARB ( GL_ARRAY_BUFFER_ARB, VBO[ 0 ] );
-  glVertexPointer ( 3, GL_FLOAT, VBO[ 5 ], 0x0 );
-  glBindBufferARB ( GL_ELEMENT_ARRAY_BUFFER_ARB, VBO[ 4 ] );
-  #ifndef BUILD_NOCOLORBUF
-    if ( VBO[ 6 ] != 0 ) {
-      glEnable ( GL_COLOR_MATERIAL );
-      glColorMaterial ( GL_FRONT_AND_BACK, GL_DIFFUSE );
-      glEnableClientState ( GL_COLOR_ARRAY ); glBindBufferARB ( GL_ARRAY_BUFFER_ARB, VBO[ 1 ] ); glColorPointer ( GL_BGRA, GL_UNSIGNED_BYTE, VBO[ 6 ], 0x0 );
-      glTexEnvf( GL_TEXTURE_ENV, GL_TEXTURE_ENV_MODE, GL_MODULATE );
-    }
-  #endif
-  if ( VBO[ 7 ] != 0 ) { glEnableClientState ( GL_NORMAL_ARRAY );  glBindBufferARB ( GL_ARRAY_BUFFER_ARB, VBO[ 2 ] ); glNormalPointer ( GL_FLOAT, VBO[ 7 ], 0x0 );}
-  if ( VBO[ 8 ] != 0 ) { glEnableClientState ( GL_TEXTURE_COORD_ARRAY ); glBindBufferARB ( GL_ARRAY_BUFFER_ARB, VBO[ 3 ] ); glTexCoordPointer ( VBO[8]>>2, GL_FLOAT, VBO[8], 0x0 );}
-
-   #ifndef BUILD_NOCOLORBUF
-    glDisableClientState ( GL_COLOR_ARRAY );
-  #endif
-  glDisableClientState ( GL_VERTEX_ARRAY );
-  glDisableClientState ( GL_NORMAL_ARRAY );
-  glDisableClientState ( GL_TEXTURE_COORD_ARRAY );
-
-  PERF_POP ( 'ren3' );
-}
-*/
-=======
->>>>>>> 08319efb
+	m_Ures = u;
+	m_Vres = v;
+}
+
 
 void MeshX::Clear ()
 {
-  EmptyAllBuffers ();
+	EmptyAllBuffers ();
 }
 
 void MeshX::Debug ()
 {
-  switch ( m_Format ) {
-  case MF_FV:    DebugFV (); break;
-  case MF_CM:    DebugCM (); break;
-  case MF_FVF:  DebugFVF (); break;
-  }
+	switch ( m_Format ) {
+	case MF_FV:		DebugFV (); break;
+	case MF_CM:		DebugCM (); break;
+	case MF_FVF:	DebugFVF (); break;
+	}
 }
 
 
@@ -232,926 +74,777 @@
 //
 void MeshX::ComputeNormals (bool flat)
 {
-  Vector3DF norm, side;
-  AttrV3 *f;
-  Vector3DF v1, v2, v3;
-  Vector3DF* vn;
-
-  if ( !isActive(BVERTNORM) ) return;
-
-  // Clear vertex normals
-  for (vn = (Vector3DF*) GetStart(BVERTNORM); vn <= (Vector3DF*) GetEnd(BVERTNORM); vn++) {
-    vn->x = 0; vn->y = 0; vn->z = 0;
-  }
-
-  // Compute normals of all faces
-  if (flat) {
-    // Flat normals
-    for (f = (AttrV3*) GetStart(BFACEV3); f <= (AttrV3*) GetEnd(BFACEV3); f++ ) {
-      v1 = *GetVertPos( f->v1 );  v2 = *GetVertPos( f->v2 );  v3 = *GetVertPos( f->v3 );
-      norm = norm.Cross ( v2-v1, v3-v1 );
-      norm.NormalizeFast ();
-      vn = GetVertNorm( f->v1);  *vn = norm;
-      vn = GetVertNorm( f->v2);  *vn = norm;
-      vn = GetVertNorm( f->v3);  *vn = norm;
-    }
-  } else {
-    // Smoothed normals
-
-    int n=0;
-    Vector3DF* vertbuf  = (Vector3DF*) GetBufData(BVERTPOS);  // efficiency, stride not needed
-    Vector3DF* vnormbuf = (Vector3DF*) GetBufData(BVERTNORM);  // efficiency, stride not needed
-
-    // overall slow function due to scattered reads & writes
-    //--- faster code
-    /*for (f = (AttrV3*) GetStart(BFACEV3); f <= (AttrV3*) GetEnd(BFACEV3); f++ ) {
-      v1 = *(vertbuf + f->v1);      // was GetVertPos, also same as GetElemFast
-      v2 = *(vertbuf + f->v2);
-      v3 = *(vertbuf + f->v3);
-      if (v1.x==0 && v1.y==0 && v1.z==0 && v2.x==0 && v2.y==0 && v2.z==0) continue;    // degenerate faces
-      norm = (v2-v1).Cross ( v3-v1 );
-      norm.NormalizeFast ();        // fast inverse square root
-      *(vnormbuf + f->v1) += norm;    // was GetVertNorm
-      *(vnormbuf + f->v2) += norm;
-      *(vnormbuf + f->v3) += norm;
-    }*/
-
-    //--- slower code
-    for (f = (AttrV3*)GetStart(BFACEV3); f <= (AttrV3*)GetEnd(BFACEV3); f++) {
-      v1 = *GetVertPos( f->v1 );  v2 = *GetVertPos( f->v2 );  v3 = *GetVertPos( f->v3 );
-      if (v1.x==0 && v1.y==0 && v1.z==0 && v2.x==0 && v2.y==0 && v2.z==0) continue;    // degenerate faces
-      norm = (v2 - v1).Cross(v3 - v1);
-      norm.Normalize();
-      vn = GetVertNorm ( f->v1 );    *vn += norm;
-      vn = GetVertNorm ( f->v2 );    *vn += norm;
-      vn = GetVertNorm ( f->v3 );    *vn += norm;
-    }
-
-    // Normalize vertex normals
-    Vector3DF vec;
-    for (vn = (Vector3DF*) GetStart(BVERTNORM); vn <= (Vector3DF*) GetEnd(BVERTNORM); vn++)
-      vn->Normalize ();
-  }
+	Vector3DF norm, side;
+	AttrV3 *f;
+	Vector3DF v1, v2, v3;
+	Vector3DF* vn;
+
+	if ( !isActive(BVERTNORM) ) return;
+
+	// Clear vertex normals	
+	for (vn = (Vector3DF*) GetStart(BVERTNORM); vn <= (Vector3DF*) GetEnd(BVERTNORM); vn++) {
+		vn->x = 0; vn->y = 0; vn->z = 0;
+	}
+
+	// Compute normals of all faces
+	if (flat) {
+		// Flat normals
+		for (f = (AttrV3*) GetStart(BFACEV3); f <= (AttrV3*) GetEnd(BFACEV3); f++ ) {
+			v1 = *GetVertPos( f->v1 );	v2 = *GetVertPos( f->v2 );	v3 = *GetVertPos( f->v3 );			
+			norm = norm.Cross ( v2-v1, v3-v1 );
+			norm.NormalizeFast ();
+			vn = GetVertNorm( f->v1);	*vn = norm;
+			vn = GetVertNorm( f->v2);	*vn = norm;
+			vn = GetVertNorm( f->v3);	*vn = norm;
+		}
+	} else {
+		// Smoothed normals
+
+		int n=0;		
+		Vector3DF* vertbuf  = (Vector3DF*) GetBufData(BVERTPOS);	// efficiency, stride not needed
+		Vector3DF* vnormbuf = (Vector3DF*) GetBufData(BVERTNORM);	// efficiency, stride not needed
+
+		// overall slow function due to scattered reads & writes 
+		//--- faster code
+		/*for (f = (AttrV3*) GetStart(BFACEV3); f <= (AttrV3*) GetEnd(BFACEV3); f++ ) {
+			v1 = *(vertbuf + f->v1);			// was GetVertPos, also same as GetElemFast
+			v2 = *(vertbuf + f->v2);
+			v3 = *(vertbuf + f->v3);
+			if (v1.x==0 && v1.y==0 && v1.z==0 && v2.x==0 && v2.y==0 && v2.z==0) continue;		// degenerate faces
+			norm = (v2-v1).Cross ( v3-v1 );
+			norm.NormalizeFast ();				// fast inverse square root
+			*(vnormbuf + f->v1) += norm;		// was GetVertNorm
+			*(vnormbuf + f->v2) += norm;
+			*(vnormbuf + f->v3) += norm;
+		}*/
+		
+		//--- slower code
+		for (f = (AttrV3*)GetStart(BFACEV3); f <= (AttrV3*)GetEnd(BFACEV3); f++) {
+			v1 = *GetVertPos( f->v1 );	v2 = *GetVertPos( f->v2 );	v3 = *GetVertPos( f->v3 );
+			if (v1.x==0 && v1.y==0 && v1.z==0 && v2.x==0 && v2.y==0 && v2.z==0) continue;		// degenerate faces
+			norm = (v2 - v1).Cross(v3 - v1);
+			norm.Normalize();
+			vn = GetVertNorm ( f->v1 );		*vn += norm;
+			vn = GetVertNorm ( f->v2 );		*vn += norm;
+			vn = GetVertNorm ( f->v3 );		*vn += norm;
+		}
+
+		// Normalize vertex normals
+		Vector3DF vec;
+		for (vn = (Vector3DF*) GetStart(BVERTNORM); vn <= (Vector3DF*) GetEnd(BVERTNORM); vn++) 
+			vn->Normalize ();
+	}	
 }
 
 void MeshX::FlipNormals ()
 {
-  Vector3DF* vn;
-  for (vn = (Vector3DF*) GetStart(BVERTNORM); vn <= (Vector3DF*) GetEnd(BVERTNORM); vn++)
-    *vn *= -1.0f;
+	Vector3DF* vn;	
+	for (vn = (Vector3DF*) GetStart(BVERTNORM); vn <= (Vector3DF*) GetEnd(BVERTNORM); vn++) 
+		*vn *= -1.0f;
 }
 
 void MeshX::ComputeBounds (Vector3DF& bmin, Vector3DF& bmax, int vmin, int vmax)
 {
-  if (vmax == 0) vmax = GetNumVert() - 1;
-
-  Vector3DF* v1 = GetVertPos ( vmin );
-  bmin = *v1; bmax = *v1;
-
-  for (int n=vmin+1; n <= vmax; n++) {
-    v1 = GetVertPos ( n );
-    if ( v1->x < bmin.x ) bmin.x = v1->x;
-    if ( v1->y < bmin.y ) bmin.y = v1->y;
-    if ( v1->z < bmin.z ) bmin.z = v1->z;
-    if ( v1->x > bmax.x ) bmax.x = v1->x;
-    if ( v1->y > bmax.y ) bmax.y = v1->y;
-    if ( v1->z > bmax.z ) bmax.z = v1->z;
-  }
+	if (vmax == 0) vmax = GetNumVert() - 1;
+
+	Vector3DF* v1 = GetVertPos ( vmin );
+	bmin = *v1; bmax = *v1;
+	
+	for (int n=vmin+1; n <= vmax; n++) {
+		v1 = GetVertPos ( n );
+		if ( v1->x < bmin.x ) bmin.x = v1->x;
+		if ( v1->y < bmin.y ) bmin.y = v1->y;
+		if ( v1->z < bmin.z ) bmin.z = v1->z;
+		if ( v1->x > bmax.x ) bmax.x = v1->x;
+		if ( v1->y > bmax.y ) bmax.y = v1->y;
+		if ( v1->z > bmax.z ) bmax.z = v1->z;		
+	}
 }
 
 Vector3DF MeshX::NormalizeMesh ( float sz, Vector3DF& ctr, int vmin, int vmax )
 {
-  if (vmax == 0) vmax = GetNumVert() - 1;
-
-  // Get bounding box
-  Vector3DF bmin, bmax;
-  ComputeBounds ( bmin, bmax, vmin, vmax );
-  bmin *= sz;  bmax *= sz;              // sz = resize object
-
-  // Retrieve pivot
-  ctr = (bmin + bmax) * Vector3DF(0.5f,0.5f,0.5f);
-
-  // Compute new vertex positions
-  Vector3DF* v = GetVertPos(vmin);
-  for (int n=vmin; n <= vmax; n++) {
-                                // v = range [bmin,bmax] - input mesh
-    *v = ((*v)*sz - bmin) / (bmax-bmin);          // v'= range [0, 1] - normalize mesh
-    *v = *v * Vector3DF(2,2,2) + Vector3DF(-1,-1,-1);    // o = range [-1,1] - output range, all shapes have this range
-    v++;
-  }
-  return (bmax - bmin)*0.5f;
+	if (vmax == 0) vmax = GetNumVert() - 1;
+
+	// Get bounding box
+	Vector3DF bmin, bmax;
+	ComputeBounds ( bmin, bmax, vmin, vmax );
+	bmin *= sz;	bmax *= sz;							// sz = resize object
+
+	// Retrieve pivot	
+	ctr = (bmin + bmax) * Vector3DF(0.5f,0.5f,0.5f);
+	
+	// Compute new vertex positions		
+	Vector3DF* v = GetVertPos(vmin);
+	for (int n=vmin; n <= vmax; n++) {
+																// v = range [bmin,bmax] - input mesh 
+		*v = ((*v)*sz - bmin) / (bmax-bmin);					// v'= range [0, 1] - normalize mesh
+		*v = *v * Vector3DF(2,2,2) + Vector3DF(-1,-1,-1);		// o = range [-1,1] - output range, all shapes have this range
+		v++;
+	}
+	return (bmax - bmin)*0.5f;
 }
 
 void MeshX::Smooth ( int iter )
 {
-  Vector3DF norm, side;
-  AttrV3 *f;
-  Vector3DF *v1, *v2, *v3;
-  hList* flist;    // neighbor face list
-  Vector3DF *face_pos;
-  face_pos = (Vector3DF*) malloc ( sizeof(Vector3DF) * GetNumFace3() );
-
-  if ( !isActive(BVERTFLIST) ) {
-    dbgprintf ( "ERROR: Mesh:Smooth. Mesh format does not support smoothing. Use FVF or CM.\n" );
-    return;
-  }
-
-  int n;
-  Vector3DF vec;
-
-  for (int j=0; j < iter; j++) {
-    // Compute centroid of all faces
-    n = 0;
-    for (f = (AttrV3*) GetStart(BFACEV3); f <= (AttrV3*) GetEnd(BFACEV3); f++) {
-      v1 = GetVertPos ( f->v1 ); v2 = GetVertPos ( f->v2 ); v3 = GetVertPos ( f->v3 );
-      face_pos[n].x = ( v1->x + v2->x + v3->x ) / 3.0;
-      face_pos[n].y = ( v1->y + v2->y + v3->y ) / 3.0;
-      face_pos[n].z = ( v1->z + v2->z + v3->z ) / 3.0;
-      n++;
-    }
-    // Compute new vertex positions
-    for (n=0; n < GetNumVert(); n++) {
-      v1 = GetVertPos ( n );
-      flist = GetVertFList ( n );
-      vec.Set (0,0,0);
-      hval* fptr = GetHeap() + flist->pos;
-      for (int j=0; j < flist->cnt; j++) {  // loop over neighboring faces of vertex
-        vec.x += face_pos[ (*fptr) ].x;
-        vec.y += face_pos[ (*fptr) ].y;
-        vec.z += face_pos[ (*fptr) ].z;
-        fptr++;
-      }
-      v1->x = vec.x / (float) flist->cnt;    // average position of neighboring faces
-      v1->y = vec.y / (float) flist->cnt;
-      v1->z = vec.z / (float) flist->cnt;
-    }
-  }
-  free ( face_pos );
-
-  ComputeNormals ();  //  -- No normal smoothing = preserves visual detail (interesting)
+	Vector3DF norm, side;	
+	AttrV3 *f;
+	Vector3DF *v1, *v2, *v3;
+	hList* flist;		// neighbor face list
+	Vector3DF *face_pos;
+	face_pos = (Vector3DF*) malloc ( sizeof(Vector3DF) * GetNumFace3() );
+
+	if ( !isActive(BVERTFLIST) ) {
+		dbgprintf ( "ERROR: Mesh:Smooth. Mesh format does not support smoothing. Use FVF or CM.\n" );
+		return;
+	}
+
+	int n;
+	Vector3DF vec;
+	
+	for (int j=0; j < iter; j++) {
+		// Compute centroid of all faces	
+		n = 0;
+		for (f = (AttrV3*) GetStart(BFACEV3); f <= (AttrV3*) GetEnd(BFACEV3); f++) {
+			v1 = GetVertPos ( f->v1 ); v2 = GetVertPos ( f->v2 ); v3 = GetVertPos ( f->v3 );
+			face_pos[n].x = ( v1->x + v2->x + v3->x ) / 3.0;
+			face_pos[n].y = ( v1->y + v2->y + v3->y ) / 3.0;
+			face_pos[n].z = ( v1->z + v2->z + v3->z ) / 3.0;
+			n++;
+		}
+		// Compute new vertex positions		
+		for (n=0; n < GetNumVert(); n++) {
+			v1 = GetVertPos ( n );
+			flist = GetVertFList ( n );
+			vec.Set (0,0,0);
+			hval* fptr = GetHeap() + flist->pos;
+			for (int j=0; j < flist->cnt; j++) {	// loop over neighboring faces of vertex
+				vec.x += face_pos[ (*fptr) ].x;
+				vec.y += face_pos[ (*fptr) ].y;
+				vec.z += face_pos[ (*fptr) ].z;
+				fptr++;
+			}
+			v1->x = vec.x / (float) flist->cnt;		// average position of neighboring faces
+			v1->y = vec.y / (float) flist->cnt;
+			v1->z = vec.z / (float) flist->cnt;
+		}
+	}
+	free ( face_pos );
+	
+	ComputeNormals ();	//	-- No normal smoothing = preserves visual detail (interesting)
 }
 
 
 //------------------------------------------------------------------ FV - Face-Vertex Mesh
-void MeshX::CreateFV ()
-{
-  m_Format = MF_FV;
-  m_Ures = 0;
-  m_Vres = 0;
-
-  AddBuffer ( BVERTPOS, "pos", sizeof(Vector3DF), 0 );
-  AddBuffer ( BFACEV3, "v3", sizeof(AttrV3), 0 );
-
-  SetFormatFunc();
+void MeshX::CreateFV () 
+{	
+	m_Format = MF_FV;
+	m_Ures = 0;
+	m_Vres = 0;
+
+	AddBuffer ( BVERTPOS, "pos", sizeof(Vector3DF), 0 );
+	AddBuffer ( BFACEV3, "v3", sizeof(AttrV3), 0 );
+
+	SetFormatFunc();
 }
 
 void MeshX::SetFuncFV ()
 {
-  m_AddVertFunc = &MeshX::AddVertFV;
-  m_AddFaceFast3Func = &MeshX::AddFaceFast3FV;
-  m_AddFaceFast4Func = &MeshX::AddFaceFast4FV;
+	m_AddVertFunc = &MeshX::AddVertFV;
+	m_AddFaceFast3Func = &MeshX::AddFaceFast3FV;
+	m_AddFaceFast4Func = &MeshX::AddFaceFast4FV;
 }
 xref MeshX::AddFaceFast3FV ( xref v1, xref v2, xref v3 )
 {
-  xref n = AddElem ( BFACEV3 );
-  SetFace3 ( n, v1, v2, v3 );
-  return n;
+	xref n = AddElem ( BFACEV3 );
+	SetFace3 ( n, v1, v2, v3 );
+	return n;
 }
 xref MeshX::AddFaceFast4FV ( xref v1, xref v2, xref v3, xref v4 )
 {
-  xref n = AddElem ( BFACEV4 );      // !!!! -------- NOT CORRECT
-  SetFace4 ( n, v1, v2, v3, v4 );
-  return n;
+	xref n = AddElem ( BFACEV4 );			// !!!! -------- NOT CORRECT
+	SetFace4 ( n, v1, v2, v3, v4 );
+	return n;
 }
 xref MeshX::AddVertFV ( float x, float y, float z )
 {
-  xref n = AddElem ( BVERTPOS );
-  SetVertPos ( n, Vector3DF(x,y,z) );
-  return n;
+	xref n = AddElem ( BVERTPOS );
+	SetVertPos ( n, Vector3DF(x,y,z) );
+	return n;
 }
 xref MeshX::AddVertClr(Vector4DF vec)
 {
-  if (!isActive(BVERTCLR)) AddBuffer(BVERTCLR, "clr", sizeof(uint), 1);
-  xref n = AddElem(BVERTCLR);
-  SetVertClr(n, COLORA(vec.x, vec.y, vec.z, vec.w) );
-  return n;
+	if (!isActive(BVERTCLR)) AddBuffer(BVERTCLR, "clr", sizeof(uint), 1);
+	xref n = AddElem(BVERTCLR);
+	SetVertClr(n, COLORA(vec.x, vec.y, vec.z, vec.w) );
+	return n;
 }
 xref MeshX::AddVertNorm ( Vector3DF vec )
 {
-  if ( !isActive(BVERTNORM) ) AddBuffer ( BVERTNORM, "norm", sizeof(Vector3DF), 1 );
-  xref n = AddElem ( BVERTNORM );
-  SetVertNorm ( n, vec );
-  return n;
+	if ( !isActive(BVERTNORM) ) AddBuffer ( BVERTNORM, "norm", sizeof(Vector3DF), 1 );
+	xref n = AddElem ( BVERTNORM );
+	SetVertNorm ( n, vec );
+	return n;
 }
 xref MeshX::AddVertTex ( Vector2DF vec )
 {
-  if ( !isActive(BVERTTEX) ) AddBuffer ( BVERTTEX, "tex", sizeof(Vector2DF), 1 );
-  xref n = AddElem ( BVERTTEX );
-  SetVertTex ( n, vec.x, vec.y );
-  return n;
+	if ( !isActive(BVERTTEX) ) AddBuffer ( BVERTTEX, "tex", sizeof(Vector2DF), 1 );
+	xref n = AddElem ( BVERTTEX );
+	SetVertTex ( n, vec.x, vec.y );
+	return n;
 }
 
 void MeshX::DebugFV ()
 {
-  int n;
-  Vector3DF* v;
-  AttrV3* f;
-  printf ( "-- FV MESH --\n");
-  printf ( "-- verts\n" );
-  for (n=0; n < GetNumVert(); n++) {
-    v = GetVertPos ( n );
-    printf ( "%d: (%2.1f,%2.1f,%2.1f)\n", n, v->x, v->y, v->z);
-  }
-  printf ( "-- faces\n" );
-  for (n=0; n < GetNumFace3(); n++) {
-    f = GetFace3 ( n );
-    printf ( "%d: v:%d %d %d\n", n, f->v1, f->v2, f->v3);
-  }
+	int n;
+	Vector3DF* v;
+	AttrV3* f;
+	printf ( "-- FV MESH --\n");	
+	printf ( "-- verts\n" );
+	for (n=0; n < GetNumVert(); n++) {
+		v = GetVertPos ( n );
+		printf ( "%d: (%2.1f,%2.1f,%2.1f)\n", n, v->x, v->y, v->z);		
+	}
+	printf ( "-- faces\n" );	
+	for (n=0; n < GetNumFace3(); n++) {
+		f = GetFace3 ( n );
+		printf ( "%d: v:%d %d %d\n", n, f->v1, f->v2, f->v3);
+	}	
 }
 
 /*void MeshX::UVSphere ()
 {
-  bufPos p = FindBuffer ( "vertex" );
-  AddVertAttr ( "tex", sizeof(Vector2DF) );
-
-  refresh_data ();      // must be done because adding texture coords may change buffer locations in memory
-
-  Vector2DF* tex;
-  Vector3DF v;
-  double r;
-  for (int n=0; n < GetNumVert(); n++) {
-    tex = GetVertTex(n);
-    v = *GetVertPos(n);
-    //tex->x = modf ( (double) (v.z/10.0f), &r );
-    //tex->y = modf ( (double) (v.y/10.0f), &r );
-    v.Normalize ();
-    tex->x = atan2 ( (float) v.z, (float) v.x )/(2.0*3.141592);
-    r = sqrt ( v.z*v.z + v.x*v.x );
-    tex->y = atan2 ( (float) v.y, (float) r )/(2.0*3.141592);
-  }
+	bufPos p = FindBuffer ( "vertex" );
+	AddVertAttr ( "tex", sizeof(Vector2DF) );
+	
+	refresh_data ();			// must be done because adding texture coords may change buffer locations in memory
+
+	Vector2DF* tex;
+	Vector3DF v;	
+	double r;
+	for (int n=0; n < GetNumVert(); n++) {
+		tex = GetVertTex(n);
+		v = *GetVertPos(n);		
+		//tex->x = modf ( (double) (v.z/10.0f), &r );
+		//tex->y = modf ( (double) (v.y/10.0f), &r );
+		v.Normalize ();
+		tex->x = atan2 ( (float) v.z, (float) v.x )/(2.0*3.141592);
+		r = sqrt ( v.z*v.z + v.x*v.x );
+		tex->y = atan2 ( (float) v.y, (float) r )/(2.0*3.141592);
+	}	
 }*/
 
 
 //------------------------------------------------------------------ FVF - Face-vertex-face Mesh
-void MeshX::CreateFVF ()
-{
-  m_Format = MF_FVF;
-  m_Ures = 0;
-  m_Vres = 0;
-
-  // vertices
-  AddBuffer ( BVERTPOS, "pos", sizeof(Vector3DF), 0 );
-  AddBuffer ( BVERTCLR, "clr", sizeof(CLRVAL), 0 );
-  AddBuffer ( BVERTNORM, "norm", sizeof(Vector3DF), 0 );
-//  AddBuffer ( BVERTEX, "tex", sizeof(Vector2DF), 0  );
-  AddBuffer ( BVERTFLIST, "flist", sizeof(hList), 0 );    // vertex -> N faces
-
-  // faces
-  AddBuffer ( BFACEV3, "v3", sizeof(AttrV3), 0 );      // face -> 3x vertices
-
-  AddHeap ( 64 );
-
-  SetFormatFunc();
+void MeshX::CreateFVF () 
+{	
+	m_Format = MF_FVF;
+	m_Ures = 0;
+	m_Vres = 0;
+
+	// vertices
+	AddBuffer ( BVERTPOS, "pos", sizeof(Vector3DF), 0 );		
+	AddBuffer ( BVERTCLR, "clr", sizeof(CLRVAL), 0 );
+	AddBuffer ( BVERTNORM, "norm", sizeof(Vector3DF), 0 );
+//	AddBuffer ( BVERTEX, "tex", sizeof(Vector2DF), 0  );
+	AddBuffer ( BVERTFLIST, "flist", sizeof(hList), 0 );		// vertex -> N faces
+	
+	// faces
+	AddBuffer ( BFACEV3, "v3", sizeof(AttrV3), 0 );			// face -> 3x vertices
+
+	AddHeap ( 64 );
+
+	SetFormatFunc();
 }
 
 void MeshX::ClearFVF ()
 {
-  EmptyAllBuffers();
-  ResetHeap ();
+	EmptyAllBuffers();
+	ResetHeap ();
 }
 void MeshX::SetFuncFVF ()
 {
-  m_AddVertFunc = &MeshX::AddVertFVF;
-  m_AddFaceFast3Func = &MeshX::AddFaceFast3FVF;
-  m_AddFaceFast4Func = &MeshX::AddFaceFast4FVF;
+	m_AddVertFunc = &MeshX::AddVertFVF;
+	m_AddFaceFast3Func = &MeshX::AddFaceFast3FVF;
+	m_AddFaceFast4Func = &MeshX::AddFaceFast4FVF;
 }
 xref MeshX::AddFaceFast3FVF ( xref v1, xref v2, xref v3 )
 {
-  int n = AddElem ( BFACEV3 );
-  SetFace3 ( n, v1, v2, v3 );
-  AddRef ( n, GetVertFList(v1), FACE_DELTA );
-  AddRef ( n, GetVertFList(v2), FACE_DELTA );
-  AddRef ( n, GetVertFList(v3), FACE_DELTA );
-  return n;
+	int n = AddElem ( BFACEV3 );
+	SetFace3 ( n, v1, v2, v3 );
+	AddRef ( n, GetVertFList(v1), FACE_DELTA );	
+	AddRef ( n, GetVertFList(v2), FACE_DELTA );
+	AddRef ( n, GetVertFList(v3), FACE_DELTA );
+	return n;
 }
 xref MeshX::AddFaceFast4FVF ( xref v1, xref v2, xref v3, xref v4 )
 {
-  int n = AddElem ( BFACEV4 );
-  SetFace4 ( n, v1, v2, v3, v4 );
-  AddRef ( n, GetVertFList(v1), FACE_DELTA );
-  AddRef ( n, GetVertFList(v2), FACE_DELTA );
-  AddRef ( n, GetVertFList(v3), FACE_DELTA );
-  AddRef ( n, GetVertFList(v4), FACE_DELTA );
-  return n;
+	int n = AddElem ( BFACEV4 );
+	SetFace4 ( n, v1, v2, v3, v4 );
+	AddRef ( n, GetVertFList(v1), FACE_DELTA );	
+	AddRef ( n, GetVertFList(v2), FACE_DELTA );
+	AddRef ( n, GetVertFList(v3), FACE_DELTA );
+	AddRef ( n, GetVertFList(v4), FACE_DELTA );
+	return n;
 }
 xref MeshX::AddVertFVF ( float x, float y, float z )
 {
-  int n = AddElem ( BVERTPOS );
-  SetVertPos ( n, Vector3DF(x,y,z) );
-  ClearRefs ( GetVertFList(n) );
-  return n;
+	int n = AddElem ( BVERTPOS );
+	SetVertPos ( n, Vector3DF(x,y,z) );
+	ClearRefs ( GetVertFList(n) );
+	return n;
 }
 void MeshX::DebugFVF ()
 {
-  int n;
-  int j;
-  Vector3DF* v;
-  AttrV3* f;
-  hList* flist;
-  printf ( "-- FVF MESH --\n");
-  printf ( "-- verts\n" );
-  for (n=0; n < GetNumVert(); n++) {
-    v = GetVertPos ( n );
-    flist = GetVertFList ( n );
-    printf ( "%d: (%2.1f,%2.1f,%2.1f) f:%d {", n, v->x, v->y, v->z, flist->pos );
-    if ( flist->cnt > 0 ) {
-      for (j=0; j < flist->cnt; j++)
-        printf ( "%d ", *(GetHeap() + flist->pos+j) - FACE_DELTA );
-    }
-    printf ( "}\n" );
-  }
-  printf ( "-- faces\n" );
-  for (n=0; n < GetNumFace3(); n++) {
-    f = GetFace3 ( n );
-    printf ( "%d: v:%d %d %d\n", n, f->v1, f->v2, f->v3);
-  }
-  DebugHeap ();
+	int n;
+	int j;	
+	Vector3DF* v;
+	AttrV3* f;
+	hList* flist;
+	printf ( "-- FVF MESH --\n");	
+	printf ( "-- verts\n" );
+	for (n=0; n < GetNumVert(); n++) {
+		v = GetVertPos ( n );
+		flist = GetVertFList ( n );		
+		printf ( "%d: (%2.1f,%2.1f,%2.1f) f:%d {", n, v->x, v->y, v->z, flist->pos );
+		if ( flist->cnt > 0 ) {
+			for (j=0; j < flist->cnt; j++) 
+				printf ( "%d ", *(GetHeap() + flist->pos+j) - FACE_DELTA );
+		}
+		printf ( "}\n" );
+	}
+	printf ( "-- faces\n" );	
+	for (n=0; n < GetNumFace3(); n++) {
+		f = GetFace3 ( n );
+		printf ( "%d: v:%d %d %d\n", n, f->v1, f->v2, f->v3);
+	}
+	DebugHeap ();		
 }
 
 //------------------------------------------------------------------ CM - Connected Mesh
 // Create Connected Mesh (CM)
 
-void MeshX::CreateCM ()
-{
-  m_Format = MF_CM;
-  m_Ures = 0;
-  m_Vres = 0;
-
-  // vertices
-  AddBuffer ( BVERTPOS, "pos", sizeof(Vector3DF), 0 );
-  AddBuffer ( BVERTCLR, "clr", sizeof(CLRVAL), 0 );
-  AddBuffer ( BVERTNORM, "norm", sizeof(Vector3DF), 0 );
-  //AddBuffer ( "tex", sizeof(Vector2DF), 0  );
-  AddBuffer ( BVERTFLIST, "flist", sizeof(hList), 0 );    // vertex -> # faces
-  AddBuffer ( BVERTELIST, "elist", sizeof(hList), 0 );    // vertex -> # edges
-
-  // faces
-  AddBuffer ( BFACEV3, "v3", sizeof(AttrV3), 1 );      // face -> 3x vertices
-  AddBuffer ( BFACEE3, "e3", sizeof(AttrE3), 1 );      // face -> 3x edges
-
-  // edges
-  AddBuffer ( BEDGES, "edge", sizeof(AttrEdge), 0 );    // edge -> vertices & faces
-
-  SetFormatFunc();
+void MeshX::CreateCM () 
+{	
+	m_Format = MF_CM;
+	m_Ures = 0;
+	m_Vres = 0;
+
+	// vertices
+	AddBuffer ( BVERTPOS, "pos", sizeof(Vector3DF), 0 );		
+	AddBuffer ( BVERTCLR, "clr", sizeof(CLRVAL), 0 );
+	AddBuffer ( BVERTNORM, "norm", sizeof(Vector3DF), 0 );
+	//AddBuffer ( "tex", sizeof(Vector2DF), 0  );
+	AddBuffer ( BVERTFLIST, "flist", sizeof(hList), 0 );		// vertex -> # faces
+	AddBuffer ( BVERTELIST, "elist", sizeof(hList), 0 );		// vertex -> # edges
+	
+	// faces 
+	AddBuffer ( BFACEV3, "v3", sizeof(AttrV3), 1 );			// face -> 3x vertices
+	AddBuffer ( BFACEE3, "e3", sizeof(AttrE3), 1 );			// face -> 3x edges
+	
+	// edges
+	AddBuffer ( BEDGES, "edge", sizeof(AttrEdge), 0 );		// edge -> vertices & faces
+
+	SetFormatFunc();
 }
 
 void MeshX::ClearCM ()
 {
-  EmptyAllBuffers ();
-  ResetHeap ();
+	EmptyAllBuffers ();
+	ResetHeap ();
 }
 
 void MeshX::SetFuncCM ()
 {
-  m_AddVertFunc = &MeshX::AddVertCM;
-  m_AddFaceFast3Func = &MeshX::AddFaceFast3CM;
-  m_AddFaceFast4Func = &MeshX::AddFaceFast4CM;
+	m_AddVertFunc = &MeshX::AddVertCM;
+	m_AddFaceFast3Func = &MeshX::AddFaceFast3CM;
+	m_AddFaceFast4Func = &MeshX::AddFaceFast4CM;
 }
 xref MeshX::AddFaceFast3CM ( xref v1, xref v2, xref v3 )
 {
-  int n = AddElem ( BFACEV3 );
-  AddElem ( BFACEE3 );
-
-  AttrV3* f = (AttrV3*) GetElem ( BFACEV3, n );
-  AttrE3* fe = (AttrE3*) GetElem ( BFACEE3, n );
-  f->v1 = v1;  f->v2 = v2;  f->v3 = v3;
-  xref eNdx;
-  eNdx = AddEdgeCM ( f->v1, f->v2, n );  fe->e1 = eNdx;
-  eNdx = AddEdgeCM ( f->v2, f->v3, n );  fe->e2 = eNdx;
-  eNdx = AddEdgeCM ( f->v3, f->v1, n );  fe->e3 = eNdx;
-  AddRef ( n, GetVertFList(v1), FACE_DELTA );
-  AddRef ( n, GetVertFList(v2), FACE_DELTA );
-  AddRef ( n, GetVertFList(v3), FACE_DELTA );
-  return n;
+	int n = AddElem ( BFACEV3 );	
+	AddElem ( BFACEE3 );
+
+	AttrV3* f = (AttrV3*) GetElem ( BFACEV3, n );
+	AttrE3* fe = (AttrE3*) GetElem ( BFACEE3, n );
+	f->v1 = v1;	f->v2 = v2;	f->v3 = v3;	
+	xref eNdx;
+	eNdx = AddEdgeCM ( f->v1, f->v2, n );	fe->e1 = eNdx;
+	eNdx = AddEdgeCM ( f->v2, f->v3, n );	fe->e2 = eNdx;
+	eNdx = AddEdgeCM ( f->v3, f->v1, n );	fe->e3 = eNdx;
+	AddRef ( n, GetVertFList(v1), FACE_DELTA );	
+	AddRef ( n, GetVertFList(v2), FACE_DELTA );
+	AddRef ( n, GetVertFList(v3), FACE_DELTA );
+	return n;
 }
 xref MeshX::AddFaceFast4CM ( xref v1, xref v2, xref v3, xref v4 )
 {
-  int n = AddElem ( BFACEV4 );
-  AddElem ( BFACEE4 );
-
-  AttrV4* f = (AttrV4*) GetElem ( BFACEV4, n );
-  AttrE4* fe = (AttrE4*) GetElem ( BFACEE4, n );
-  f->v1 = v1;  f->v2 = v2;  f->v3 = v3;  f->v4 = v4;      // faces point to verts
-  xref eNdx;
-  eNdx = AddEdgeCM ( f->v1, f->v2, n );  fe->e1 = eNdx;    // edges to verts, faces to edges
-  eNdx = AddEdgeCM ( f->v2, f->v3, n );  fe->e2 = eNdx;
-  eNdx = AddEdgeCM ( f->v3, f->v4, n );  fe->e3 = eNdx;
-  eNdx = AddEdgeCM ( f->v4, f->v1, n );  fe->e4 = eNdx;
-  AddRef ( n, GetVertFList(v1), FACE_DELTA );    // verts to faces
-  AddRef ( n, GetVertFList(v2), FACE_DELTA );
-  AddRef ( n, GetVertFList(v3), FACE_DELTA );
-  AddRef ( n, GetVertFList(v4), FACE_DELTA );
-  return n;
+	int n = AddElem ( BFACEV4 );	
+	AddElem ( BFACEE4 );	
+
+	AttrV4* f = (AttrV4*) GetElem ( BFACEV4, n );
+	AttrE4* fe = (AttrE4*) GetElem ( BFACEE4, n );
+	f->v1 = v1;	f->v2 = v2;	f->v3 = v3;	f->v4 = v4;			// faces point to verts
+	xref eNdx;
+	eNdx = AddEdgeCM ( f->v1, f->v2, n );	fe->e1 = eNdx;		// edges to verts, faces to edges
+	eNdx = AddEdgeCM ( f->v2, f->v3, n );	fe->e2 = eNdx;
+	eNdx = AddEdgeCM ( f->v3, f->v4, n );	fe->e3 = eNdx;
+	eNdx = AddEdgeCM ( f->v4, f->v1, n );	fe->e4 = eNdx;
+	AddRef ( n, GetVertFList(v1), FACE_DELTA );		// verts to faces
+	AddRef ( n, GetVertFList(v2), FACE_DELTA );
+	AddRef ( n, GetVertFList(v3), FACE_DELTA );
+	AddRef ( n, GetVertFList(v4), FACE_DELTA );
+	return n;
 }
 xref MeshX::AddVertCM ( float x, float y, float z )
 {
-  int n = AddElem ( BVERTPOS );
-  SetVertPos ( n, Vector3DF(x,y,z) );
-  ClearRefs ( GetVertFList(n) );
-  ClearRefs ( GetVertEList(n) );
-  return n;
+	int n = AddElem ( BVERTPOS );
+	SetVertPos ( n, Vector3DF(x,y,z) );
+	ClearRefs ( GetVertFList(n) );
+	ClearRefs ( GetVertEList(n) );
+	return n;
 }
 xref MeshX::FindEdgeCM ( xref v1, xref v2 )
-{
-  AttrEdge* pE;
-  int n = 0;
-  for (pE = (AttrEdge*) GetStart ( BEDGES ); pE <= (AttrEdge*) GetEnd ( BEDGES ); pE++) {
-    if ( pE->v1 == v2 || pE->v2 == v2 ) return n;
-    n++;
-  }
-  return -1;
+{	
+	AttrEdge* pE;
+	int n = 0;
+	for (pE = (AttrEdge*) GetStart ( BEDGES ); pE <= (AttrEdge*) GetEnd ( BEDGES ); pE++) {
+		if ( pE->v1 == v2 || pE->v2 == v2 ) return n;
+		n++;
+	}
+	return -1;
 }
 
 xref MeshX::AddEdgeCM ( xref v1, xref v2, xref face )
-{
-  xref eNdx = FindEdgeCM ( v1, v2 );
-  if ( eNdx == -1 ) {
-    int n = AddElem ( BEDGES );
-    SetEdge ( n, face, -1, v1, v2 );
-    AddRef ( eNdx, GetVertEList(v1), EDGE_DELTA );
-    AddRef ( eNdx, GetVertEList(v2), EDGE_DELTA );
-  } else {
-    ((AttrEdge*) GetElem ( BEDGES, eNdx ))->f2 = face;
-  }
-  return eNdx;
+{	
+	xref eNdx = FindEdgeCM ( v1, v2 );	
+	if ( eNdx == -1 ) {
+		int n = AddElem ( BEDGES );
+		SetEdge ( n, face, -1, v1, v2 );
+		AddRef ( eNdx, GetVertEList(v1), EDGE_DELTA );
+		AddRef ( eNdx, GetVertEList(v2), EDGE_DELTA );		
+	} else {
+		((AttrEdge*) GetElem ( BEDGES, eNdx ))->f2 = face;
+	}
+	return eNdx;
 }
 
 void MeshX::DebugCM ()
 {
-  int n;
-  int j;
-  Vector3DF* v;
-  hList *elist, *flist;
-  AttrEdge* e;
-  AttrV3* f;
-  AttrE3* fe;
-  printf ( "-- MESH --\n");
-
-  printf ( "-- verts\n" );
-  for (n=0; n < GetNumVert(); n++) {
-    v = GetVertPos ( n );
-    elist = GetVertEList ( n );
-    flist = GetVertFList ( n );
-    printf ( "%d: (%2.1f,%2.1f,%2.1f) e:%d {", n, v->x, v->y, v->z, elist->pos );
-    if ( elist->cnt > 0 ) {
-      for (j=0; j < elist->cnt; j++)
-        printf ( "%d ", *(GetHeap()+ elist->pos+j) - EDGE_DELTA );
-    }
-    printf ( "}, f:%d {", flist->pos );
-    if ( flist->cnt > 0 ) {
-      for (j=0; j < flist->cnt; j++)
-        printf ( "%d ", *(GetHeap()+ flist->pos+j) - FACE_DELTA );
-    }
-    printf ( "}\n" );
-  }
-
-  printf ( "-- edges\n" );
-  for (n=0; n < GetNumEdge(); n++) {
-    e = GetEdge (n);
-    printf ( "%d: v:%d %d, f:%d %d\n", n, e->v1, e->v2, e->f1, e->f2 );
-  }
-
-  printf ( "-- faces\n" );
-  for (n=0; n < GetNumFace3(); n++) {
-    f = GetFace3 ( n );
-    fe = GetFace3Edge ( n );
-    printf ( "%d: v:%d %d %d, e:%d %d %d\n", n, f->v1, f->v2, f->v3, fe->e1, fe->e2, fe->e3 );
-  }
-  DebugHeap ();
-  //_getch();
+	int n;
+	int j;	
+	Vector3DF* v; 
+	hList *elist, *flist;
+	AttrEdge* e; 
+	AttrV3* f;
+	AttrE3* fe;
+	printf ( "-- MESH --\n");
+	
+	printf ( "-- verts\n" );
+	for (n=0; n < GetNumVert(); n++) {
+		v = GetVertPos ( n );
+		elist = GetVertEList ( n );
+		flist = GetVertFList ( n );
+		printf ( "%d: (%2.1f,%2.1f,%2.1f) e:%d {", n, v->x, v->y, v->z, elist->pos );
+		if ( elist->cnt > 0 ) { 
+			for (j=0; j < elist->cnt; j++) 
+				printf ( "%d ", *(GetHeap()+ elist->pos+j) - EDGE_DELTA );
+		}
+		printf ( "}, f:%d {", flist->pos );
+		if ( flist->cnt > 0 ) {
+			for (j=0; j < flist->cnt; j++) 
+				printf ( "%d ", *(GetHeap()+ flist->pos+j) - FACE_DELTA );
+		}
+		printf ( "}\n" );	
+	}
+
+	printf ( "-- edges\n" );	
+	for (n=0; n < GetNumEdge(); n++) {
+		e = GetEdge (n);
+		printf ( "%d: v:%d %d, f:%d %d\n", n, e->v1, e->v2, e->f1, e->f2 );		
+	}
+
+	printf ( "-- faces\n" );	
+	for (n=0; n < GetNumFace3(); n++) {
+		f = GetFace3 ( n );
+		fe = GetFace3Edge ( n );
+		printf ( "%d: v:%d %d %d, e:%d %d %d\n", n, f->v1, f->v2, f->v3, fe->e1, fe->e2, fe->e3 );		
+	}
+	DebugHeap ();	
+	//_getch();
 }
 
 void MeshX::DebugHeap ()
 {
-  int hc = 0;
-  hval* pVal = GetHeap();
-//  debug.Printf ( "-- heap (size: %d, max: %d, free: %04d)\n", mHeapNum, mHeapMax, mHeapFree );
-/*  for (int n=0; n < mHeapNum; n++) {
-    if ( (n % 8) == 0 ) debug.Printf ( "\n[%04d] ", n );
-    #ifdef MESH_DEBUG
-      hc--;
-      if ( *pVal == 0 ) {
-        debug.Printf ( "..... ");                // allocated, but unused data
-      } else if ( (*pVal == (hval) 0xFFFF) || hc ==1 || hc == 3) {
-        debug.Printf ( "----- ");                // heap free space
-      } else if ( *pVal >= VERT_DELTA && *pVal < EDGE_DELTA ) {
-        debug.Printf ( "v%04d ", *pVal - VERT_DELTA );      // vertex ref
-      } else if ( *pVal >= EDGE_DELTA && *pVal < FACE_DELTA ) {
-        debug.Printf ( "e%04d ", *pVal - EDGE_DELTA );      // edge ref
-      } else if ( *pVal >= FACE_DELTA ) {
-        debug.Printf ( "f%04d ", *pVal - FACE_DELTA );      // face ref
-      } else {
-        if ( hc == 2 ) {
-          debug.Printf ( "n%04d ", (int) *pVal );        // heap free: next pointer.
-        } else {
-          debug.Printf ( "H%04d ", (int) *pVal );        // heap free: count.
-          hc = 4;
-        }
-      }
-    #else
-      debug.Printf ( "%05d ", (int) *pVal );
-    #endif
-    pVal++;
-  }*/
+	int hc = 0;
+	hval* pVal = GetHeap();
+//	debug.Printf ( "-- heap (size: %d, max: %d, free: %04d)\n", mHeapNum, mHeapMax, mHeapFree );
+/*	for (int n=0; n < mHeapNum; n++) {
+		if ( (n % 8) == 0 ) debug.Printf ( "\n[%04d] ", n );
+		#ifdef MESH_DEBUG
+			hc--;
+			if ( *pVal == 0 ) {
+				debug.Printf ( "..... ");								// allocated, but unused data
+			} else if ( (*pVal == (hval) 0xFFFF) || hc ==1 || hc == 3) {
+				debug.Printf ( "----- ");								// heap free space
+			} else if ( *pVal >= VERT_DELTA && *pVal < EDGE_DELTA ) {
+				debug.Printf ( "v%04d ", *pVal - VERT_DELTA );			// vertex ref
+			} else if ( *pVal >= EDGE_DELTA && *pVal < FACE_DELTA ) {
+				debug.Printf ( "e%04d ", *pVal - EDGE_DELTA );			// edge ref
+			} else if ( *pVal >= FACE_DELTA ) {
+				debug.Printf ( "f%04d ", *pVal - FACE_DELTA );			// face ref
+			} else {
+				if ( hc == 2 ) {
+					debug.Printf ( "n%04d ", (int) *pVal );				// heap free: next pointer.
+				} else {
+					debug.Printf ( "H%04d ", (int) *pVal );				// heap free: count.
+					hc = 4;
+				}
+			}			
+		#else
+			debug.Printf ( "%05d ", (int) *pVal );
+		#endif
+		pVal++;
+	}*/
 }
 
 void MeshX::Measure ()
-{
-  hval* pHeap = GetHeap ();
-  hval* pCurr = GetHeap() + GetHeapFree();
-  int vs, es, fs, hs, hm, as, frees = 0;
-  vs = GetNumVert(); if ( vs != 0 ) vs *= GetBufStride( BVERTPOS) * GetNumElem(BVERTPOS);
-  es = GetNumEdge(); if ( es != 0 ) es *= GetBufStride( BEDGES ) * GetNumElem(BEDGES);
-  fs = GetNumFace3(); if ( fs != 0 ) fs *= GetBufStride( BFACEV3 ) * GetNumElem(BFACEV3);
-  hs = GetHeapNum() * sizeof(hval);
-  hm = GetHeapMax() * sizeof(hval);
-
-  if ( pHeap != 0x0 ) {
-    while ( pCurr != pHeap-1 ) {
-      frees += *(pCurr);
-      pCurr = pHeap + * (hpos*) (pCurr + HEAP_POS);
-    }
-    frees *= sizeof(hval);
-  } else {
-    frees = 0;
-    hm = 1;
-  }
-  as = 0;
-  as += GetMaxElem(BVERTPOS) * GetBufStride ( BVERTPOS );
-  as += GetMaxElem(BFACEV3) * GetBufStride ( BFACEV3 );
-  as += GetMaxElem(BEDGES) * GetBufStride ( BEDGES );
-  as += hm;
-
-  printf ( "NumVert:     %07.1fk (%d)\n", vs/1024.0, GetNumVert() );
-  printf ( "NumFace:     %07.1fk (%d)\n", fs/1024.0, GetNumFace3() );
-  printf ( "NumEdge:     %07.1fk (%d)\n", es/1024.0, GetNumEdge() );
-  printf ( "Heap Size:   %07.1fk (%d)\n", hs/1024.0, GetHeapNum() );
-  printf ( "Free Size:   %07.1fk\n", frees/1024.0 );
-  printf ( "Heap Used:   %07.1fk (%5.1f%%)\n", (hs-frees)/1024.0, (hs-frees)*100.0/(vs+es+fs+hs-frees) );
-  printf ( "Heap Max:    %07.1fk\n", hm/1024.0 );
-  printf ( "Total Used:  %07.1fk\n", (vs+es+fs+hs-frees)/1024.0 );
-  printf ( "Total Alloc: %07.1fk\n", as/1024.0 );
-  printf ( "Fragmentation: %f%%\n", (hm-(hs-frees))*100.0 / hm );
+{	
+	hval* pHeap = GetHeap ();
+	hval* pCurr = GetHeap() + GetHeapFree();	
+	int vs, es, fs, hs, hm, as, frees = 0;
+	vs = GetNumVert(); if ( vs != 0 ) vs *= GetBufStride( BVERTPOS) * GetNumElem(BVERTPOS);
+	es = GetNumEdge(); if ( es != 0 ) es *= GetBufStride( BEDGES ) * GetNumElem(BEDGES);
+	fs = GetNumFace3(); if ( fs != 0 ) fs *= GetBufStride( BFACEV3 ) * GetNumElem(BFACEV3);
+	hs = GetHeapNum() * sizeof(hval);
+	hm = GetHeapMax() * sizeof(hval);
+	
+	if ( pHeap != 0x0 ) {
+		while ( pCurr != pHeap-1 ) {
+			frees += *(pCurr);
+			pCurr = pHeap + * (hpos*) (pCurr + HEAP_POS);
+		}
+		frees *= sizeof(hval);
+	} else {
+		frees = 0;
+		hm = 1;
+	}
+	as = 0;
+	as += GetMaxElem(BVERTPOS) * GetBufStride ( BVERTPOS );
+	as += GetMaxElem(BFACEV3) * GetBufStride ( BFACEV3 );
+	as += GetMaxElem(BEDGES) * GetBufStride ( BEDGES );
+	as += hm;
+
+	printf ( "NumVert:     %07.1fk (%d)\n", vs/1024.0, GetNumVert() );
+	printf ( "NumFace:     %07.1fk (%d)\n", fs/1024.0, GetNumFace3() );
+	printf ( "NumEdge:     %07.1fk (%d)\n", es/1024.0, GetNumEdge() );
+	printf ( "Heap Size:   %07.1fk (%d)\n", hs/1024.0, GetHeapNum() );
+	printf ( "Free Size:   %07.1fk\n", frees/1024.0 );
+	printf ( "Heap Used:   %07.1fk (%5.1f%%)\n", (hs-frees)/1024.0, (hs-frees)*100.0/(vs+es+fs+hs-frees) );
+	printf ( "Heap Max:    %07.1fk\n", hm/1024.0 );	
+	printf ( "Total Used:  %07.1fk\n", (vs+es+fs+hs-frees)/1024.0 );
+	printf ( "Total Alloc: %07.1fk\n", as/1024.0 );
+	printf ( "Fragmentation: %f%%\n", (hm-(hs-frees))*100.0 / hm );
 }
 
 /*int MeshX::GetIndex ( int b, void* v )
 {
-  if ( v == 0x0 ) return -1;
-  return ((char*) v - (char*) mBuf[b].data) / mBuf[b].stride;
+	if ( v == 0x0 ) return -1;
+	return ((char*) v - (char*) mBuf[b].data) / mBuf[b].stride;
 }*/
 
 int MeshX::FindPlyElem ( char typ )
 {
-  for (int n=0; n < (int) m_Ply.size(); n++) {
-    if ( m_Ply[n]->type == typ ) return n;
-  }
-  return -1;
+	for (int n=0; n < (int) m_Ply.size(); n++) {
+		if ( m_Ply[n]->type == typ ) return n;
+	}
+	return -1;
 }
 
 int MeshX::FindPlyProp ( int elem, std::string name )
 {
-  for (int n=0; n < (int) m_Ply[elem]->prop_list.size(); n++) {
-    if ( m_Ply[elem]->prop_list[n].name.compare ( name)==0 )
-      return n;
-  }
-  return -1;
+	for (int n=0; n < (int) m_Ply[elem]->prop_list.size(); n++) {
+		if ( m_Ply[elem]->prop_list[n].name.compare ( name)==0 )
+			return n;
+	}
+	return -1;
 }
 
 bool MeshX::LoadPly ( const char* fname, float scal )
 {
-  FILE* fp;
-
-  int m_PlyCnt;
-  float m_PlyData[40];
-  char buf[1000];
-  char bword[1000];
-  std::string word;
-  int vnum, fnum, elem, cnt;
-  char typ;
-
-  char *rchp;
-
-  if ( m_Format == MF_UNDEF ) {
-    DeleteAllBuffers ();
-    CreateFV ();
-  }
-
-  Clear ();
-
-  fp = fopen ( fname, "rt" );
-  if ( fp == 0x0 ) { printf (  "Could not find file: %s\n", fname ); }
-
-  // Read header
-  rchp = fgets ( buf, 1000, fp );
-  if (!rchp) { return false; }
-  readword ( buf, ' ', bword, 1000 ); word = bword;
-  if ( word.compare("ply" )!=0 ) {
-    printf ( "Not a ply file. %s\n", fname );
-  }
-
-  m_Ply.clear ();
-
-  printf ( "Reading PLY.\n" );
-  while ( feof( fp ) == 0 ) {
-    rchp = fgets ( buf, 1000, fp );
-    if (!rchp) {
-      fclose(fp);
-      return false;
-    }
-    readword ( buf, ' ', bword, 1000 );
-    word = bword;
-    if ( word.compare("comment" )!=0 ) {
-      if ( word.compare("end_header")==0 ) break;
-      if ( word.compare("property")==0 ) {
-        readword ( buf, ' ', bword, 1000 );
-        word = bword;
-        if ( word.compare("float")==0 ) typ = PLY_FLOAT;
-        if ( word.compare("float16")==0 ) typ = PLY_FLOAT;
-        if ( word.compare("float32")==0 ) typ = PLY_FLOAT;
-        if ( word.compare("int8")==0 ) typ = PLY_INT;
-        if ( word.compare("uint8")==0 ) typ = PLY_UINT;
-        if ( word.compare("list")==0) {
-          typ = PLY_LIST;
-          readword ( buf, ' ' , bword, 1000 );
-          readword ( buf, ' ', bword, 1000 );
-        }
-        readword ( buf, ' ', bword, 1000 );
-        word = bword;
-        AddPlyProperty ( typ, word );
-      }
-      if ( word.compare("element" )==0 ) {
-        readword ( buf, ' ', bword, 1000 );  word = bword;
-        if ( word.compare("vertex")==0 ) {
-          readword ( buf, ' ', bword, 1000 );
-          vnum = atoi ( bword );
-          printf ( "  Verts: %d\n", vnum );
-          AddPlyElement ( PLY_VERTS, vnum );
-        }
-        if ( word.compare("face")==0 ) {
-          readword ( buf, ' ', bword, 1000 );
-          fnum = atoi ( bword );
-          printf ( "  Faces: %d\n", fnum );
-          AddPlyElement ( PLY_FACES, fnum );
-        }
-      }
-    }
-  }
-
-  // Read data
-  int xi, yi, zi, ui, vi;
-  printf ( "  Reading verts..\n" );
-  elem = FindPlyElem ( PLY_VERTS );
-  xi = FindPlyProp ( elem, "x" );
-  yi = FindPlyProp ( elem, "y" );
-  zi = FindPlyProp ( elem, "z" );
-  ui = FindPlyProp ( elem, "s" );
-  vi = FindPlyProp ( elem, "t" );
-  if ( elem == -1 || xi == -1 || yi == -1 || zi == -1 ) {
-    dbgprintf (  "ERROR: Vertex data not found.\n" );
-  }
-  if ( ui != -1 && vi != -1 ) {
-//    AddBuffer ( BVERTTEX, "tex", sizeof(Vector2DF), 0 );
-  }
-
-  xref vert;
-  for (int n=0; n < m_Ply[elem]->num; n++) {
-    rchp = fgets ( buf, 1000, fp );
-    if (!rchp) {
-      fclose(fp);
-      return false;
-    }
-    for (int j=0; j < (int) m_Ply[elem]->prop_list.size(); j++) {
-      readword ( buf, ' ', bword, 1000 );
-      m_PlyData[ j ] = atof ( bword );
-    }
-    vert = AddVert ( m_PlyData[xi]*scal, m_PlyData[yi]*scal, m_PlyData[zi]*scal );
-    if ( ui != -1 && vi != -1 && isActive(BVERTTEX) ) {
-      //SetVertTex ( vert, m_PlyData[ui], m_PlyData[vi] );
-    }
-  }
-
-  printf ( "  Reading faces..\n" );
-  elem = FindPlyElem ( PLY_FACES );
-  xi = FindPlyProp ( elem, "vertex_indices" );
-  if ( elem == -1 || xi == -1 ) {
-    printf (  "Face data not found.\n" );
-  }
-  for (int n=0; n < m_Ply[elem]->num; n++) {
-    rchp = fgets ( buf, 1000, fp );
-    if (!rchp) {
-      fclose(fp);
-      return false;
-    }
-    m_PlyCnt = 0;
-    for (int j=0; j < (int) m_Ply[elem]->prop_list.size(); j++) {
-      if ( m_Ply[elem]->prop_list[j].type == PLY_LIST ) {
-        readword ( buf, ' ', bword, 1000 );
-        cnt = atoi ( bword );
-        m_PlyData[ m_PlyCnt++ ] = cnt;
-        for (int c =0; c < cnt; c++) {
-          readword ( buf, ' ', bword, 1000 );
-          m_PlyData[ m_PlyCnt++ ] = atof ( bword );
-        }
-      } else {
-        readword ( buf, ' ', bword, 1000 );
-        m_PlyData[ m_PlyCnt++ ] = atof ( bword );
-      }
-    }
-    if ( m_PlyData[xi] == 3 ) {
-      //printf ( 'objs', INFO, "    Face: %d, %d, %d\n", (int) m_PlyData[xi+1], (int) m_PlyData[xi+2], (int) m_PlyData[xi+3] );
-      AddFaceFast ( (int) m_PlyData[xi+1], (int) m_PlyData[xi+2], (int) m_PlyData[xi+3] );
-    }
-
-    if ( m_PlyData[xi] == 4 ) {
-      //printf ( 'objs', INFO,  "    Face: %d, %d, %d, %d\n", (int) m_PlyData[xi+1], (int) m_PlyData[xi+2], (int) m_PlyData[xi+3], (int) m_PlyData[xi+4]);
-      AddFaceFast ( (int) m_PlyData[xi+1], (int) m_PlyData[xi+2], (int) m_PlyData[xi+3], (int) m_PlyData[xi+4] );
-    }
-  }
-  for (int n=0; n < (int) m_Ply.size(); n++) {
-    delete ( m_Ply[n] );
-  }
-  m_Ply.clear ();
-  m_PlyCurrElem = 0;
-
-  Measure ();
-  ComputeNormals ();
-
-  return true;
+	FILE* fp;
+
+	int m_PlyCnt;
+	float m_PlyData[40];
+	char buf[1000];
+	char bword[1000];
+	std::string word;	
+	int vnum, fnum, elem, cnt;
+	char typ;
+
+	if ( m_Format == MF_UNDEF ) {
+		DeleteAllBuffers ();
+		CreateFV ();
+	}
+
+	Clear ();
+
+	fp = fopen ( fname, "rt" );
+	if ( fp == 0x0 ) { printf (  "Could not find file: %s\n", fname ); }	
+	
+	// Read header	
+	fgets ( buf, 1000, fp );
+	readword ( buf, ' ', bword, 1000 ); word = bword;
+	if ( word.compare("ply" )!=0 ) {
+		printf ( "Not a ply file. %s\n", fname );
+	}
+	
+	m_Ply.clear ();
+
+	printf ( "Reading PLY.\n" ); 
+	while ( feof( fp ) == 0 ) {
+		fgets ( buf, 1000, fp );
+		readword ( buf, ' ', bword, 1000 );
+		word = bword;
+		if ( word.compare("comment" )!=0 ) {
+			if ( word.compare("end_header")==0 ) break;
+			if ( word.compare("property")==0 ) {
+				readword ( buf, ' ', bword, 1000 );
+				word = bword;
+				if ( word.compare("float")==0 ) typ = PLY_FLOAT;
+				if ( word.compare("float16")==0 ) typ = PLY_FLOAT;
+				if ( word.compare("float32")==0 ) typ = PLY_FLOAT;
+				if ( word.compare("int8")==0 ) typ = PLY_INT;
+				if ( word.compare("uint8")==0 ) typ = PLY_UINT;
+				if ( word.compare("list")==0) {
+					typ = PLY_LIST;
+					readword ( buf, ' ' , bword, 1000 );
+					readword ( buf, ' ', bword, 1000 );
+				}
+				readword ( buf, ' ', bword, 1000 );
+				word = bword;
+				AddPlyProperty ( typ, word );
+			}
+			if ( word.compare("element" )==0 ) {
+				readword ( buf, ' ', bword, 1000 );	word = bword;
+				if ( word.compare("vertex")==0 ) {
+					readword ( buf, ' ', bword, 1000 );
+					vnum = atoi ( bword );
+					printf ( "  Verts: %d\n", vnum );
+					AddPlyElement ( PLY_VERTS, vnum );
+				}
+				if ( word.compare("face")==0 ) {
+					readword ( buf, ' ', bword, 1000 );
+					fnum = atoi ( bword );
+					printf ( "  Faces: %d\n", fnum );
+					AddPlyElement ( PLY_FACES, fnum );
+				}
+			}
+		}		
+	}
+
+	// Read data
+	int xi, yi, zi, ui, vi;
+	printf ( "  Reading verts..\n" );	
+	elem = FindPlyElem ( PLY_VERTS );
+	xi = FindPlyProp ( elem, "x" );
+	yi = FindPlyProp ( elem, "y" );
+	zi = FindPlyProp ( elem, "z" );
+	ui = FindPlyProp ( elem, "s" );
+	vi = FindPlyProp ( elem, "t" );
+	if ( elem == -1 || xi == -1 || yi == -1 || zi == -1 ) {
+		dbgprintf (  "ERROR: Vertex data not found.\n" );
+	}
+	if ( ui != -1 && vi != -1 ) {
+//		AddBuffer ( BVERTTEX, "tex", sizeof(Vector2DF), 0 );
+	}
+	
+	xref vert;
+	for (int n=0; n < m_Ply[elem]->num; n++) {
+		fgets ( buf, 1000, fp );
+		for (int j=0; j < (int) m_Ply[elem]->prop_list.size(); j++) {
+			readword ( buf, ' ', bword, 1000 );
+			m_PlyData[ j ] = atof ( bword );
+		}		
+		vert = AddVert ( m_PlyData[xi]*scal, m_PlyData[yi]*scal, m_PlyData[zi]*scal );
+		if ( ui != -1 && vi != -1 && isActive(BVERTTEX) ) {
+			//SetVertTex ( vert, m_PlyData[ui], m_PlyData[vi] );	
+		}
+	}
+
+	printf ( "  Reading faces..\n" );
+	elem = FindPlyElem ( PLY_FACES );
+	xi = FindPlyProp ( elem, "vertex_indices" );
+	if ( elem == -1 || xi == -1 ) {
+		printf (  "Face data not found.\n" );
+	}
+	for (int n=0; n < m_Ply[elem]->num; n++) {
+		fgets ( buf, 1000, fp );
+		m_PlyCnt = 0;
+		for (int j=0; j < (int) m_Ply[elem]->prop_list.size(); j++) {
+			if ( m_Ply[elem]->prop_list[j].type == PLY_LIST ) {
+				readword ( buf, ' ', bword, 1000 );
+				cnt = atoi ( bword );	
+				m_PlyData[ m_PlyCnt++ ] = cnt;
+				for (int c =0; c < cnt; c++) {
+					readword ( buf, ' ', bword, 1000 );
+					m_PlyData[ m_PlyCnt++ ] = atof ( bword );
+				}
+			} else {
+				readword ( buf, ' ', bword, 1000 );
+				m_PlyData[ m_PlyCnt++ ] = atof ( bword );
+			}
+		}
+		if ( m_PlyData[xi] == 3 ) {
+			//printf ( 'objs', INFO, "    Face: %d, %d, %d\n", (int) m_PlyData[xi+1], (int) m_PlyData[xi+2], (int) m_PlyData[xi+3] );
+			AddFaceFast ( (int) m_PlyData[xi+1], (int) m_PlyData[xi+2], (int) m_PlyData[xi+3] );
+		}
+		
+		if ( m_PlyData[xi] == 4 ) {
+			//printf ( 'objs', INFO,  "    Face: %d, %d, %d, %d\n", (int) m_PlyData[xi+1], (int) m_PlyData[xi+2], (int) m_PlyData[xi+3], (int) m_PlyData[xi+4]);
+			AddFaceFast ( (int) m_PlyData[xi+1], (int) m_PlyData[xi+2], (int) m_PlyData[xi+3], (int) m_PlyData[xi+4] );
+		}
+	}
+	for (int n=0; n < (int) m_Ply.size(); n++) {
+		delete ( m_Ply[n] );
+	}
+	m_Ply.clear ();
+	m_PlyCurrElem = 0;
+
+	Measure ();
+	ComputeNormals ();
+
+	return true;
 }
 
 void MeshX::AddPlyElement ( char typ, int n )
 {
-  printf ( "  Element: %d, %d\n", typ, n );
-  SHPlyElement* p = new SHPlyElement;
-  if ( p == 0x0 ) { printf ( "Unable to allocate PLY element.\n" ); }
-  p->num = n;
-  p->type = typ;
-  p->prop_list.clear ();
-  m_PlyCurrElem = (int) m_Ply.size();
-  m_Ply.push_back ( p );
+	printf ( "  Element: %d, %d\n", typ, n );
+	SHPlyElement* p = new SHPlyElement;
+	if ( p == 0x0 ) { printf ( "Unable to allocate PLY element.\n" ); }
+	p->num = n;
+	p->type = typ;
+	p->prop_list.clear ();
+	m_PlyCurrElem = (int) m_Ply.size();
+	m_Ply.push_back ( p );
 }
 
 void MeshX::AddPlyProperty ( char typ, std::string name )
 {
-  printf ( "  Property: %d, %s\n", typ, name.c_str() );
-  SHPlyProperty p;
-  p.name = name;
-  p.type = typ;
-  m_Ply [ m_PlyCurrElem ]->prop_list.push_back ( p );
+	printf ( "  Property: %d, %s\n", typ, name.c_str() );
+	SHPlyProperty p;
+	p.name = name;
+	p.type = typ;
+	m_Ply [ m_PlyCurrElem ]->prop_list.push_back ( p );
 }
 
 #include <map>
 
 xlong pair ( int a, int b )
 {
-  return (a<<16) + b;
+	return (a<<16) + b;
 }
 
 bool MeshX::LoadObj ( const char* fname, float scal )
-<<<<<<< HEAD
-{
-  std::vector<std::string>  fargs;
-  std::map< xlong, int >    vnpairs;
-  std::vector<Vector3DF>    nlist;
-  std::vector<Vector3DF>    tlist;
-  std::vector<Vector3DF>    vlist;
-
-  FILE* fp;
-  char buf[4096],
-       *rchp;
-  Vector3DF vec;
-  Vector3DF norm, fnorm;
-  std::string strline, word;
-  int v[3], n[3], t[3], fv[3];
-  int tmp;
-  bool bNeedNormals = true;
-
-  if ( m_Format == MF_UNDEF ) {
-    DeleteAllBuffers ();
-    CreateFV ();
-  }
-  Clear ();
-
-  fp = fopen ( fname, "rt" );
-  if ( fp == 0 ) {
-    dbgprintf ( "ERROR: Cannot find file %s\n", fname );
-    return false;
-  }
-
-  while ( feof( fp ) == 0 ) {
-    //rchp = fgets ( buf, 16384, fp );
-    rchp = fgets ( buf, 4095, fp );
-    if (!rchp) {
-      fclose(fp);
-      return false;
-    }
-    strline = buf;
-    word = strSplitLeft ( strline, " " );
-
-    switch ( word[0] ) {
-    case 'v':
-      if ( word[1]=='n' ) {
-        strToVec3(strline, '*', ' ', '*', &vec.x );
-        nlist.push_back ( vec );            // normals
-      } else if (word[1]=='t' ) {
-        strToVec3(strline, '*', ' ', '*', &vec.x );
-        tlist.push_back ( vec );            // texcoords
-      } else if (word[1]==0 ) {
-        strToVec3(strline, '*', ' ', '*', &vec.x );
-        vec *= scal;
-        vlist.push_back ( vec );            // position
-      }
-      break;
-    case 'f':
-      if (strline.find("//")!=std::string::npos) {    // input line: f v//n v//n v//n
-
-        bNeedNormals = false;
-        fargs.clear ();
-        strSplitMultiple ( strline, " \n", fargs);
-        v[0] = strToI ( strLeftOf ( fargs[0], "/") )-1;
-        n[0] = strToI ( strRightOf( fargs[0], "/") )-1;
-        v[1] = strToI ( strLeftOf ( fargs[1], "/") )-1;
-        n[1] = strToI ( strRightOf( fargs[1], "/") )-1;
-        v[2] = strToI ( strLeftOf ( fargs[2], "/") )-1;
-        n[2] = strToI ( strRightOf( fargs[2], "/") )-1;
-        t[0] = -1; t[1] = -1; t[2] = -1;
-
-      } else if (strline.find("/")!=std::string::npos) {    // input line: f v/t/n v/t/n v/t/n
-        bNeedNormals = false;
-        fargs.clear ();
-        strSplitMultiple ( strline, " \n", fargs);
-        v[0] = strToI ( strLeftOf ( fargs[0], "/") )-1;
-        t[0] = strToI ( strMidOf  ( fargs[0], "/") )-1;
-        n[0] = strToI ( strRightOf( fargs[0], "/") )-1;
-        v[1] = strToI ( strLeftOf ( fargs[1], "/") )-1;
-        t[1] = strToI ( strMidOf  ( fargs[1], "/") )-1;
-        n[1] = strToI ( strRightOf( fargs[1], "/") )-1;
-        v[2] = strToI ( strLeftOf ( fargs[2], "/") )-1;
-        t[2] = strToI ( strMidOf  ( fargs[2], "/") )-1;
-        n[2] = strToI ( strRightOf( fargs[2], "/") )-1;
-
-      } else {
-
-
-      }
-
-      // check winding order
-      norm = vlist[v[1]] - vlist[v[0]] ;
-      norm = norm.Cross ( vlist[v[2]] - vlist[v[0]] );
-      norm.Normalize();
-      fnorm = nlist[n[0]];
-      float flip = (norm.Dot(fnorm) > 0 ? 1 : -1);
-
-      if ( flip==-1 ) {        // fix winding order
-        tmp = v[1]; v[1] = v[2]; v[2] = tmp;
-        tmp = n[1]; n[1] = n[2]; n[2] = tmp;
-      }
-
-      // convert face-normals pairs into independent vertex groups
-      for (int j=0; j < 3; j++ ) {
-        if ( vnpairs.find (pair(v[j],n[j]) ) == vnpairs.end() ) {
-
-          fv[j] = AddVert ( vlist[v[j]] );      // vertex position
-
-          AddVertNorm(nlist[n[j]]);          // vertex normal
-
-          AddVertClr( Vector4DF(1, 1, 1, 1) );    // vertex color (optional)
-          if ( t[0] >= 0 )
-            AddVertTex ( tlist[t[j]] );        // vertex texcoord (optional)
-          vnpairs[ pair(v[j],n[j]) ] = fv[j];
-        }  else {
-          fv[j] = vnpairs[ pair(v[j],n[j]) ];
-        }
-        fnorm = *GetVertNorm ( fv[j] );
-      }
-
-      // add face
-      AddFaceFast ( fv[0], fv[1], fv[2] );
-
-      break;
-    }
-  }
-  //Measure ();
-
-  if ( bNeedNormals )
-    ComputeNormals ();
-
-  return true;
-}
-
-
-// ***** NOTE ********** THIS FUNCTION should be moved outside of Mesh.
-=======
 {	
 	std::vector<std::string>	fargs;
 	std::map< xlong, int >		vnpairs;
@@ -1448,7 +1141,6 @@
 
 
 // ***** NOTE ********** THIS FUNCTION should be moved outside of Mesh. 
->>>>>>> 08319efb
 // It is more an applied use of Mesh.
 //   #include "geom_helper.h"   // needed for intersectRayTriangle
 // Raytrace mesh
@@ -1459,54 +1151,54 @@
 //
 /* bool MeshX::Raytrace ( Vector3DF orig, Vector3DF dir, Matrix4F& xform, Vector3DI& vndx, Vector3DF& vnear, Vector3DF& vhit, Vector3DF& vnorm )
 {
-  AttrV3* f;
-  int fbest;
-  float t, tbest, d, dbest;
-  Vector3DF v[3], hit;
-  float alpha, beta;
-  bool front;
-
-  // find nearest hit triangle
-  fbest = -1;
-  t = 1.0e10;
-  tbest = 1.0e10;
-  f = (AttrV3*) GetStart(BFACEV3);
-  for ( int fi=0; fi < GetNumElem(BFACEV3); fi++) {
-
-    v[0] = *GetVertPos( f->v1 );  v[0] *= xform;              // mesh transform
-    v[1] = *GetVertPos( f->v2 );  v[1] *= xform;
-    v[2] = *GetVertPos( f->v3 );  v[2] *= xform;
-
-    if ( intersectRayTriangle ( orig, dir, v[0], v[1], v[2], t, alpha, beta, front ) ) {  // check for triangle hit
-      if ( t < tbest ) {                          // find nearest hit
-        fbest = fi;
-        tbest = t;
-      }
-    }
-    f++;
-  }
-  if ( fbest==-1 ) return false;    // no hit
-
-  // find nearest vertex in triangle
-  dbest = 1.0e20;
-  f = (AttrV3*) GetElem(BFACEV3, fbest );
-  v[0] = *GetVertPos( f->v1 );  v[0] *= xform;
-  v[1] = *GetVertPos( f->v2 );  v[1] *= xform;
-  v[2] = *GetVertPos( f->v3 );  v[2] *= xform;
-
-  for (int i=0; i < 3; i++ ) {
-    d = sqrt( (v[i].x-hit.x)*(v[i].x-hit.x) + (v[i].y-hit.y)*(v[i].y-hit.y) + (v[i].z-hit.z)*(v[i].z-hit.z) );    // distance from hit to each vertex
-    if ( d < dbest ) {                          // find nearest vertex
-      vndx.x = fbest;                          // face id
-      vndx.y = (i==0) ? f->v1 : ((i==1) ? f->v2 : f->v3);        // vertex id
-      vndx.z = i;
-      dbest = d;
-    }
-  }
-  vhit = orig + dir * tbest;              // return best hit
-  vnear = v[ vndx.z ];                // and nearest vertex
-
-  xform.SetTranslate( Vector3DF(0, 0, 0) );            // remove translation from transform
-  vnorm = *GetVertNorm(vndx.y);  vnorm *= xform;    // get oriented normal
-  return true;
+	AttrV3* f;	
+	int fbest;
+	float t, tbest, d, dbest;
+	Vector3DF v[3], hit;
+	float alpha, beta;
+	bool front;
+	
+	// find nearest hit triangle	
+	fbest = -1;
+	t = 1.0e10;
+	tbest = 1.0e10;
+	f = (AttrV3*) GetStart(BFACEV3);
+	for ( int fi=0; fi < GetNumElem(BFACEV3); fi++) {
+
+		v[0] = *GetVertPos( f->v1 );	v[0] *= xform;							// mesh transform
+		v[1] = *GetVertPos( f->v2 );	v[1] *= xform;
+		v[2] = *GetVertPos( f->v3 );	v[2] *= xform;	
+
+		if ( intersectRayTriangle ( orig, dir, v[0], v[1], v[2], t, alpha, beta, front ) ) {	// check for triangle hit
+			if ( t < tbest ) {													// find nearest hit
+				fbest = fi;
+				tbest = t;
+			}			
+		}
+		f++;
+	}
+	if ( fbest==-1 ) return false;		// no hit
+
+	// find nearest vertex in triangle
+	dbest = 1.0e20;
+	f = (AttrV3*) GetElem(BFACEV3, fbest );
+	v[0] = *GetVertPos( f->v1 );	v[0] *= xform;
+	v[1] = *GetVertPos( f->v2 );	v[1] *= xform;
+	v[2] = *GetVertPos( f->v3 );	v[2] *= xform;	
+	
+	for (int i=0; i < 3; i++ ) {
+		d = sqrt( (v[i].x-hit.x)*(v[i].x-hit.x) + (v[i].y-hit.y)*(v[i].y-hit.y) + (v[i].z-hit.z)*(v[i].z-hit.z) );		// distance from hit to each vertex
+		if ( d < dbest ) {													// find nearest vertex
+			vndx.x = fbest;													// face id
+			vndx.y = (i==0) ? f->v1 : ((i==1) ? f->v2 : f->v3);				// vertex id					
+			vndx.z = i;
+			dbest = d;
+		}
+	}
+	vhit = orig + dir * tbest;							// return best hit
+	vnear = v[ vndx.z ];								// and nearest vertex
+	
+	xform.SetTranslate( Vector3DF(0, 0, 0) );						// remove translation from transform
+	vnorm = *GetVertNorm(vndx.y);	vnorm *= xform;		// get oriented normal
+	return true;
 } */