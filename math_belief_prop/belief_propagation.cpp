//--------------------------------------------------------------------------------
// JUST MATH:
// Belief Propagation - on a 3D grid domain
//
// Demonstration of Sum-Product Belief Propagation on a 3D spatial domain.
// Computes:
//     mu_{i,j}[b] = SUM f_{i,j}[a,b] g_i[a] PROD mu_{k,i}[b]
// The message function 'mu' is stored sparsely for neighboring cells in 3D, with size 6*R^3*B,
// where R is the grid resolution, B is the number of discrete values, and 6 is number of neighbors.
//
// To render the result, the belief is estimated at each vertex (voxel), and
// raytraced as a density volume where value probabilities are mapped to color.
//

//--------------------------------------------------------------------------------
// Copyright 2019-2022 (c) Quanta Sciences, Rama Hoetzlein, ramakarl.com
//
// * Derivative works may append the above copyright notice but should not remove or modify earlier notices.
//
// MIT License:
// Permission is hereby granted, free of charge, to any person obtaining a copy of this software and
// associated documentation files (the "Software"), to deal in the Software without restriction, including without
// limitation the rights to use, copy, modify, merge, publish, distribute, sublicense, and/or sell copies of the Software,
// and to permit persons to whom the Software is furnished to do so, subject to the following conditions:
// The above copyright notice and this permission notice shall be included in all copies or substantial portions of the Software.
//
// THE SOFTWARE IS PROVIDED "AS IS", WITHOUT WARRANTY OF ANY KIND, EXPRESS OR IMPLIED, INCLUDING BUT NOT LIMITED TO THE WARRANTIES
// OF MERCHANTABILITY, FITNESS FOR A PARTICULAR PURPOSE AND NONINFRINGEMENT. IN NO EVENT SHALL THE AUTHORS OR COPYRIGHT HOLDERS
// BE LIABLE FOR ANY CLAIM, DAMAGES OR OTHER LIABILITY, WHETHER IN AN ACTION OF CONTRACT, TORT OR OTHERWISE, ARISING FROM, OUT OF
// OR IN CONNECTION WITH THE SOFTWARE OR THE USE OR OTHER DEALINGS IN THE SOFTWARE.
//
// Sample utils
#include <algorithm>
#include "mersenne.h"
#include "dataptr.h"

// #define USE_PERF             // explicit perf instrumentation (uncomment to opt in)

#ifdef USE_PERF
  #include "timex.h"      // app perf
#else
  #define PERF_PUSH(x)
  #define PERF_POP()
#endif

/*
#ifdef USE_OPENGL
  #include <GL/glew.h>
#endif
#ifdef USE_CUDA
  #include "common_cuda.h"
#endif
*/

#include <stdio.h>
#include <stdlib.h>
#include <string.h>
#include <math.h>
#include <time.h>

#include <vector>
#include <string>

#include "belief_propagation.h"


void BeliefPropagation::setConverge ( bp_opt_t* oparg, float c ) {

  oparg->eps_converge = c;

  oparg->eps_converge_beg = c;
  oparg->eps_converge_end = c;

}

int BeliefPropagation::default_opts () {

  op.seed = 17;

  st.enabled = 1;
  st.post = 0;
  st.upper_step = 0;
  st.avg_step = 0;
  st.second_moment_step = 0;
  st.eps_curr = 0.0;
  st.max_dmu = 0.0;
  st.ave_mu = 0.0;
  st.ave_dmu = 0.0;
  st.num_culled = 0;
  st.num_collapsed = 0;
  st.num_chosen = 0;

  st.iter_resolved = 0;
  st.total_resolved=0;
  st.elapsed_time = 0.0;
  st.constraints = -1;

  st.instr = 0;

  st.occupancy_mean = 0.0;
  st.occupancy_mode = 0.0;
  st.occupancy_second_moment = 0.0;

  st.cluster_mean = 0.0;
  st.cluster_mode = 0.0;
  st.cluster_second_moment = 0.0;

  op.eps_converge = (1.0/(1024.0));

  setConverge ( &op, op.eps_converge );

  //op.eps_zero = (1.0/(1024.0*1024.0*1024.0*1024.0));
  op.eps_zero = (1.0/(1024.0*1024.0));

  op.cur_run = 0;
  op.max_run = 0;

  // iterations
  //
  op.cur_iter = 0;

  // default to max_iter 1 mil
  op.max_iter = 1000000;

  // steps
  //
  op.cur_step = 0;
  op.max_step = 1024;

  op.step_cb = 1;
  op.state_info_d = -1;
  op.state_info_iter = 0;

  op.step_rate = 0.98;

  op.use_svd = 0;
  op.use_checkerboard = 0;
  op.use_lookahead = 0;

  op.index_heap_size = 0;

  op.viz_opt = VIZ_NONE;

  op.alg_cell_opt = ALG_CELL_MIN_ENTROPY;
  op.alg_tile_opt = ALG_TILE_MAX_BELIEF;
  op.alg_run_opt = ALG_RUN_VANILLA;
  op.alg_accel = ALG_ACCEL_NONE;

  op.use_cuda = false;

  op.tileset_stride_x = 0;
  op.tileset_stride_y = 0;
  op.tileset_margin = 0;
  op.tileset_spacing = 0;
  op.tileset_width = 0;
  op.tileset_height = 0;
  op.tiled_reverse_y = 0;

  op.block_schedule = OPT_BLOCK_NONE;

  return 0;
}

void BeliefPropagation::SelectAlgorithm ( int alg_idx ) {
  op.alg_idx = alg_idx;

  switch (alg_idx) {
  case ALG_BP:                                // BP
    op.alg_cell_opt = ALG_CELL_ANY;
    op.alg_tile_opt = ALG_TILE_MAX_BELIEF;
    op.alg_run_opt  = ALG_RUN_VANILLA;
    break;
  case ALG_WFC:                               // WFC
    op.alg_accel    = ALG_ACCEL_NONE;
    op.alg_run_opt  = ALG_RUN_WFC;
    op.alg_cell_opt = ALG_CELL_WFC;
    break;
  case ALG_MMS_SEQ:                           // MMS_SEQ
    op.alg_accel    = ALG_ACCEL_NONE;
    op.alg_run_opt  = ALG_RUN_MMS;
    op.alg_cell_opt = ALG_CELL_MMS;
    op.block_schedule = OPT_BLOCK_SEQUENTIAL;
    break;
  case ALG_MMS_RAND1:                         // MMS_RAND1
    op.alg_accel    = ALG_ACCEL_NONE;
    op.alg_run_opt  = ALG_RUN_MMS;
    op.alg_cell_opt = ALG_CELL_MMS;
    op.block_schedule = OPT_BLOCK_RANDOM_POS;
    break;
  case ALG_MMS_RAND2:                         // MMS_RAND2
    op.alg_accel    = ALG_ACCEL_NONE;
    op.alg_run_opt  = ALG_RUN_MMS;
    op.alg_cell_opt = ALG_CELL_MMS;
    op.block_schedule = OPT_BLOCK_RANDOM_POS_SIZE;
    break;

  case ALG_BMS:                               // BMS, Breakout Model Synth
    op.alg_accel    = ALG_ACCEL_NONE;
    op.alg_run_opt  = ALG_RUN_BREAKOUT;
    op.alg_cell_opt = ALG_CELL_BREAKOUT;
    op.block_schedule = OPT_BLOCK_RANDOM_POS;
    break;

  case ALG_BMS_MIN:                           // BMS, Breakout Model Synth, min block entropy
    op.alg_accel    = ALG_ACCEL_NONE;
    op.alg_run_opt  = ALG_RUN_BREAKOUT;
    op.alg_cell_opt = ALG_CELL_BREAKOUT;
    op.block_schedule = OPT_BLOCK_MIN_ENTROPY;
    break;
  case ALG_BMS_MIN_NOISE:                     // BMS, Breakout Model Synth, min block entropy + noise
    op.alg_accel    = ALG_ACCEL_NONE;
    op.alg_run_opt  = ALG_RUN_BREAKOUT;
    op.alg_cell_opt = ALG_CELL_BREAKOUT;
    op.block_schedule = OPT_BLOCK_NOISY_MIN_ENTROPY;
    break;

  case ALG_BMS_MAX_NOISE:                     // BMS, Breakout Model Synth, max block entropy + noise
    op.alg_accel    = ALG_ACCEL_NONE;
    op.alg_run_opt  = ALG_RUN_BREAKOUT;
    op.alg_cell_opt = ALG_CELL_BREAKOUT;
    op.block_schedule = OPT_BLOCK_NOISY_MAX_ENTROPY;
    break;

  case ALG_BP_MIN:                            // BP, Min Entropy
    op.alg_cell_opt = ALG_CELL_MIN_ENTROPY;
    op.alg_tile_opt = ALG_TILE_MAX_BELIEF;
    op.alg_run_opt  = ALG_RUN_VANILLA;
    break;
  case ALG_BP_MIN_WAVE:                       // BP, Min Entropy, Wavefront
    op.alg_cell_opt = ALG_CELL_MIN_ENTROPY;
    op.alg_tile_opt = ALG_TILE_MAX_BELIEF;
    op.alg_run_opt  = ALG_RUN_VANILLA;
    op.alg_accel    = ALG_ACCEL_WAVE;
    break;
  case ALG_BP_MIN_RESIDUAL:                   // BP, Min Entropy, Residual
    op.alg_cell_opt = ALG_CELL_MIN_ENTROPY;
    op.alg_tile_opt = ALG_TILE_MAX_BELIEF;
    op.alg_run_opt  = ALG_RUN_RESIDUAL;
    break;
  default:        // unspecified, BP default
    op.alg_cell_opt = ALG_CELL_ANY;
    op.alg_tile_opt = ALG_TILE_MAX_BELIEF;
    op.alg_run_opt  = ALG_RUN_VANILLA;
    break;
  };
}

// AllocBuf -- new allocation function
//
// supports multi-dimensional data of any type
// total elements = cntx * cnty * cntz
// cntx will be sequential in memory
//
void BeliefPropagation::AllocBuf (int id, char dt, uint64_t resx, uint64_t resy, uint64_t resz ) {

  char buf_dt;
  uint64_t type_sz = 0;

  // get type size
  switch (dt) {
  case 'i': type_sz = sizeof(int32_t);  buf_dt = DT_UINT;   break;
  case 'l': type_sz = sizeof(int64_t);  buf_dt = DT_UINT64; break;
  case 'f': type_sz = sizeof(float);    buf_dt = DT_FLOAT;  break;
  default:
    printf ("ERROR: Type not available.\n" );
    exit(-4);
  };
  int flags = (op.use_cuda ? (DT_CPU | DT_CUMEM) : DT_CPU);

  // resize buffer
  //
  uint64_t total_cnt = resx * resy * resz;
  m_buf[id].Resize( type_sz, total_cnt, 0x0, flags );

  // set usage by dimension
  //
  m_buf[id].SetUsage ( buf_dt, flags, resx, resy, resz );

  ZeroBuf ( id );
}

void BeliefPropagation::ZeroBuf ( int id ) {

  PERF_PUSH("ZeroBuf");
  m_buf[id].FillBuffer ( 0 );
  PERF_POP();
}


//---

int64_t BeliefPropagation::getVertex(int x, int y, int z) {

  return int64_t(z*m_bpres.y + y)*m_bpres.x + x;
}

// domain index to 3D pos
//
Vector3DI BeliefPropagation::getVertexPos(int64_t j) {

  Vector3DI p;

  p.z = j / (m_bpres.x*m_bpres.y);
  j -= p.z * (m_bpres.x*m_bpres.y);

  p.y = j / m_bpres.x;
  j -= p.y * m_bpres.x;

  p.x = j;

  return p;
}


// get 3D grid neighbor
//
int64_t BeliefPropagation::getNeighbor( uint64_t j, int nbr ) {

  Vector3DI jp = getVertexPos(j);

  // 3D spatial neighbor function
  //
  switch (nbr) {
  case 0:    return (jp.x < m_bpres.x-1) ?  j+1 : -1;
  case 1:    return (jp.x > 0) ?        j-1 : -1;
  case 2:    return (jp.y < m_bpres.y-1) ?  j+m_bpres.x : -1;
  case 3:    return (jp.y > 0) ?        j-m_bpres.x : -1;
  case 4:    return (jp.z < m_bpres.z-1) ?  j+(m_bpres.x*m_bpres.y) : -1;
  case 5:    return (jp.z > 0) ?        j-(m_bpres.x*m_bpres.y) : -1;
  };
  return -1;
}




// get 3D grid neighbor
//
int64_t BeliefPropagation::getNeighbor( uint64_t j, Vector3DI jp, int nbr ) {

  //-- using lookup
  /* int32_t ndx = (nbr<2) ? jp.x : (nbr<4) ? jp.y : jp.z;
  int64_t n = nbr_lookup[nbr][ ndx ];
  n = (n==NOUT) ? -1 : j + n;
  return n; */

  // 3D spatial neighbor function
  //
  switch (nbr) {
  case 0:    return (jp.x < m_bpres.x-1) ?  j+1 : -1;
  case 1:    return (jp.x > 0) ?        j-1 : -1;
  case 2:    return (jp.y < m_bpres.y-1) ?  j+m_bpres.x : -1;
  case 3:    return (jp.y > 0) ?        j-m_bpres.x : -1;
  case 4:    return (jp.z < m_bpres.z-1) ?  j+(m_bpres.x*m_bpres.y) : -1;
  case 5:    return (jp.z > 0) ?        j-(m_bpres.x*m_bpres.y) : -1;
  };
  return -1;
}


void BeliefPropagation::ConstructStaticBufs () {

  //-- Construct F
  //
  int B;
  B = m_num_values;
  AllocBuf ( BUF_F, 'f', B, B, 6 );

  //-- Construct G
  //
  AllocBuf ( BUF_G, 'f', m_num_values );

  // default weights. actual weights are set in init()
  float weight = 1.0 / m_num_values;
  for (int a=0; a < m_num_values; a++ ) {
    SetValF ( BUF_G, a, weight );
  }

  //-- Construct H
  //
  AllocBuf ( BUF_H, 'f', m_num_values );

}

void BeliefPropagation::ConstructDynamicBufs () {

  //-- Construct MU
  //
  AllocBuf ( BUF_MU,     'f', 6, m_num_values, m_num_verts );
  AllocBuf ( BUF_MU_NXT, 'f', 6, m_num_values, m_num_verts );

  //-- Construct TILE_IDX
  //
  AllocBuf ( BUF_TILE_IDX,   'i', m_num_values, m_num_verts );
  AllocBuf ( BUF_TILE_IDX_N, 'i', m_num_verts );

  //-- Construct PREFATORY_TILE_IDX
  //
  AllocBuf ( BUF_PREFATORY_TILE_IDX,   'i', m_num_values, m_num_verts );
  AllocBuf ( BUF_PREFATORY_TILE_IDX_N, 'i', m_num_verts );

  //-- Construct SAVE_TILE_IDX
  //
  AllocBuf ( BUF_SAVE_TILE_IDX,   'i', m_num_values, m_num_verts );
  AllocBuf ( BUF_SAVE_TILE_IDX_N, 'i', m_num_verts );

  // initialize to all tiles per vertex
  //
  for (int i=0; i<m_num_verts; i++) {

    // vtx i has num_vals possible number of tiles
    //
    SetValI ( BUF_TILE_IDX_N, (m_num_values), i );
    SetValI ( BUF_PREFATORY_TILE_IDX_N, (0), i );
    SetValI ( BUF_SAVE_TILE_IDX_N, (0), i );

    for (int b=0; b<m_num_values; b++) {

      // initially put all tile ids
      // in order at vtx i
      //
      SetValI ( BUF_TILE_IDX, b, b, i );
      SetValI ( BUF_PREFATORY_TILE_IDX, b, b, i );
      SetValI ( BUF_SAVE_TILE_IDX, b, b, i );
    }
  }

  //-- Construct visited
  //
  AllocBuf ( BUF_VISITED, 'l', m_num_verts );

  //-- Construct Residual BP buffers
  //
  AllocBuf ( BUF_RESIDUE_HEAP,          'f', 6 * m_num_verts * m_num_values );
  AllocBuf ( BUF_RESIDUE_HEAP_CELL_BP,  'l', 6 * m_num_verts * m_num_values );
  AllocBuf ( BUF_RESIDUE_CELL_HEAP,     'l', 6 * m_num_verts * m_num_values );

  AllocBuf ( BUF_BT,     'l', 2 * m_num_verts * m_num_values );
  AllocBuf ( BUF_BT_IDX, 'l',     m_num_verts * m_num_values );

  //-- Construct note
  //
  AllocBuf ( BUF_NOTE,    'l', m_num_verts, 2 );
  m_note_n[0] = 0;
  m_note_n[1] = 0;
  m_note_plane = 0;

  //-- Randomize MU
  RandomizeMU ();

}

void BeliefPropagation::ConstructTempBufs () {

  //-- Construct belief
  //
  AllocBuf ( BUF_BELIEF, 'f', m_num_values );

  //-- Construct viz
  //
  AllocBuf ( BUF_VIZ, 'f', m_num_verts );

  //-- Construct TILE buf
  //
  AllocBuf ( BUF_TILES, 'i', m_num_verts );

  //-- Construct B buf
  //
  AllocBuf ( BUF_B, 'f', m_num_verts );

  //-- Construct C (constraint count) buf
  //
  AllocBuf ( BUF_C, 'i', m_num_verts );

  //-- for block algorithms (mms, bms)
  //
  AllocBuf ( BUF_BLOCK, 'i', m_num_verts );

  //-- for block alg entropy calculations
  //
  AllocBuf ( BUF_CELL_ENTROPY, 'f', m_num_verts );
  AllocBuf ( BUF_BLOCK_ENTROPY, 'f', m_num_verts );

}

void BeliefPropagation::ConstructSVDBufs () {

  int B = m_num_values;

  AllocBuf ( BUF_SVD_U,   'f', B, B, 6 );
  AllocBuf ( BUF_SVD_Vt,  'f', B, B, 6 );
  AllocBuf ( BUF_SVD_VEC, 'f', B );
}


void BeliefPropagation::RandomizeMU () {
  int i;
  Vector3DI jp;

  float *mu = (float*) m_buf[BUF_MU].getData();
  uint64_t cnt = 6 * m_num_verts * m_num_values;
  memset ( mu, 0, cnt * sizeof(float) );

  for (int j=0; j < m_num_verts; j++) {
    jp = getVertexPos(j);

    for (int jnbr=0; jnbr < getNumNeighbors(j); jnbr++) {
      i = getNeighbor(j, jp, jnbr);

      for (int a=0; a < m_num_values; a++) {

        float w = m_rand.randF();

        // randomize MU
        //
        SetValF( BUF_MU, (w), jnbr, a, j );
      }
    }
  }
}

void BeliefPropagation::ComputeBP_DiffMUField () {

  int i, n_a, a;
  float v0, v1, d, max_diff;
  Vector3DI jp;

  for (int j=0; j < m_num_verts; j++) {
    jp = getVertexPos(j);

    max_diff = 0;

    for (int in=0; in < getNumNeighbors(j); in++) {
      i = getNeighbor(j, jp, in);
      n_a = getValI( BUF_TILE_IDX_N, j );

      for (int a_idx=0; a_idx<n_a; a_idx++) {
        a = getValI( BUF_TILE_IDX, a_idx, j );
        v0 = getValF( BUF_MU, in, a, j );
        v1 = getValF( BUF_MU_NXT, in, a, j );

        d = fabs(v0-v1);
        if (d > max_diff) { max_diff = d; }
      }
    }

    SetValF ( BUF_VIZ, max_diff, j );
  }

 }

int BeliefPropagation::getMaxBeliefTile ( uint64_t j ) {

  int tile_idx_n, tile_idx, tile_val;
  float b, maxb;
  int maxtv;

  // list of tile beliefs for single vertex
  //
  getVertexBelief ( j );

  // walk the tile vals to get max belief
  //
  b = 0;
  maxb = 0;
  maxtv = 0;
  tile_idx_n= getValI( BUF_TILE_IDX_N, j );

  if ( tile_idx_n > 1 ) {

    for (tile_idx=0; tile_idx<tile_idx_n; tile_idx++) {

      tile_val = getValI( BUF_TILE_IDX, tile_idx, j );

      b = getValF (BUF_BELIEF, tile_val );

      if ( b > maxb) {
        maxb = b;
        maxtv = tile_val;
      }
    }
  }

  return maxtv;
}

// ComputeTile0Field
// - called prior to CheckConstraints
// - computes a resolved tile field in which each
//   tile is just the first entry in the available list. eg. WFC
// - compare this to ComputeBP_BeliefField in which each tile
//   is selected based on BP belief
//
void BeliefPropagation::ComputeTile0Field() {

  int tile_val;

  for (int j=0; j < m_num_verts; j++) {

    tile_val = getValI ( BUF_TILE_IDX, 0, j );

    SetValI( BUF_TILES, tile_val , j );
  }

}

// ComputeNoteField
// - mark the notes for visualization
//
void BeliefPropagation::ComputeNoteField () {

  int64_t note_idx;
  int64_t vtx;

  if (m_note_n[m_note_plane]==0) return;

  // printf ( "%d\n", m_note_n[ m_note_plane ] );

  ZeroBuf ( BUF_VIZ );

  for (note_idx=0; note_idx < (int64_t) m_note_n[ m_note_plane  ]; note_idx++) {

    vtx = getValL ( BUF_NOTE, note_idx, m_note_plane  );

    SetValF( BUF_VIZ, 1.0, vtx );
  }

}


// ComputeBP_BeliefField
// - fills BUF_TILES with maxbelief tiles (always)
// - fills BUF_VIZ with maxbelief values (if VIZ_BELIEF)
//
void BeliefPropagation::ComputeBP_BeliefField () {

  int tile_idx_n, tile_idx, tile_val;

  float global_maxb;
  float b, maxb, sum;
  int maxt;

  global_maxb = 0;

  for (int j=0; j < m_num_verts; j++) {

    // list of tile beliefs for single vertex
    //
    getVertexBelief ( j );

    // walk the tile vals to get max belief
    //
    b = 0;
    maxb = 0;
    maxt = 0;

    tile_idx_n= getValI( BUF_TILE_IDX_N, j );

    if ( tile_idx_n == 1 ) {

      // only one tile
      //
      maxb = 0.0;
      maxt = getValI( BUF_TILE_IDX, 0, j );
      sum = 0;

    } else {

      // search for max belief tile
      //
      sum = 0;
      for (tile_idx=0; tile_idx < tile_idx_n; tile_idx++) {
        tile_val = getValI( BUF_TILE_IDX, tile_idx, j );

        b = getValF (BUF_BELIEF, tile_val );

        sum += (b < 0.0001) ? 0 : b * log(b);

        if ( b > maxb) {
          maxb = b;
          maxt = tile_val;
        }
      }

    }

    if ( maxb > global_maxb ) global_maxb = maxb;

    // set max belief for this vertex
    //
    SetValF( BUF_B, maxb, j );

    SetValI( BUF_TILES, maxt , j );
  }

  // global max belief
  st.max_belief = global_maxb;

}


//---

float BeliefPropagation::MaxDiffMU ()  {

  int i, n_a, a;
  float v0, v1, d;
  Vector3DI jp;

  float global_maxdiff = 0;
  float vert_maxdiff;

  int mu_cnt = 0;
  st.ave_mu = 0;
  st.ave_dmu = 0;

  for (int j=0; j < m_num_verts; j++) {
    jp = getVertexPos(j);

    vert_maxdiff = 0;

    for (int in=0; in < getNumNeighbors(j); in++) {
      i = getNeighbor(j, jp, in);
      n_a = getValI ( BUF_TILE_IDX_N, j );

      for (int a_idx=0; a_idx<n_a; a_idx++) {
        a = getValI ( BUF_TILE_IDX, a_idx, j );
        v0 = getValF ( BUF_MU, in, a, j );
        v1 = getValF ( BUF_MU_NXT, in, a, j );

        d = fabs(v0-v1);
        if (d > vert_maxdiff) { vert_maxdiff = d; }

        if (st.enabled) {
            st.ave_mu += v1;
            st.ave_dmu += d;
            mu_cnt++;
        }
      }
    }

    if ( op.alg_accel==ALG_ACCEL_WAVE) {
      // store the dmu in BUF_MU_NXT temporarily
      //  (will be overwritten on next bp step)
      SetValF ( BUF_MU_NXT, vert_maxdiff, 0, 0, j );
    }

    if ( vert_maxdiff > global_maxdiff ) {global_maxdiff = vert_maxdiff;}
    //printf ( "max overall: %f\n", max_overall );
  }

  st.ave_mu /= mu_cnt;
  st.ave_dmu /= mu_cnt;

  return global_maxdiff;
}

void BeliefPropagation::InitializeDMU (int buf_id) {

  for (int j=0; j < m_num_verts; j++) {
    SetValF ( BUF_MU_NXT, 1.0, 0, 0, j );
  }
}


float BeliefPropagation::MaxDiffMUCellTile (float *max_diff, int64_t *max_cell, int64_t *max_tile_idx, int64_t *max_dir_idx) {
  int i, n_a, a;
  float v0,v1, d, _max_diff=-1.0;
  int64_t _max_cell=-1,
          _max_tile_idx=-1,
          _max_dir_idx=-1;

  for (int j=0; j < m_num_verts; j++) {
    for (int in=0; in < getNumNeighbors(j); in++) {
      i = getNeighbor(j, in);
      n_a = getValI ( BUF_TILE_IDX_N, j );
      for (int a_idx=0; a_idx<n_a; a_idx++) {
        a = getValI ( BUF_TILE_IDX, a_idx, j );
        v0 = getValF ( BUF_MU, in, a, j );
        v1 = getValF ( BUF_MU_NXT, in, a, j );

        d = fabs(v0-v1);
        if (_max_diff < d) {
          _max_diff = d;
          _max_cell = j;
          _max_tile_idx = a_idx;
          _max_dir_idx = in;
        }
      }
    }
  }

  if (max_diff) { *max_diff = _max_diff; }
  if (max_cell) { *max_cell = _max_cell; }
  if (max_tile_idx) { *max_tile_idx = _max_tile_idx; }
  if (max_dir_idx) { *max_dir_idx = _max_dir_idx; }

  return _max_diff;
}

void BeliefPropagation::NormalizeMU () { NormalizeMU( BUF_MU ); }

void BeliefPropagation::NormalizeMU (int id) {
  int i=0, n_a=0, a=0;
  float v=0, sum=0;
  Vector3DI jp;

  for (int j=0; j < m_num_verts; j++) {
    jp = getVertexPos(j);

    for (int in=0; in < getNumNeighbors(j); in++) {

      i = getNeighbor(j, jp, in);

      // write 1 at boundaries
      if (i==-1) {
        n_a = getValI ( BUF_TILE_IDX_N, j );
        for (int a_idx=0; a_idx<n_a; a_idx++) {
          a = getValI ( BUF_TILE_IDX, a_idx, j );
          SetValF ( id, 1.0, in, a, j );
        }
      }

      // sum all MU values
      sum = 0;

      n_a = getValI ( BUF_TILE_IDX_N, j );
      for (int a_idx=0; a_idx<n_a; a_idx++) {
        a = getValI ( BUF_TILE_IDX, a_idx, j );
        sum += getValF( id, in, a, j );
      }

      // normalize each MU
      if ( sum > 0 ) {
        n_a = getValI ( BUF_TILE_IDX_N, j );
        for (int a_idx=0; a_idx<n_a; a_idx++) {
          a = getValI ( BUF_TILE_IDX, a_idx, j );

          v = getValF( id, in, a, j );
          SetValF( id, (v / sum), in, a, j );
        }
      }

    }
  }
}

void BeliefPropagation::NormalizeMU_cell_residue (int buf_id, int64_t cell) {
  int i=0, n_a=0, a=0;
  float v=0, sum=0,
        mu_cur_val,
        mu_nxt_val;
  Vector3DI cell_p;

  cell_p = getVertexPos(cell);
  for (int in=0; in < getNumNeighbors(cell); in++) {
    i = getNeighbor(cell, cell_p, in);
    sum = 0;

    if (i==-1) {
      n_a = getValI ( BUF_TILE_IDX_N, cell );
      for (int a_idx=0; a_idx<n_a; a_idx++) {
        a = getValI ( BUF_TILE_IDX, a_idx, cell );
        SetValF( buf_id, 1.0, in, a, cell );

        mu_cur_val = getValF( BUF_MU,      in, a, cell );
        mu_nxt_val = getValF( BUF_MU_NXT,  in, a, cell );
        indexHeap_update_mu_pos( in, cell, a, fabs(mu_cur_val - mu_nxt_val) );

      }
    }

    n_a = getValI( BUF_TILE_IDX_N, cell );
    for (int a_idx=0; a_idx<n_a; a_idx++) {
      a = getValI( BUF_TILE_IDX, a_idx, cell );
      sum += getValF ( buf_id, in, a, cell );
    }

    if ( sum > 0 ) {
      n_a = getValI( BUF_TILE_IDX_N, cell );
      for (int a_idx=0; a_idx<n_a; a_idx++) {
        a = getValI( BUF_TILE_IDX, a_idx, cell );

        v = getValF( buf_id, in, a, cell );
        SetValF( buf_id, (v / sum), in, a, cell );

        mu_cur_val = getValF( BUF_MU,      in, a, cell );
        mu_nxt_val = getValF( BUF_MU_NXT,  in, a, cell );
        indexHeap_update_mu_pos( in, cell, a, fabs(mu_cur_val - mu_nxt_val) );

      }
    }

  }

}

void BeliefPropagation::SetVis (int vopt) {

  op.viz_opt = vopt;

  std::string msg;
  switch ( vopt ) {
  case VIZ_TILES_2D:         msg = "VIZ_TILES_2D"; break;
  case VIZ_TILE0:            msg = "VIZ_TILE0"; break;
  case VIZ_TILECOUNT:        msg = "VIZ_TILECOUNT"; break;
  case VIZ_NOTES:            msg = "VIZ_NOTES"; break;
  case VIZ_ENTROPY:          msg = "VIZ_ENTROPY"; break;
  case VIZ_CONSTRAINT:       msg = "VIZ_CONSTRAINT"; break;
  case VIZ_BP_BELIEF:        msg = "VIZ_BP_BELIEF"; break;
  case VIZ_BP_ENTROPY:       msg = "VIZ_BP_ENTROPY"; break;
  case VIZ_BP_MU:            msg = "VIZ_BP_MU"; break;
  case VIZ_BP_DMU:           msg = "VIZ_BP_DMU"; break;
  };
  printf ( "  Visualizing: %s\n", msg.c_str() );
}

void BeliefPropagation::PrepareVisualization ()
{
  // visualization prep
  // call this *before* updateMU, and use
  // to prepare for calling getVisSample
  //
  PERF_PUSH("PrepareVis");

  clock_t t1;
  if (st.instr) t1 = clock();
  switch (op.viz_opt) {
  case VIZ_TILE0:
      // simple viz. matches json output.
      // show the final tile resolved at tile entry 0. if multiple take the first one.
      //.. nothing to do here
      break;
  case VIZ_TILECOUNT:
      // simple viz. number of available tiles per cell.
      //.. nothing to do here
      break;
  case VIZ_CONSTRAINT:
      // this visualization is useful but more costly.
      // compute a resolved tile field, then checks how many remaining unresolved
      // constraints each tile has.
      ComputeTile0Field ();
      CheckConstraints ();
      break;
  case VIZ_NOTES:
      // visualize notes
      ComputeNoteField ();
      break;
  case VIZ_BP_BELIEF:
      // find the maximum belief tile for each cell.
      ComputeBP_BeliefField ();
      break;
  case VIZ_BP_MU:
      //ComputeMUField ();
      break;
  case VIZ_BP_DMU:
      ComputeBP_DiffMUField ();
      break;
  };

  if (st.instr) {st.time_viz += clock()-t1;}

  PERF_POP();
}

// WFC  cnt = getTilesAtVertex( j );
// DMU  dmu =  scalar * std::max(0.0f, std::min(1.0f, pow ( src.getVal ( BUF_DMU, j ), 0.1f ) ));
//
Vector4DF BeliefPropagation::getVisSample ( int64_t v ) {

  float f, r, g, b, c;
  Vector4DF s;

  int i;
  float vexp = 0.3;
  float vscale = 0.1;

  float vmax = op.eps_converge * 10.0;


  switch (op.viz_opt) {
  case VIZ_TILES_2D:
    // tiles for 2D render. get literal tile value & count
    i = getValI ( BUF_TILE_IDX, 0, v);
    f = getValI ( BUF_TILE_IDX_N, v );
    s = Vector4DF( i, i, i, f );
    break;
  case VIZ_TILE0:
    // readily available. no prepare needed.
    // get tile ID normalized to num tiles
    i = getValI ( BUF_TILE_IDX, 0, v );
    f = float(i) / float(getNumValues(v));
    s = (i<=1) ? Vector4DF(0,0,0,0) : Vector4DF( 1-f, f, 0, 0.8 );
    break;
  case VIZ_TILECOUNT:
    // readily available. no prepare needed.
    // visualize 1/TILE_NDX_N as alpha, so opaque/white = fully resolved
    i = getValI ( BUF_TILE_IDX_N, v );
    f = float(i) / getNumValues(v);
    s = (i==1) ? Vector4DF(0,0,0,0) : Vector4DF( 1-f, f, 0, 0.8 );
    break;
  case VIZ_CONSTRAINT:
    // visualize remaining constraints per cell
    // constraints are associated with faces, so max per cell is 6
    c = getValI ( BUF_C, v ) / 6.0f;
    s = Vector4DF( c, c, c, c );
    break;
  case VIZ_NOTES:
    // visualize notes
    f = getValF ( BUF_VIZ, v );
    s = Vector4DF(f,f,f,f);
    break;
  case VIZ_ENTROPY:
    f = getValF ( BUF_VIZ, v );
    s = (f==0) ? Vector4DF(0,0,0,0) : Vector4DF(f,0,1-f,f);
    break;
  case VIZ_BP_BELIEF:
    // get maxbelief value
    f = getValF ( BUF_B, v );
    f = f / st.max_belief;
    s = Vector4DF(f,f,f,f);
    break;
  case VIZ_BP_MU:
    // BP only. requires PrepareVisualization for ComputeMUField
    f = getValF ( BUF_VIZ, v );
    s = Vector4DF(f,f,f,f);
    break;
  case VIZ_BP_DMU:
    // BP only. requires PrepareVisualization for ComputeDiffMUField
    f = getValF ( BUF_VIZ, v );
    c = 0.1 + std::max(0.0f, std::min(1.0f, pow ( f * vscale / vmax, vexp ) ));
    if ( f <= op.eps_converge ) s = Vector4DF(0,c,0,c);
    else                        s = Vector4DF(c,c,c,c);
    break;
  }

  return s;
}



float BeliefPropagation::BeliefProp_cell_residue (int64_t anch_cell) {
  int64_t nei_cell=0;
  int d;

  int anch_tile_idx=0, anch_tile_idx_n=0;
  int nei_tile_idx=0, nei_tile_idx_n=0;
  int anch_tile, nei_tile=0;
  int64_t _neinei_cell=0;

  int nei_in_idx=0, anch_in_idx=0;
  int nei_to_anch_dir_idx=0;

  float H_ij_a=0;
  float u_nxt_b=0, u_prev_b=0;
  float du=0;

  float rate = 1.0,
        max_diff=-1.0;

  float mu_cur_val=0,
        mu_nxt_val=0;


  rate = op.step_rate;

  anch_tile_idx_n = getValI ( BUF_TILE_IDX_N, anch_cell );

  // 6 neighbors of j in 3D
  //
  for (anch_in_idx=0; anch_in_idx < getNumNeighbors(anch_cell); anch_in_idx++) {
    nei_cell = getNeighbor(anch_cell, anch_in_idx);

    // pathological conditions
    // * cell has none (which is an error) or only 1 tile
    // * cell's neighbor falls off the end
    //
    if (anch_tile_idx_n <= 1) {
      if (anch_tile_idx_n == 1) {
        anch_tile = getValI( BUF_TILE_IDX, 0, anch_cell );
        SetValF ( BUF_MU_NXT, 1.0, anch_in_idx, anch_tile, anch_cell  );

        mu_cur_val = getValF( BUF_MU,      anch_in_idx, anch_tile, anch_cell );
        mu_nxt_val = getValF( BUF_MU_NXT,  anch_in_idx, anch_tile, anch_cell );

        indexHeap_update_mu_pos( anch_in_idx, anch_cell, anch_tile, fabs(mu_cur_val - mu_nxt_val) );

      }
      continue;
    }
    if (nei_cell == -1) {

      for (anch_tile_idx=0; anch_tile_idx < anch_tile_idx_n; anch_tile_idx++) {
        anch_tile = getValI( BUF_TILE_IDX, anch_tile_idx, anch_cell );
        SetValF ( BUF_MU_NXT, 1.0, anch_in_idx, anch_tile, anch_cell  );

        mu_cur_val = getValF( BUF_MU,      anch_in_idx, anch_tile, anch_cell );
        mu_nxt_val = getValF( BUF_MU_NXT,  anch_in_idx, anch_tile, anch_cell );

        indexHeap_update_mu_pos( anch_in_idx, anch_cell, anch_tile, fabs(mu_cur_val - mu_nxt_val) );

      }

      continue;
    }

    // compute message from `nei` to `anch` for each a..
    // we're skipping some tiles, so zero out H
    //
    for (d=0; d<m_num_values; d++) { SetValF (BUF_H, 0, d); }

    nei_tile_idx_n = getValI ( BUF_TILE_IDX_N, nei_cell );

    // pathological condition
    // * neighbor cell has 0 values (error) or only 1
    //
    if (nei_tile_idx_n <= 1) {
      for (anch_tile_idx=0; anch_tile_idx < anch_tile_idx_n; anch_tile_idx++) {
        anch_tile = getValI( BUF_TILE_IDX, anch_tile_idx, anch_cell );
        SetValF ( BUF_MU_NXT, 1.0, anch_in_idx, anch_tile, anch_cell  );

        mu_cur_val = getValF( BUF_MU,      anch_in_idx, anch_tile, anch_cell );
        mu_nxt_val = getValF( BUF_MU_NXT,  anch_in_idx, anch_tile, anch_cell );

        indexHeap_update_mu_pos( anch_in_idx, anch_cell, anch_tile, fabs(mu_cur_val - mu_nxt_val) );

      }
      continue;
    }

    int numbrs = getNumNeighbors(nei_cell);
    int nei_in_ignore = getOppositeDir( anch_in_idx );

    for (nei_tile_idx=0; nei_tile_idx < nei_tile_idx_n; nei_tile_idx++) {

      nei_tile = getValI( BUF_TILE_IDX, anch_tile_idx, anch_cell );

      // first compute Hij_t
      // initialize Hij(a) = gi(a)
      //
      H_ij_a = getValF (BUF_G, nei_tile);

      float *currMu = (float*) getPtr (BUF_MU, 0, nei_tile, nei_cell );

      for (nei_in_idx=0; nei_in_idx < getNumNeighbors(nei_cell); nei_in_idx++ ) {
        _neinei_cell = getNeighbor(nei_cell, nei_in_idx);
        if (nei_in_idx != nei_in_ignore) { H_ij_a *= *currMu; }

        currMu++;
      }

      SetValF (BUF_H, H_ij_a, nei_tile );

    }

    // now compute mu_ij_t+1 = Fij * hij
    // b = rows in f{ij}(a,b), also elements of mu(b)/
    //
    for (anch_tile_idx=0; anch_tile_idx < anch_tile_idx_n; anch_tile_idx++) {
      anch_tile = getValI( BUF_TILE_IDX, anch_tile_idx, anch_cell );

      u_nxt_b = 0.0;
      nei_to_anch_dir_idx = m_dir_inv[anch_in_idx];

      float* currH = (float*) getPtr (BUF_H);
      float* currF = (float*) getPtr (BUF_F, 0, anch_tile, nei_to_anch_dir_idx);    // <B, B, 6>

      for (d=0; d < m_num_values; d++) {
        u_nxt_b += (*currF) * (*currH);

        currF++;
        currH++;
      }

      u_prev_b = getValF (BUF_MU, anch_in_idx, anch_tile, anch_cell );

      du = u_nxt_b - u_prev_b;

      if (max_diff < fabs(du)) { max_diff = (float)fabs(du); }

      SetValF (BUF_MU_NXT, (u_prev_b + du*rate), anch_in_idx, anch_tile, anch_cell );

      mu_cur_val = getValF( BUF_MU,      anch_in_idx, anch_tile, anch_cell );
      mu_nxt_val = getValF( BUF_MU_NXT,  anch_in_idx, anch_tile, anch_cell );

      indexHeap_update_mu_pos( anch_in_idx, anch_cell, anch_tile, fabs(mu_cur_val - mu_nxt_val) );

    }
  }

  return max_diff;
}

void BeliefPropagation::TransferBoundaryMU (int src_id, int dst_id) {
  Vector3DI jp;
  int64_t j;
  float v;
  // 0=x+
  // 1=x-
  // 2=y+
  // 3=y-
  // 4=z+
  // 5=z-

  // Set MU values on all boundary planes
  // to 1.0 in the direction of out-of-bounds

  for (int tile=0; tile < m_num_values; tile++) {

    // X plane
    for (jp.z=0; jp.z < m_bpres.z; jp.z++) {
      for (jp.y=0; jp.y < m_bpres.y; jp.y++) {
        jp.x = 0; j = getVertex(jp.x, jp.y, jp.z);

        v = getValF ( src_id, 1, tile, j );
        SetValF ( dst_id, v, 1, tile, j );

        jp.x = m_bpres.x-1; j = getVertex(jp.x, jp.y, jp.z);

        v = getValF ( src_id, 0, tile, j );
        SetValF ( dst_id, v, 0, tile, j );
      }
    }

    // Y plane
    for (jp.z=0; jp.z < m_bpres.z; jp.z++) {
      for (jp.x=0; jp.x < m_bpres.x; jp.x++) {
        jp.y = 0; j = getVertex(jp.x, jp.y, jp.z);

        v = getValF ( src_id, 3, tile, j );
        SetValF ( dst_id, v, 3, tile, j );

        jp.y = m_bpres.y-1; j = getVertex(jp.x, jp.y, jp.z);

        v = getValF ( src_id, 2, tile, j );
        SetValF ( dst_id, v, 2, tile, j );
      }
    }


    // Z plane
    for (jp.y=0; jp.y < m_bpres.y; jp.y++) {
      for (jp.x=0; jp.x < m_bpres.x; jp.x++) {
        jp.z = 0; j = getVertex(jp.x, jp.y, jp.z);

        v = getValF ( src_id, 5, tile, j );
        SetValF ( dst_id, v, 5, tile, j );

        jp.z = m_bpres.z-1; j = getVertex(jp.x, jp.y, jp.z);

        v = getValF ( src_id, 4, tile, j );
        SetValF ( dst_id, v, 4, tile, j );
      }
    }
  }
}

void BeliefPropagation::WriteBoundaryMUbuf(int buf_id=BUF_MU) {
  Vector3DI jp;
  int64_t j;

  // 0=x+
  // 1=x-
  // 2=y+
  // 3=y-
  // 4=z+
  // 5=z-

  // Set MU values on all boundary planes
  // to 1.0 in the direction of out-of-bounds

  for (int tile=0; tile < m_num_values; tile++) {

    // X plane
    for (jp.z=0; jp.z < m_bpres.z; jp.z++) {
      for (jp.y=0; jp.y < m_bpres.y; jp.y++) {
        jp.x = 0;
        j = getVertex(jp.x, jp.y, jp.z);
        SetValF ( buf_id, 1.0f, 1, tile, j );
        jp.x = m_bpres.x-1;
        j = getVertex(jp.x, jp.y, jp.z);
        SetValF ( buf_id, 1.0f, 0, tile, j );
      }
    }

    // Y plane
    for (jp.z=0; jp.z < m_bpres.z; jp.z++) {
      for (jp.x=0; jp.x < m_bpres.x; jp.x++) {
        jp.y = 0;
        j = getVertex(jp.x, jp.y, jp.z);
        SetValF ( buf_id, 1.0f, 3, tile, j );
        jp.y = m_bpres.y-1;
        j = getVertex(jp.x, jp.y, jp.z);
        SetValF ( buf_id, 1.0f, 2, tile, j );
      }
    }


    // Z plane
    for (jp.y=0; jp.y < m_bpres.y; jp.y++) {
      for (jp.x=0; jp.x < m_bpres.x; jp.x++) {
        jp.z = 0;
        j = getVertex(jp.x, jp.y, jp.z);
        SetValF ( buf_id, 1.0f, 5, tile, j );
        jp.z = m_bpres.z-1;
        j = getVertex(jp.x, jp.y, jp.z);
        SetValF ( buf_id, 1.0f, 4, tile, j );
      }
    }
  }
}


float BeliefPropagation::BeliefProp_svd () {
  int64_t anch_cell=0, nei_cell=0;
  int d, r, c;

  int anch_tile_idx, anch_tile_idx_n;
  int nei_tile_idx, nei_tile_idx_n;
  int anch_tile, nei_tile;

  int nei_in_idx, anch_in_idx;

  float H_ij_a;
  float u_nxt_b, u_prev_b;
  float du;
  float mu_val;

  float rate = 1.0,
        max_diff=-1.0;

  int   odd_even_cell = -1;

  rate = op.step_rate;

  Vector3DI jp;

  // for all `nei`->`anch` messages in graph domain
  //
  for ( anch_cell=0; anch_cell < getNumVerts(); anch_cell++ ) {

    anch_tile_idx_n = getValI ( BUF_TILE_IDX_N, anch_cell );
    jp = getVertexPos(anch_cell);

    if (op.use_checkerboard) {
      odd_even_cell = (jp.x + jp.y + jp.z)%2;
      if (odd_even_cell==0) {
        for (anch_in_idx=0; anch_in_idx < getNumNeighbors(anch_cell); anch_in_idx++) {
          for (anch_tile_idx=0; anch_tile_idx < anch_tile_idx_n; anch_tile_idx++) {
            anch_tile = getValI ( BUF_TILE_IDX, anch_tile_idx, anch_cell );
            mu_val = getValF( BUF_MU, anch_in_idx, anch_tile, anch_cell );
            SetValF ( BUF_MU_NXT, (mu_val), anch_in_idx, anch_tile, anch_cell );
          }
        }
        continue;
      }
    }

    // 6 neighbors of j in 3D
    //
    for (anch_in_idx=0; anch_in_idx < getNumNeighbors(anch_cell); anch_in_idx++) {
      nei_cell = getNeighbor(anch_cell, jp, anch_in_idx);

      // pathological conditions
      // * cell has none (which is an error) or only 1 tile
      // * cell's neighbor falls off the end
      //
      if (anch_tile_idx_n <= 1) {
        if (anch_tile_idx_n == 1) {
          anch_tile = getValI ( BUF_TILE_IDX, anch_cell );
          SetValF( BUF_MU_NXT, (1.0), anch_in_idx, anch_tile, anch_cell );
        }
        continue;
      }
      if (nei_cell == -1) {
        for (anch_tile_idx=0; anch_tile_idx < anch_tile_idx_n; anch_tile_idx++) {
          anch_tile = getValI ( BUF_TILE_IDX, anch_tile_idx, anch_cell );
          SetValF( BUF_MU_NXT, (1.0), anch_in_idx, anch_tile, anch_cell );
        }
        continue;
      }

      // compute message from `nei` to `anch` for each a..
      // we're skipping some tiles, so zero out H
      //
      for (d=0; d<m_num_values; d++) { SetValF (BUF_H, 0.0, d ); }

      nei_tile_idx_n = getValI ( BUF_TILE_IDX_N, nei_cell );

      // pathological condition
      // * neighbor cell has 0 values (error) or only 1
      //
      if (nei_tile_idx_n <= 1) {
        for (anch_tile_idx=0; anch_tile_idx < anch_tile_idx_n; anch_tile_idx++) {
          anch_tile = getValI( BUF_TILE_IDX, anch_tile_idx, anch_cell );
          SetValF( BUF_MU_NXT, (1.0), anch_in_idx, anch_tile, anch_cell );
        }
        continue;
      }
      //Vector3DI jp = getVertexPos(nei_cell);
      int numbrs = getNumNeighbors(nei_cell);

      // cache direction in which to ignore anch_cell
      int nei_in_ignore = getOppositeDir( anch_in_idx );

      // process all tiles for current nei_cell
      for (nei_tile_idx=0; nei_tile_idx < nei_tile_idx_n; nei_tile_idx++) {

        nei_tile = getValI( BUF_TILE_IDX, nei_tile_idx, nei_cell );

        // first compute Hij_t
        // initialize Hij(a) = gi(a)
        //
        H_ij_a = getValF (BUF_G, nei_tile);

        // starting MU for nei_cell and tile
        float* currMu = (float*) getPtr (BUF_MU, 0, nei_tile, nei_cell);

        // inner loop over neighbors of nei_cell
        for (nei_in_idx=0; nei_in_idx < numbrs; nei_in_idx++ ) {

            // compute: Hij(a) = gi(a) * PROD mu{ki}_a

            // Optimized:
            // - Eliminated boundary check using WriteBoundaryMU. getNeighbor was only used to check if _neinei_cell=-1
            // - Use direction instead of cell pos to eliminate anchor cell
            // - Optimized MUPTR: reorganized MU with 'nbr' as linear mem variable.
            if (nei_in_idx != nei_in_ignore) {
                H_ij_a *= *currMu;
            }
            currMu++;

        }

        SetValF (BUF_H, H_ij_a, nei_tile );
      }


      //--- ***************
      //--- ***************
      //--- ***************

      for (d=0; d < m_num_values; d++) { SetValF( BUF_SVD_VEC, 0.0, d); }

#ifdef BPC_SVD_NAIVE
      for (r=0; r<m_svd_nsv[anch_in_idx]; r++) {
        u_nxt_b = 0.0;
        for (c=0; c<m_num_values; c++) {
          u_nxt_b += getValF( BUF_SVD_Vt, r, c, anch_in_idx ) * getVal( BUF_H, c );
        }
        SetVal( BUF_SVD_VEC, r, u_nxt_b );
      }

      for (r=0; r < m_num_values; r++) {
        u_nxt_b = 0.0;
        for (c=0; c < m_svd_nsv[anch_in_idx]; c++) {
          u_nxt_b += getValF( BUF_SVD_U, r, c, anch_in_idx ) * getVal( BUF_SVD_VEC, c );
        }

        u_prev_b = getVal(BUF_MU, anch_in_idx, anch_cell, r);
        du = u_nxt_b - u_prev_b;
        if (max_diff < fabs(du)) { max_diff = (float)fabs(du); }
        SetVal (BUF_MU_NXT, anch_in_idx, anch_cell, r, u_prev_b + du*rate );
      }
#else
      for (r=0; r < m_svd_nsv[anch_in_idx]; r++) {
        u_nxt_b = 0.0;

        //for (anch_tile_idx=0; anch_tile_idx < anch_tile_idx_n; anch_tile_idx++) {
        //  anch_tile = getVali( BUF_TILE_IDX, anch_cell, anch_tile_idx );
        //  u_nxt_b += getValF( BUF_SVD_Vt, r, anch_tile, anch_in_idx ) * getVal( BUF_H, anch_tile );
        //}

        for (c=0; c < m_num_values; c++) {
          u_nxt_b += getValF( BUF_SVD_Vt, r, c, anch_in_idx ) * getValF( BUF_H, c );
        }

        SetValF ( BUF_SVD_VEC, u_nxt_b , r );
      }

      for (anch_tile_idx=0; anch_tile_idx < anch_tile_idx_n; anch_tile_idx++) {
        anch_tile = getValI( BUF_TILE_IDX, anch_tile_idx, anch_cell );

        u_nxt_b = 0.0;
        for (c=0; c < m_svd_nsv[anch_in_idx]; c++) {
          u_nxt_b += getValF( BUF_SVD_U, anch_tile, c, anch_in_idx ) * getValF( BUF_SVD_VEC, c );
        }

        u_prev_b = getValF (BUF_MU, anch_in_idx,  anch_tile, anch_cell );
        du = u_nxt_b - u_prev_b;
        if (max_diff < fabs(du)) { max_diff = (float)fabs(du); }
        SetValF (BUF_MU_NXT, (u_prev_b + du*rate), anch_in_idx, anch_tile, anch_cell );
      }
#endif

      /*
      // now compute mu_ij_t+1 = Fij * hij
      // b = rows in f{ij}(a,b), also elements of mu(b)/
      //
      for (anch_tile_idx=0; anch_tile_idx < anch_tile_idx_n; anch_tile_idx++) {
        anch_tile = getVali( BUF_TILE_IDX, anch_cell, anch_tile_idx );

        u_nxt_b = 0.0;
        nei_to_anch_dir_idx = m_dir_inv[anch_in_idx];

        // a = cols in f{ij}(a,b), also elements of h(a)
        //

        #ifdef OPT_FH
          // Optimized: F and H access using pointers
          float* currH = getPtr(BUF_H, 0);
          float* currF = getPtrF(BUF_F, 0, anch_tile, nei_to_anch_dir_idx);

          for (d=0; d < m_num_values; d++) {
            u_nxt_b += (*currF) * (*currH);

            currF++;
            currH++;
          }
        #else
          // Non-optimized
          for (d=0; d < m_num_values; d++) {
            // in orig code nei_to_arch_dir_idx computed here even though it is ok outside this loop
            nei_to_anch_dir_idx = m_dir_inv[anch_in_idx];
            u_nxt_b += getValF(BUF_F, anch_tile, nei_to_anch_dir_idx, d) * getVal(BUF_H, d);
          }
        #endif

        u_prev_b = getVal(BUF_MU, anch_in_idx, anch_cell, anch_tile);
        du = u_nxt_b - u_prev_b;
        if (max_diff < fabs(du)) { max_diff = (float)fabs(du); }
        SetVal (BUF_MU_NXT, anch_in_idx, anch_cell, anch_tile, u_prev_b + du*rate );

      }
      */

      //--- ***************
      //--- ***************
      //--- ***************

    }


  }

  return max_diff;
}


// WARNING!
// There might be a bug here.
//
// ./bpc -R ./assets/stair_rule.csv -N ./assets/stair_name.csv -I 100000000 -D 10 -G 4 -V 1 -S 124  -e 0.00025
// ./bpc -R ./assets/stair_rule.csv -N ./assets/stair_name.csv -I 100000000 -D 10 -G 4 -V 1 -S 124  -e 0.00025 -E
//
// The svd option for the above fails to converge whereas the non-svd one converges.
// These should be exactly equivalent, so there's something bad going on.
//
//
float BeliefPropagation::BeliefProp_cell_residue_svd (int64_t anch_cell) {

  int64_t nei_cell=0;
  int d, r, c;

  int anch_tile_idx, anch_tile_idx_n;
  int nei_tile_idx, nei_tile_idx_n;
  int anch_tile, nei_tile;

  int nei_in_idx, anch_in_idx;

  float H_ij_a;
  float u_nxt_b, u_prev_b;
  float du;
  float mu_val;

  float rate = 1.0,
        max_diff=-1.0,
        mu_cur_val,
        mu_nxt_val;

  int   odd_even_cell = -1;

  rate = op.step_rate;

  Vector3DI jp;

  anch_tile_idx_n = getValI( BUF_TILE_IDX_N, anch_cell );
  jp = getVertexPos(anch_cell);

  // 6 neighbors of j in 3D
  //
  for (anch_in_idx=0; anch_in_idx < getNumNeighbors(anch_cell); anch_in_idx++) {
    nei_cell = getNeighbor(anch_cell, jp, anch_in_idx);

    // pathological conditions
    // * cell has none (which is an error) or only 1 tile
    // * cell's neighbor falls off the end
    //
    if (anch_tile_idx_n <= 1) {
      if (anch_tile_idx_n == 1) {
        anch_tile = getValI( BUF_TILE_IDX, anch_cell, 0 );
        SetValF( BUF_MU_NXT, 1.0, anch_in_idx, anch_tile, anch_cell );

        mu_cur_val = getValF( BUF_MU,      anch_in_idx, anch_tile, anch_cell);
        mu_nxt_val = getValF( BUF_MU_NXT,  anch_in_idx, anch_tile, anch_cell);
        indexHeap_update_mu_pos( anch_in_idx, anch_cell, anch_tile, fabs(mu_cur_val - mu_nxt_val) );
      }
      continue;
    }
    if (nei_cell == -1) {
      for (anch_tile_idx=0; anch_tile_idx < anch_tile_idx_n; anch_tile_idx++) {
        anch_tile = getValI( BUF_TILE_IDX, anch_tile_idx, anch_cell );
        SetValF( BUF_MU_NXT, 1.0, anch_in_idx, anch_tile, anch_cell );

        mu_cur_val = getValF( BUF_MU,      anch_in_idx, anch_tile, anch_cell);
        mu_nxt_val = getValF( BUF_MU_NXT,  anch_in_idx, anch_tile, anch_cell);
        indexHeap_update_mu_pos( anch_in_idx, anch_cell, anch_tile, fabs(mu_cur_val - mu_nxt_val) );
      }
      continue;
    }

    // compute message from `nei` to `anch` for each a..
    // we're skipping some tiles, so zero out H
    //
    for (d=0; d<m_num_values; d++) { SetValF(BUF_H, 0.0, d); }

    nei_tile_idx_n = getValI( BUF_TILE_IDX_N, nei_cell );

    // pathological condition
    // * neighbor cell has 0 values (error) or only 1
    //
    if (nei_tile_idx_n <= 1) {
      for (anch_tile_idx=0; anch_tile_idx < anch_tile_idx_n; anch_tile_idx++) {
        anch_tile = getValI( BUF_TILE_IDX, anch_tile_idx, anch_cell );
        SetValF( BUF_MU_NXT, 1.0, anch_in_idx, anch_tile, anch_cell );

        mu_cur_val = getValF( BUF_MU,      anch_in_idx, anch_tile, anch_cell);
        mu_nxt_val = getValF( BUF_MU_NXT,  anch_in_idx, anch_tile, anch_cell);
        indexHeap_update_mu_pos( anch_in_idx, anch_cell, anch_tile, fabs(mu_cur_val - mu_nxt_val) );
      }
      continue;
    }

    //Vector3DI jp = getVertexPos(nei_cell);
    //
    int numbrs = getNumNeighbors(nei_cell);

    // cache direction in which to ignore anch_cell
    //
    int nei_in_ignore = getOppositeDir( anch_in_idx );

    // process all tiles for current nei_cell
    //
    for (nei_tile_idx=0; nei_tile_idx < nei_tile_idx_n; nei_tile_idx++) {

      nei_tile = getValI( BUF_TILE_IDX, nei_tile_idx, nei_cell );

      // first compute Hij_t
      // initialize Hij(a) = gi(a)
      //
      H_ij_a = getValF(BUF_G, nei_tile);

      // starting MU for nei_cell and tile
      //
      float* currMu = (float*) getPtr (BUF_MU, 0, nei_tile, nei_cell );

      // inner loop over neighbors of nei_cell
      //
      for (nei_in_idx=0; nei_in_idx < numbrs; nei_in_idx++ ) {

        // compute: Hij(a) = gi(a) * PROD mu{ki}_a

        // Optimized:
        // - Eliminated boundary check using WriteBoundaryMU. getNeighbor was only used to check if _neinei_cell=-1
        // - Use direction instead of cell pos to eliminate anchor cell

        // - Optimized MUPTR: reorganized MU with 'nbr' as linear mem variable.
        if (nei_in_idx != nei_in_ignore) {
          H_ij_a *= *currMu;
        }
        currMu++;

      }

      SetValF (BUF_H, (H_ij_a), nei_tile );
    }


    //--- ***************
    //--- ***************
    //--- ***************

    for (d=0; d < m_num_values; d++) { SetValF( BUF_SVD_VEC, 0.0, d); }

    for (r=0; r < m_svd_nsv[anch_in_idx]; r++) {
      u_nxt_b = 0.0;

      for (c=0; c < m_num_values; c++) {
        u_nxt_b += getValF( BUF_SVD_Vt, r, c, anch_in_idx ) * getValF( BUF_H, c );
      }

      SetValF( BUF_SVD_VEC, r, u_nxt_b );
    }

    for (anch_tile_idx=0; anch_tile_idx < anch_tile_idx_n; anch_tile_idx++) {
      anch_tile = getValI( BUF_TILE_IDX, anch_tile_idx, anch_cell );

      u_nxt_b = 0.0;
      for (c=0; c < m_svd_nsv[anch_in_idx]; c++) {
        u_nxt_b += getValF( BUF_SVD_U, anch_tile, c, anch_in_idx ) * getValF( BUF_SVD_VEC, c );
      }

      u_prev_b = getValF (BUF_MU, anch_in_idx, anch_tile, anch_cell );
      du = u_nxt_b - u_prev_b;
      if (max_diff < fabs(du)) { max_diff = (float)fabs(du); }
      SetValF (BUF_MU_NXT, (u_prev_b + du*rate), anch_in_idx, anch_tile, anch_cell );

      mu_cur_val = getValF( BUF_MU,      anch_in_idx, anch_tile, anch_cell );
      mu_nxt_val = getValF( BUF_MU_NXT,  anch_in_idx, anch_tile, anch_cell );
      indexHeap_update_mu_pos( anch_in_idx, anch_cell, anch_tile, fabs(mu_cur_val - mu_nxt_val) );
    }

  }

  return max_diff;
}

float BeliefPropagation::BeliefProp () {

  int64_t anch_cell=0, nei_cell=0;
  int d;

  int anch_tile_idx, anch_tile_idx_n;
  int nei_tile_idx, nei_tile_idx_n;
  int anch_tile, nei_tile;

  int nei_in_idx, anch_in_idx;
  int nei_to_anch_dir_idx;

  float H_ij_a;
  float u_nxt_b, u_prev_b;
  float du;

  float rate = 1.0,
        max_diff=-1.0;

  float dmu;

  float mu_val;
  int   odd_even_cell = -1;
  int   eval;

  // get linear interpolation eps
  //
  float _eps = getLinearEps();

  rate = op.step_rate;

  Vector3DI jp;

  // for all `nei`->`anch` messages in graph domain
  //
  for ( anch_cell=0; anch_cell < getNumVerts(); anch_cell++ ) {


    // if already decided, continue
    anch_tile_idx_n = getValI( BUF_TILE_IDX_N, anch_cell );

    if ( anch_tile_idx_n==1 ) { continue; }


    jp = getVertexPos(anch_cell);

    if ( op.alg_accel==ALG_ACCEL_WAVE) {
        //----- WAVEFRONT BP
        // vertex dmu was temporarily stored in mu_nxt from MaxDiffMU of last step
        float conv_frac = 2.0;
        eval = 0;
        for (anch_in_idx=0; anch_in_idx < getNumNeighbors(anch_cell); anch_in_idx++) {
          nei_cell = getNeighbor(anch_cell, jp, anch_in_idx);
          if (nei_cell==-1) {
              eval++;
          } else {
              dmu = getValF( BUF_MU_NXT, 0, 0, nei_cell );
              //if ( dmu >= op.eps_converge * conv_frac ) eval++;
              if ( dmu >= _eps * conv_frac ) eval++;
            }
        }
        dmu = getValF( BUF_MU_NXT, 0, 0, anch_cell );
        //if ( eval==0 && dmu < op.eps_converge * conv_frac ) { continue; }
        if ( eval==0 && dmu < _eps * conv_frac ) { continue; }
        //------
    }

    if (op.use_checkerboard) {
      odd_even_cell = (jp.x + jp.y + jp.z)%2;
      if (odd_even_cell==0) {
        for (anch_in_idx=0; anch_in_idx < getNumNeighbors(anch_cell); anch_in_idx++) {

          for (anch_tile_idx=0; anch_tile_idx < anch_tile_idx_n; anch_tile_idx++) {
            anch_tile = getValI( BUF_TILE_IDX, anch_tile_idx, anch_cell );

            mu_val = getValF( BUF_MU, anch_in_idx, anch_tile, anch_cell );

            SetValF ( BUF_MU_NXT, (mu_val), anch_in_idx, anch_tile, anch_cell );
          }
        }
        continue;
      }
    }


    // 6 neighbors of j in 3D
    //
    for (anch_in_idx=0; anch_in_idx < getNumNeighbors(anch_cell); anch_in_idx++) {
      nei_cell = getNeighbor(anch_cell, jp, anch_in_idx);

      // pathological conditions
      // * cell has none (which is an error) or only 1 tile
      // * cell's neighbor falls off the end
      //
      if (anch_tile_idx_n <= 1) {
        if (anch_tile_idx_n == 1) {
          anch_tile = getValI( BUF_TILE_IDX, anch_cell );
          SetValF ( BUF_MU_NXT, 1.0, anch_in_idx, anch_tile, anch_cell);
        }
        continue;
      }
      if (nei_cell == -1) {
        for (anch_tile_idx=0; anch_tile_idx < anch_tile_idx_n; anch_tile_idx++) {
          anch_tile = getValI( BUF_TILE_IDX, anch_tile_idx, anch_cell );
          SetValF ( BUF_MU_NXT, 1.0, anch_in_idx, anch_tile, anch_cell);
        }
        continue;
      }

      // compute message from `nei` to `anch` for each a..
      // we're skipping some tiles, so zero out H
      //
      for (d=0; d<m_num_values; d++) { SetValF (BUF_H, 0.0, d); }

      nei_tile_idx_n = getValI( BUF_TILE_IDX_N, nei_cell );

      // pathological condition
      // * neighbor cell has 0 values (error) or only 1
      //
      if (nei_tile_idx_n <= 1) {
        for (anch_tile_idx=0; anch_tile_idx < anch_tile_idx_n; anch_tile_idx++) {
          anch_tile = getValI( BUF_TILE_IDX, anch_tile_idx, anch_cell );
          SetValF ( BUF_MU_NXT, 1.0, anch_in_idx, anch_tile, anch_cell);
        }
        continue;
      }
      //Vector3DI jp = getVertexPos(nei_cell);
      int numbrs = getNumNeighbors(nei_cell);

      // cache direction in which to ignore anch_cell
      int nei_in_ignore = getOppositeDir( anch_in_idx );

      // process all tiles for current nei_cell
      for (nei_tile_idx=0; nei_tile_idx < nei_tile_idx_n; nei_tile_idx++) {

        nei_tile = getValI ( BUF_TILE_IDX, nei_tile_idx, nei_cell );

        // first compute Hij_t
        // initialize Hij(a) = gi(a)
        //
        H_ij_a = getValF( BUF_G, nei_tile );

        // starting MU for nei_cell and tile
        float* currMu = (float*) getPtr (BUF_MU, 0, nei_tile, nei_cell );

        // inner loop over neighbors of nei_cell
        for (nei_in_idx=0; nei_in_idx < numbrs; nei_in_idx++ ) {

          // compute: Hij(a) = gi(a) * PROD mu{ki}_a

          #ifdef OPT_MUBOUND
            // Optimized:
            // - Eliminated boundary check using WriteBoundaryMU. getNeighbor was only used to check if _neinei_cell=-1
            // - Use direction instead of cell pos to eliminate anchor cell

            #ifdef OPT_MUPTR
              // - Optimized MUPTR: reorganized MU with 'nbr' as linear mem variable.
              if (nei_in_idx != nei_in_ignore) {
                H_ij_a *= *currMu;
              }
              currMu++;
            #else
              if (nei_in_idx != nei_in_ignore) {
                H_ij_a *= getValF(BUF_MU, nei_in_idx, nei_tile, nei_cell );
              }
            #endif

          #else
            // Non-Optimized Bound:
            // - Original bounds check /w getNeighbor
            _neinei_cell = getNeighbor(nei_cell, jp, nei_in_idx);

            #ifdef OPT_MUPTR
              // - Optimized MUPTR: reorganized MU with 'nbr' as linear mem variable.
              if ((_neinei_cell != -1) && (_neinei_cell != anch_cell)) {
                H_ij_a *= *currMu;
              }
              currMu++;
            #else
              if ((_neinei_cell != -1) && (_neinei_cell != anch_cell)) {
                H_ij_a *= getValF ( BUF_MU, nei_in_idx, nei_tile, nei_cell );
              }
            #endif
          #endif
        }

        SetValF (BUF_H, H_ij_a, nei_tile );
      }


      // now compute mu_ij_t+1 = Fij * hij
      // b = rows in f{ij}(a,b), also elements of mu(b)/
      //
      for (anch_tile_idx=0; anch_tile_idx < anch_tile_idx_n; anch_tile_idx++) {
        anch_tile = getValI( BUF_TILE_IDX, anch_tile_idx, anch_cell );

        u_nxt_b = 0.0;
        nei_to_anch_dir_idx = m_dir_inv[anch_in_idx];

        // a = cols in f{ij}(a,b), also elements of h(a)
        //

        #ifdef OPT_FH
          // Optimized: F and H access using pointers
          float* currH = (float*) getPtr (BUF_H);
          float* currF = (float*) getPtr (BUF_F, 0, anch_tile, nei_to_anch_dir_idx);    // <B, B, 6>

          for (d=0; d < m_num_values; d++) {
            u_nxt_b += (*currF) * (*currH);

            currF++;
            currH++;
          }
        #else
          // Non-optimized
          for (d=0; d < m_num_values; d++) {
            // in orig code nei_to_arch_dir_idx computed here even though it is ok outside this loop
            nei_to_anch_dir_idx = m_dir_inv[anch_in_idx];
            u_nxt_b += getValF(BUF_F, d, anch_tile, nei_to_anch_dir_idx ) * getVal(BUF_H, d);
          }
        #endif

        u_prev_b = getValF (BUF_MU, anch_in_idx, anch_tile, anch_cell );

        du = u_nxt_b - u_prev_b;

        if (max_diff < fabs(du)) { max_diff = (float)fabs(du); }

        SetValF (BUF_MU_NXT, (u_prev_b + du*rate), anch_in_idx, anch_tile, anch_cell  );
      }
    }
  }

  return max_diff;
}

// copy BUF_MU_NXT back to BUF_MU
//
void BeliefPropagation::UpdateMU () {

  float* mu_curr = (float*) m_buf[BUF_MU].getData();
  float* mu_next = (float*) m_buf[BUF_MU_NXT].getData();

  uint64_t cnt = 6 * m_num_verts * m_num_values;
  memcpy ( mu_curr, mu_next, cnt * sizeof(float) );
}

//----

void BeliefPropagation::cellUpdateBelief(int64_t anch_cell) {

  int64_t nei_cell=0;
  int32_t anch_tile=0, anch_tile_idx=0, anch_tile_idx_n=0;
  int dir_idx;
  float sum=0.0,
        _eps = op.eps_zero;
  float _b_i_t_a = 0.0;

  sum = 0.0;

  Vector3DI jp = getVertexPos(anch_cell);

  anch_tile_idx_n = getValI( BUF_TILE_IDX_N, anch_cell );

  for (anch_tile_idx=0; anch_tile_idx < anch_tile_idx_n; anch_tile_idx++) {
    anch_tile = getValI( BUF_TILE_IDX, anch_tile_idx, anch_cell );

    SetValF( BUF_BELIEF, 1.0, anch_tile );

    _b_i_t_a = getValF( BUF_G, anch_tile );

    for (dir_idx=0; dir_idx < getNumNeighbors(anch_cell); dir_idx++) {
      nei_cell = getNeighbor(anch_cell, dir_idx);
      if (nei_cell < 0) { continue; }

      _b_i_t_a *= getValF ( BUF_MU, dir_idx, anch_tile, anch_cell );
    }
    SetValF (BUF_BELIEF, _b_i_t_a, anch_tile );

    sum += getValF( BUF_BELIEF, anch_tile);
  }

  if (sum > _eps) {
    for (anch_tile_idx=0; anch_tile_idx < anch_tile_idx_n; anch_tile_idx++) {
      anch_tile = getValI( BUF_TILE_IDX, anch_tile_idx, anch_cell );

      _b_i_t_a = getValF( BUF_BELIEF, anch_tile ) / sum;
      SetValF( BUF_BELIEF, _b_i_t_a, anch_tile );
    }
  }
  else {
    _b_i_t_a = 1.0 / (float) anch_tile_idx_n;
    for (anch_tile_idx=0; anch_tile_idx < anch_tile_idx_n; anch_tile_idx++) {
      anch_tile = getValI( BUF_TILE_IDX, anch_tile_idx, anch_cell );

      SetValF( BUF_BELIEF, _b_i_t_a, anch_tile );
    }
  }

}

int BeliefPropagation::_pick_tile(int64_t anch_cell, int64_t *max_cell, int32_t *max_tile, int32_t *max_tile_idx, float *max_belief) {
  return _pick_tile_max_belief(anch_cell, max_cell, max_tile, max_tile_idx, max_belief);
}

int BeliefPropagation::_pick_tile_max_belief(int64_t anch_cell, int64_t *max_cell, int32_t *max_tile, int32_t *max_tile_idx, float *max_belief) {
  float f, max_p=-1.0;
  int64_t anch_tile_idx,
          anch_tile_idx_n,
          anch_tile ;

  float belief_eps = 0.05;

  anch_tile_idx_n = getValI( BUF_TILE_IDX_N, anch_cell );
  if (anch_tile_idx_n==0) { return -1; }
  //if (anch_tile_idx_n==1) { continue; }

  for (anch_tile_idx=0; anch_tile_idx < anch_tile_idx_n; anch_tile_idx++) {
    anch_tile = getValI( BUF_TILE_IDX, anch_tile_idx, anch_cell );

    f = getValF( BUF_BELIEF, anch_tile );

    if (op.verbose >= VB_INTRASTEP ) {
      printf("##### f: %f, max_p %f, anch_cell %i, anch_tile %i, anch_tile_idx %i\n",
          f, max_p, (int) anch_cell, (int)anch_tile, (int)anch_tile_idx);
    }

    //---- attempt at more randomness in maps
    //float u = 1.0 - float(op.cur_iter) / op.max_iter;
    //if ( f >= max_p - belief_eps*u && m_rand.randF(0,1) > 0.5f*u ) {

    if ( f >= max_p ) {
      max_p = f;
      *max_cell = anch_cell;
      *max_tile = anch_tile;
      *max_tile_idx = anch_tile_idx;
      *max_belief = f;
    }
  }

  return 0;

}

int BeliefPropagation::_pick_tile_min_belief(int64_t anch_cell, int64_t *max_cell, int32_t *max_tile, int32_t *max_tile_idx, float *max_belief) {
  float f, min_p=-1.0;
  int64_t anch_tile_idx,
          anch_tile_idx_n,
          anch_tile ;

  anch_tile_idx_n = getValI( BUF_TILE_IDX_N, anch_cell );
  if (anch_tile_idx_n==0) { return -1; }
  //if (anch_tile_idx_n==1) { continue; }

  for (anch_tile_idx=0; anch_tile_idx < anch_tile_idx_n; anch_tile_idx++) {
    anch_tile = getValI( BUF_TILE_IDX, anch_tile_idx, anch_cell );

    f = getValF( BUF_BELIEF, anch_tile );

    if (op.verbose >= VB_INTRASTEP) {
      printf("##### f: %f, min_p%f, anch_cell %i, anch_tile %i, anch_tile_idx %i\n",
          f, min_p, (int)anch_cell, (int)anch_tile, (int)anch_tile_idx);
    }

    if ( min_p > f ) {
      min_p = f;
      *max_cell = anch_cell;
      *max_tile = anch_tile;
      *max_tile_idx = anch_tile_idx;
      *max_belief = f;
    }
  }

  return 0;

}

int BeliefPropagation::_pick_tile_pdf(int64_t anch_cell, int64_t *max_cell, int32_t *max_tile, int32_t *max_tile_idx, float *max_belief) {
  float p, f, sum_p;
  int64_t anch_tile_idx,
          anch_tile_idx_n,
          anch_tile ;

  anch_tile_idx_n = getValI( BUF_TILE_IDX_N, anch_cell );
  if (anch_tile_idx_n==0) { return -1; }
  //if (anch_tile_idx_n==1) { continue; }

  p = m_rand.randF();

  sum_p = 0.0;
  for (anch_tile_idx=0; anch_tile_idx < anch_tile_idx_n; anch_tile_idx++) {
    anch_tile = getValI( BUF_TILE_IDX, anch_tile_idx, anch_cell );

    f = getValF ( BUF_BELIEF, anch_tile );
    sum_p += f;
    if ( (sum_p > p) ||
         (anch_tile_idx == (anch_tile_idx_n-1)) ) {
      *max_cell = anch_cell;
      *max_tile = anch_tile;
      *max_tile_idx = anch_tile_idx;
      *max_belief = f;
      break;
    }
  }

  return 0;

}


int BeliefPropagation::chooseMinEntropyMaxBelief(int64_t *max_cell, int32_t *max_tile, int32_t *max_tile_idx, float *max_belief) {
  int64_t anch_cell=0;
  int32_t anch_tile_idx, anch_tile_idx_n, anch_tile;
  int count=0;

  float _max_belief = -1.0,
        f,
        p;

  int64_t _max_cell = -1;
  int32_t _max_tile = -1,
          _max_tile_idx = -1;

  float _eps = op.eps_zero;

  float _min_entropy = -1.0,
        _entropy_sum = 0.0;

  for (anch_cell=0; anch_cell < m_num_verts; anch_cell++) {
    cellUpdateBelief(anch_cell);

    anch_tile_idx_n = getValI( BUF_TILE_IDX_N, anch_cell );
    if (anch_tile_idx_n==0) { return -1; }
    if (anch_tile_idx_n==1) { continue; }

    _entropy_sum = 0.0;
    for (anch_tile_idx=0; anch_tile_idx < anch_tile_idx_n; anch_tile_idx++) {
      anch_tile = getValI( BUF_TILE_IDX, anch_tile_idx, anch_cell );

      f = getValF ( BUF_BELIEF, anch_tile );
      if (f > _eps) {
        _entropy_sum += -f*logf(f);
      }

    }

    if (op.verbose >= VB_DEBUG) {
      printf("anch_cell: %i, _entropy_sum: %f, n: %i\n", (int)anch_cell, (float)_entropy_sum, (int)anch_tile_idx_n);
      for (anch_tile_idx=0; anch_tile_idx < anch_tile_idx_n; anch_tile_idx++) {
        anch_tile = getValI( BUF_TILE_IDX, anch_tile_idx, anch_cell );
        f = getValF ( BUF_BELIEF, anch_tile );
        printf(" (%i)%f", (int)anch_tile, f);
      }
      printf("\n");
    }

    // if it's the first time we're doing an entropy calculation,
    // set initial value
    //
    if ( _min_entropy < 0 ) {
      _min_entropy = _entropy_sum;

      _pick_tile_max_belief( anch_cell, &_max_cell, &_max_tile, &_max_tile_idx, &_max_belief );
      count=1;

      if (op.verbose >= VB_DEBUG ) {
        printf("  ## (i.0) picked cell:%i, tile:%i, tile_idx:%i, belief:%f, count:%i\n",
            (int)_max_cell, (int)_max_tile, (int)_max_tile_idx, (float)_max_belief, (int)count);
      }

      continue;
    }

    // if we trigger a new minimum entropy...
    //
    if ( _entropy_sum < (_min_entropy + _eps) ) {

      if (op.verbose >= VB_DEBUG ) {
        printf("  !! picking cell %i (entropy_sum %f < _min_entropy %f + %f)\n", (int)anch_cell,
            _entropy_sum, _min_entropy, _eps);
      }

      p = m_rand.randF();

      // if it's strictly less than the minimum entropy we've observed,
      // reset count and choose a tile to fix
      //
      if ( _entropy_sum < (_min_entropy - _eps) ) {
        _pick_tile_max_belief( anch_cell, &_max_cell, &_max_tile, &_max_tile_idx, &_max_belief );
        count=1;

        if (op.verbose >= VB_DEBUG ) {
          printf("  ## (a.0) picked cell:%i, tile:%i, tile_idx:%i, belief:%f, count:%i\n",
              (int)_max_cell, (int)_max_tile, (int)_max_tile_idx, (float)_max_belief, (int)count);
        }
      }

      // else we've seen the same minimum entropy, decide whether we want
      // to keep the entry we've already chosen or redraw from the current
      // cell
      //
      else {
        count++;
        p = m_rand.randF();
        if ( p < (1.0/(float)count) ) {
          _pick_tile_max_belief( anch_cell, &_max_cell, &_max_tile, &_max_tile_idx, &_max_belief );

          if (op.verbose >= VB_DEBUG ) {
            printf("  ## (b.0) picked cell:%i, tile:%i, tile_idx:%i, belief:%f, count:%i\n",
                (int)_max_cell, (int)_max_tile, (int)_max_tile_idx, (float)_max_belief, (int)count);
          }

        }
      }

      _min_entropy = _entropy_sum;
    }

  }

  if (max_cell)     { *max_cell     = _max_cell; }
  if (max_tile)     { *max_tile     = _max_tile; }
  if (max_tile_idx) { *max_tile_idx = _max_tile_idx; }
  if (max_belief)   { *max_belief   = _max_belief; }

  return count;
}

// wip
//
int BeliefPropagation::chooseMinEntropyMinBelief(int64_t *min_cell, int32_t *min_tile, int32_t *min_tile_idx, float *min_belief) {
  int64_t anch_cell=0;
  int32_t anch_tile_idx, anch_tile_idx_n, anch_tile;
  int count=0;

  float _min_belief = -1.0,
        f,
        p;

  int64_t _min_cell = -1;
  int32_t _min_tile = -1,
          _min_tile_idx = -1;

  float _eps = op.eps_zero;

  float _min_entropy = -1.0,
        _entropy_sum = 0.0;

  Vector3DI vp;

  for (anch_cell=0; anch_cell < m_num_verts; anch_cell++) {
    cellUpdateBelief(anch_cell);

    anch_tile_idx_n = getValI( BUF_TILE_IDX_N, anch_cell );
    if (anch_tile_idx_n==0) { return -1; }
    if (anch_tile_idx_n==1) { continue; }

    _entropy_sum = 0.0;
    for (anch_tile_idx=0; anch_tile_idx < anch_tile_idx_n; anch_tile_idx++) {
      anch_tile = getValI( BUF_TILE_IDX, anch_tile_idx, anch_cell );

      f = getValF( BUF_BELIEF, anch_tile );
      if (f > _eps) {
        _entropy_sum += -f*logf(f);
      }

    }

    if (op.verbose >= VB_DEBUG ) {
      printf("anch_cell: %i, _entropy_sum: %f, n: %i\n", (int)anch_cell, (float)_entropy_sum, (int)anch_tile_idx_n);
      for (anch_tile_idx=0; anch_tile_idx < anch_tile_idx_n; anch_tile_idx++) {
        anch_tile = getValI( BUF_TILE_IDX, anch_tile_idx, anch_cell );
        f = getValF( BUF_BELIEF, anch_tile );
        printf(" (%i)%f", (int)anch_tile, f);
      }
      printf("\n");
    }

    // if it's the first time we're doing an entropy calculation,
    // set initial value
    //
    if ( _min_entropy < 0 ) {
      _min_entropy = _entropy_sum;

      _pick_tile_min_belief( anch_cell, &_min_cell, &_min_tile, &_min_tile_idx, &_min_belief );
      count=1;

      if (op.verbose >= VB_DEBUG ) {
        vp = getVertexPos(_min_cell);
        printf("  ## (i.1) picked cell:[%i,%i,%i](%i), tile:%i, tile_idx:%i, belief:%f, count:%i\n",
            (int)vp.x, (int)vp.y, (int)vp.z,
            (int)_min_cell, (int)_min_tile, (int)_min_tile_idx, (float)_min_belief, (int)count);
      }

      continue;
    }

    // if we trigger a new minimum entropy...
    //
    if ( _entropy_sum < (_min_entropy + _eps) ) {

      if (op.verbose >= VB_DEBUG ) {
        printf("  !! picking cell %i (entropy_sum %f < _min_entropy %f + %f)\n", (int)anch_cell,
            _entropy_sum, _min_entropy, _eps);
      }

      p = m_rand.randF();

      // if it's strictly less than the minimum entropy we've observed,
      // reset count and choose a tile to fix
      //
      if ( _entropy_sum < (_min_entropy - _eps) ) {
        _pick_tile_min_belief( anch_cell, &_min_cell, &_min_tile, &_min_tile_idx, &_min_belief );
        count=1;

        if (op.verbose >= VB_INTRASTEP ) {
          printf("  ## (a.1) picked cell:[%i,%i,%i](%i), tile:%i, tile_idx:%i, belief:%f, count:%i\n",
              (int)vp.x, (int)vp.y, (int)vp.z,
              (int)_min_cell, (int)_min_tile, (int)_min_tile_idx, (float)_min_belief, (int)count);
        }
      }

      // else we've seen the same minimum entropy, so decide whether we want
      // to keep the entry we've already chosen or redraw from the current
      // cell
      //
      else {
        count++;
        p = m_rand.randF();
        if ( p < (1.0/(float)count) ) {
          _pick_tile_min_belief( anch_cell, &_min_cell, &_min_tile, &_min_tile_idx, &_min_belief );

          if (op.verbose >= VB_INTRASTEP ) {
            printf("  ## (b.1) picked cell:[%i,%i,%i](%i), tile:%i, tile_idx:%i, belief:%f, count:%i\n",
                (int)vp.x, (int)vp.y, (int)vp.z,
                (int)_min_cell, (int)_min_tile, (int)_min_tile_idx, (float)_min_belief, (int)count);
          }

        }
      }

      _min_entropy = _entropy_sum;
    }

  }

  if (min_cell)     { *min_cell     = _min_cell; }
  if (min_tile)     { *min_tile     = _min_tile; }
  if (min_tile_idx) { *min_tile_idx = _min_tile_idx; }
  if (min_belief)   { *min_belief   = _min_belief; }

  if (op.verbose >= VB_INTRASTEP ) {
    printf("?? count:%i\n", (int)count);
  }

  return count;
}

int BeliefPropagation::chooseMaxBelief(int64_t *max_cell, int32_t *max_tile, int32_t *max_tile_idx, float *max_belief) {
  int64_t anch_cell=0,
          nei_cell=0;
  int32_t anch_tile_idx, anch_tile_idx_n, anch_tile;
  int count=0;

  float _max_belief = -1.0, f, p;
  int64_t _max_cell = -1;
  int32_t _max_tile = -1,
          _max_tile_idx = -1;

  //float _eps = (1.0/(1024.0*1024.0));
  float _eps = op.eps_zero;

  for (anch_cell=0; anch_cell < m_num_verts; anch_cell++) {
    cellUpdateBelief(anch_cell);

    anch_tile_idx_n = getValI ( BUF_TILE_IDX_N, anch_cell );
    if (anch_tile_idx_n==0) { return -1; }
    if (anch_tile_idx_n==1) { continue; }

    if (op.verbose >= VB_DEBUG ) {
      printf("anch_cell: %i, n: %i\n", (int)anch_cell, (int)anch_tile_idx_n);
      for (anch_tile_idx=0; anch_tile_idx < anch_tile_idx_n; anch_tile_idx++) {
        anch_tile = getValI( BUF_TILE_IDX, anch_tile_idx, anch_cell );
        f = getValF( BUF_BELIEF, anch_tile );
        printf(" (%i)%f", (int)anch_tile, f);
      }
      printf("\n");
    }


    for (anch_tile_idx=0; anch_tile_idx < anch_tile_idx_n; anch_tile_idx++) {
      anch_tile = getValI( BUF_TILE_IDX, anch_tile_idx, anch_cell );

      f = getValF( BUF_BELIEF, anch_tile );

      if (f > (_max_belief-_eps)) {

        if (f > _max_belief) {
          _max_cell = anch_cell;
          _max_tile = anch_tile;
          _max_tile_idx = anch_tile_idx;
          _max_belief = f;
          count=1;

          if (op.verbose >= VB_DEBUG ) {
            printf("  ## (a.2) picked cell:%i, tile:%i, tile_idx:%i, belief:%f, count:%i\n",
                (int)_max_cell, (int)_max_tile, (int)_max_tile_idx, (float)_max_belief, (int)count);
          }


        }

        // randomize 'equal' choices
        //
        else {
          count++;
          p = m_rand.randF();
          if ( p < (1.0/(float)count) ) {

            _max_cell = anch_cell;
            _max_tile = anch_tile;
            _max_tile_idx = anch_tile_idx;
            _max_belief = f;

            if (op.verbose >= VB_INTRASTEP ) {
              printf("  ## (b.2) picked cell:%i, tile:%i, tile_idx:%i, belief:%f, count:%i\n",
                  (int)_max_cell, (int)_max_tile, (int)_max_tile_idx, (float)_max_belief, (int)count);
            }


          }
        }

      }

      //nei_cell = getNeighbor(anch_cell, jp, dir_idx);
      //nei_cell = getNeighbor(anch_cell, dir_idx);
      //if (nei_cell < 0) { continue; }


    }

  }

  if (op.verbose >= VB_INTRASTEP ) {
    printf("## chooseMaxBelief: choosing cell:%i, tile:%i, tile_idx:%i, max_belief:%f, count:%i\n",
        (int)_max_cell, (int)_max_tile, (int)_max_tile_idx, (float)_max_belief, (int)count);
  }

  if (max_cell) { *max_cell = _max_cell; }
  if (max_tile) { *max_tile = _max_tile; }
  if (max_tile_idx)  { *max_tile_idx = _max_tile_idx; }
  if (max_belief) { *max_belief = _max_belief; }

  return count;
}

int BeliefPropagation::chooseMinBelief(int64_t *min_cell, int32_t *min_tile, int32_t *min_tile_idx, float *min_belief) {
  int64_t anch_cell=0;
  int32_t anch_tile_idx, anch_tile_idx_n, anch_tile;
  int count=0;

  float _min_belief = -1.0, f, p;
  int64_t _min_cell = -1;
  int32_t _min_tile = -1,
          _min_tile_idx = -1;

  //float _eps = (1.0/(1024.0*1024.0));
  float _eps = op.eps_zero;

  for (anch_cell=0; anch_cell < m_num_verts; anch_cell++) {
    cellUpdateBelief(anch_cell);

    anch_tile_idx_n = getValI ( BUF_TILE_IDX_N, anch_cell );
    if (anch_tile_idx_n==0) { return -1; }
    if (anch_tile_idx_n==1) { continue; }

    if (op.verbose >= VB_DEBUG ) {
      printf("anch_cell: %i, n: %i\n", (int)anch_cell, (int)anch_tile_idx_n);
      for (anch_tile_idx=0; anch_tile_idx < anch_tile_idx_n; anch_tile_idx++) {
        anch_tile = getValI( BUF_TILE_IDX, anch_tile_idx, anch_cell );
        f = getValF( BUF_BELIEF, anch_tile );
        printf(" (%i)%f", (int)anch_tile, f);
      }
      printf("\n");
    }


    for (anch_tile_idx=0; anch_tile_idx < anch_tile_idx_n; anch_tile_idx++) {
      anch_tile = getValI( BUF_TILE_IDX, anch_tile_idx, anch_cell );

      f = getValF( BUF_BELIEF, anch_tile );

      if ( (_min_belief < 0.0) ||
           (f < (_min_belief+_eps)) ) {

        if ( (_min_belief < 0.0) ||
             (f < (_min_belief - _eps)) ) {
          _min_cell = anch_cell;
          _min_tile = anch_tile;
          _min_tile_idx = anch_tile_idx;
          _min_belief = f;
          count=1;

          if (op.verbose >= VB_DEBUG ) {
            printf("  ## (a.3) picked cell:%i, tile:%i, tile_idx:%i, belief:%f, count:%i\n",
                (int)_min_cell, (int)_min_tile, (int)_min_tile_idx, (float)_min_belief, (int)count);
          }


        }

        // randomize 'equal' choices
        //
        else {
          count++;
          p = m_rand.randF();
          if ( p < (1.0/(float)count) ) {
            _min_cell = anch_cell;
            _min_tile = anch_tile;
            _min_tile_idx = anch_tile_idx;
            _min_belief = f;

            if (op.verbose >= VB_INTRASTEP ) {
              printf("  ## (b.3) picked cell:%i, tile:%i, tile_idx:%i, belief:%f, count:%i\n",
                  (int)_min_cell, (int)_min_tile, (int)_min_tile_idx, (float)_min_belief, (int)count);
            }


          }
        }

      }

    }

  }

  if (min_cell) { *min_cell = _min_cell; }
  if (min_tile) { *min_tile = _min_tile; }
  if (min_tile_idx)  { *min_tile_idx = _min_tile_idx; }
  if (min_belief) { *min_belief = _min_belief; }

  return count;
}

// find minimum entropy cell and tile
// If non-null, min_cell, min_tile, min_tile_idx and min_entropy will all be filled
//   in appropriately if a minimum entropy cell and tile is found
//
// return values:
//
// 0                - grid is fully realized (without contradictions, presumably), so no entry chosen
// positive value   - returns count of number of minimum entropy values (within eps_zero)
// negative value   - error
//
int BeliefPropagation::chooseMinEntropy(int64_t *min_cell, int32_t *min_tile, int32_t *min_tile_idx, float *min_entropy) {

  int64_t anch_cell=0;
  int32_t anch_tile_idx, anch_tile_idx_n, anch_tile;
  int count=0;

  float p, g, _entropy, g_sum, g_cdf;

  float _min_entropy= -1.0;
  int64_t _min_cell = -1;
  int32_t _min_tile = -1,
          _min_tile_idx = -1;
  float _eps = op.eps_zero;

  for (anch_cell=0; anch_cell < m_num_verts; anch_cell++) {


    anch_tile_idx_n = getValI( BUF_TILE_IDX_N, anch_cell );

    if (anch_tile_idx_n==0) { return -1; }
    if (anch_tile_idx_n==1) { continue; }

    g_sum = 0.0;
    for (anch_tile_idx=0; anch_tile_idx < anch_tile_idx_n; anch_tile_idx++) {
      anch_tile = getValI( BUF_TILE_IDX, anch_tile_idx, anch_cell );
      g = getValF( BUF_G, anch_tile );
      g_sum += g;
    }

    if (g_sum < _eps) { continue; }

    _entropy = 0.0;
    for (anch_tile_idx=0; anch_tile_idx < anch_tile_idx_n; anch_tile_idx++) {
      anch_tile = getValI( BUF_TILE_IDX, anch_tile_idx, anch_cell );
      g = getValF( BUF_G, anch_tile ) / g_sum;
      if (g > _eps) {
        _entropy += -g * logf(g);
      }
    }


    // initialize min entropy
    //
    if (count==0) {
      _min_cell     = anch_cell;
      _min_entropy = _entropy;
      count=1;
      continue;
    }

    if (_entropy < (_min_entropy + _eps)) {

      if (_entropy < _min_entropy) {
        _min_entropy  = _entropy;
        _min_cell     = anch_cell;
        count=1;
      }

      // randomize 'equal' choices
      //
      else {

        count++;
        p = m_rand.randF();

        if ( p < (1.0/(float)count) ) {
          _min_entropy  = _entropy;
          _min_cell     = anch_cell;
        }
      }

    }

  }

  if (_min_cell<0) { return 0; }

  _min_tile = getValI( BUF_TILE_IDX, _min_cell, 0 );
  _min_tile_idx = 0;

  // now we choose a particular tile from the tile position
  // (both tile ID and tile index)
  //
  anch_cell = _min_cell;
  anch_tile_idx_n = getValI( BUF_TILE_IDX_N, anch_cell );
  g_sum = 0.0;
  for (anch_tile_idx=0; anch_tile_idx < anch_tile_idx_n; anch_tile_idx++) {
    anch_tile = getValI( BUF_TILE_IDX, anch_tile_idx, anch_cell );
    g_sum += getValF( BUF_G, anch_tile);
  }

  if (g_sum > _eps) {

    p = m_rand.randF();

    g_cdf = 0.0;
    for (anch_tile_idx=0; anch_tile_idx < anch_tile_idx_n; anch_tile_idx++) {
      anch_tile = getValI( BUF_TILE_IDX, anch_tile_idx, anch_cell );
      g_cdf += getValF( BUF_G, anch_tile ) / g_sum;

      if (p < g_cdf) {
        _min_tile     = anch_tile;
        _min_tile_idx = anch_tile_idx;

        break;
      }
    }

  }

  // ? just pick the first one?
  //
  else {

    _min_tile = getValI( BUF_TILE_IDX, 0, anch_cell );
    _min_tile_idx = 0;

  }

  if (min_cell)     { *min_cell     = _min_cell; }
  if (min_tile)     { *min_tile     = _min_tile; }
  if (min_tile_idx) { *min_tile_idx = _min_tile_idx; }
  if (min_entropy)  { *min_entropy  = _min_entropy; }

  return count;
}


// find minimum entropy cell and tile restricted to a block
// If non-null, min_cell, min_tile, min_tile_idx and min_entropy will all be filled
//   in appropriately if a minimum entropy cell and tile is found
// Allow a noise component to the random choice
//
// return values:
//
// 0                - block is fully realized (without contradictions, presumably), so no entry chosen
// positive value   - returns count of number of minimum entropy values (within eps_zero)
// negative value   - error
//
int BeliefPropagation::chooseMinEntropyWithinBlock( std::vector<int64_t> &block_bound,
                                                    int64_t *min_cell,
                                                    int32_t *min_tile,
                                                    int32_t *min_tile_idx,
                                                    float *min_entropy) {

  int64_t anch_cell=0;
  int32_t anch_tile_idx,
          anch_tile_idx_n,
          anch_tile;
  int count=0;

  float p, g, _entropy, g_sum, g_cdf;

  float _min_entropy= -1.0;
  int64_t _min_cell = -1;
  int32_t _min_tile = -1,
          _min_tile_idx = -1;
  float _eps = op.eps_zero;

  int64_t block_s_x = -1,
          block_s_y = -1,
          block_s_z = -1;
  int64_t block_n_x = -1,
          block_n_y = -1,
          block_n_z = -1;

  int32_t ix, iy, iz;

  block_s_x = block_bound[0];
  block_n_x = block_bound[1];

  block_s_y = block_bound[2];
  block_n_y = block_bound[3];

  block_s_z = block_bound[4];
  block_n_z = block_bound[5];

  PERF_PUSH("chooseMinEntropyWithinBlock");

  for (iz=block_s_z; iz<(block_s_z + block_n_z); iz++) {
    for (iy=block_s_y; iy<(block_s_y + block_n_y); iy++) {
      for (ix=block_s_x; ix<(block_s_x + block_n_x); ix++) {

        anch_cell = getVertex( (int)ix, (int)iy, (int)iz );

        anch_tile_idx_n = getValI( BUF_TILE_IDX_N, anch_cell );

        if (anch_tile_idx_n==0) { PERF_POP(); return -1; }
        if (anch_tile_idx_n==1) { continue; }

        g_sum = 0.0;
        for (anch_tile_idx=0; anch_tile_idx < anch_tile_idx_n; anch_tile_idx++) {
          anch_tile = getValI( BUF_TILE_IDX, anch_tile_idx, anch_cell );
          g = getValF( BUF_G, anch_tile );
          g_sum += g;
        }

        if (g_sum < _eps) { continue; }

        _entropy = 0.0;
        for (anch_tile_idx=0; anch_tile_idx < anch_tile_idx_n; anch_tile_idx++) {
          anch_tile = getValI( BUF_TILE_IDX, anch_tile_idx, anch_cell );
          g = getValF( BUF_G, anch_tile ) / g_sum;
          if (g > _eps) {
            _entropy += -g * logf(g);
          }
        }

        // initialize min entropy
        //
        if (count==0) {
          _min_cell     = anch_cell;
          _min_entropy  = _entropy;
          count=1;
          continue;
        }

        if (_entropy < (_min_entropy + _eps)) {

          if (_entropy < _min_entropy) {
            _min_entropy  = _entropy;
            _min_cell     = anch_cell;
            count=1;
          }

          // randomize 'equal' choices
          //
          else {

            count++;
            p = m_rand.randF();

            if ( p < (1.0/(float)count) ) {
              _min_entropy  = _entropy;
              _min_cell     = anch_cell;
            }
          }

        }
      }
    }

  }

  if (_min_cell<0) { PERF_POP(); return 0; }

  _min_tile = getValI( BUF_TILE_IDX, _min_cell, 0 );
  _min_tile_idx = 0;

  // now we choose a particular tile from the tile position
  // (both tile ID and tile index)
  //
  anch_cell = _min_cell;
  anch_tile_idx_n = getValI( BUF_TILE_IDX_N, anch_cell );
  g_sum = 0.0;
  for (anch_tile_idx=0; anch_tile_idx < anch_tile_idx_n; anch_tile_idx++) {
    anch_tile = getValI( BUF_TILE_IDX, anch_tile_idx, anch_cell );
    g_sum += getValF( BUF_G, anch_tile);
  }

  if (g_sum > _eps) {

    // choose tile value based on distribution of tile probabilities
    p = m_rand.randF();

    g_cdf = 0.0;
    for (anch_tile_idx=0; anch_tile_idx < anch_tile_idx_n; anch_tile_idx++) {
        anch_tile = getValI( BUF_TILE_IDX, anch_tile_idx, anch_cell );
        g_cdf += getValF( BUF_G, anch_tile ) / g_sum;

        if (p < g_cdf) {
        _min_tile     = anch_tile;
        _min_tile_idx = anch_tile_idx;

        break;
        }
    }



  }

  // ? just pick the first one?
  //
  else {

    _min_tile = getValI( BUF_TILE_IDX, 0, anch_cell );
    _min_tile_idx = 0;

  }

  if (min_cell)     { *min_cell     = _min_cell; }
  if (min_tile)     { *min_tile     = _min_tile; }
  if (min_tile_idx) { *min_tile_idx = _min_tile_idx; }
  if (min_entropy)  { *min_entropy  = _min_entropy; }

  PERF_POP();

  return count;
}

// find minimum entropy cell and tile restricted to a block
// If non-null, min_cell, min_tile, min_tile_idx and min_entropy will all be filled
//   in appropriately if a minimum entropy cell and tile is found
//
// return values:
//
// 0                - block is fully realized (without contradictions, presumably), so no entry chosen
// positive value   - returns count of number of minimum entropy values (within eps_zero)
// negative value   - error
//
int BeliefPropagation::chooseMinEntropyWithinNoisyBlock(  std::vector<int64_t> &block_bound,
                                                          int64_t *min_cell,
                                                          int32_t *min_tile,
                                                          int32_t *min_tile_idx,
                                                          float *min_entropy) {

  int64_t anch_cell=0;
  int32_t anch_tile_idx,
          anch_tile_idx_n,
          anch_tile;
  int count=0;

  float p, g,
        _entropy, _df,
        _saved_entropy, _saved_noise,
        _tmp_entropy, _tmp_noise,
        g_sum, g_cdf;

  float _min_entropy= -1.0;
  int64_t _min_cell = -1;
  int32_t _min_tile = -1,
          _min_tile_idx = -1;
  float _eps = op.eps_zero;

  int64_t block_s_x = -1,
          block_s_y = -1,
          block_s_z = -1;
  int64_t block_n_x = -1,
          block_n_y = -1,
          block_n_z = -1;

  int32_t ix, iy, iz;

  block_s_x = block_bound[0];
  block_n_x = block_bound[1];

  block_s_y = block_bound[2];
  block_n_y = block_bound[3];

  block_s_z = block_bound[4];
  block_n_z = block_bound[5];

  PERF_PUSH("chooseMinEntropyWithinNoisyBlock");

  for (iz=block_s_z; iz<(block_s_z + block_n_z); iz++) {
    for (iy=block_s_y; iy<(block_s_y + block_n_y); iy++) {
      for (ix=block_s_x; ix<(block_s_x + block_n_x); ix++) {

        anch_cell = getVertex( (int)ix, (int)iy, (int)iz );

        anch_tile_idx_n = getValI( BUF_TILE_IDX_N, anch_cell );

        if (anch_tile_idx_n==0) { PERF_POP(); return -1; }
        if (anch_tile_idx_n==1) { continue; }

        g_sum = 0.0;
        for (anch_tile_idx=0; anch_tile_idx < anch_tile_idx_n; anch_tile_idx++) {
          anch_tile = getValI( BUF_TILE_IDX, anch_tile_idx, anch_cell );
          g = getValF( BUF_G, anch_tile );
          g_sum += g;
        }

        if (g_sum < _eps) { continue; }

        _entropy = 0.0;
        for (anch_tile_idx=0; anch_tile_idx < anch_tile_idx_n; anch_tile_idx++) {
          anch_tile = getValI( BUF_TILE_IDX, anch_tile_idx, anch_cell );
          g = getValF( BUF_G, anch_tile ) / g_sum;
          if (g > _eps) {
            _entropy += -g * logf(g);
          }
        }

        _tmp_entropy = _entropy;

        // add noise to entropy choice
        // from specified noise function
        //
        _df = pickNoiseFunc( op.wfc_noise_func, op.wfc_noise_coefficient, op.wfc_noise_alpha );
        _entropy += _df;

        _tmp_noise = _df;


        // initialize min entropy
        //
        if (count==0) {
          _min_cell     = anch_cell;
          _min_entropy  = _entropy;
          count=1;

          _saved_entropy = _tmp_entropy;
          _saved_noise = _tmp_noise;

          continue;
        }

        if (_entropy < (_min_entropy + _eps)) {

          if (_entropy < _min_entropy) {
            _min_entropy  = _entropy;
            _min_cell     = anch_cell;
            count=1;

            _saved_entropy = _tmp_entropy;
            _saved_noise = _tmp_noise;
          }

          // randomize 'equal' choices
          //
          else {

            count++;
            p = m_rand.randF();

            if ( p < (1.0/(float)count) ) {
              _min_entropy  = _entropy;
              _min_cell     = anch_cell;

              _saved_entropy = _tmp_entropy;
              _saved_noise = _tmp_noise;

            }
          }

        }
      }
    }

  }

  if (_min_cell<0) { PERF_POP(); return 0; }

  _min_tile = getValI( BUF_TILE_IDX, _min_cell, 0 );
  _min_tile_idx = 0;

  // now we choose a particular tile from the tile position
  // (both tile ID and tile index)
  //
  anch_cell = _min_cell;
  anch_tile_idx_n = getValI( BUF_TILE_IDX_N, anch_cell );
  g_sum = 0.0;
  for (anch_tile_idx=0; anch_tile_idx < anch_tile_idx_n; anch_tile_idx++) {
    anch_tile = getValI( BUF_TILE_IDX, anch_tile_idx, anch_cell );
    g_sum += getValF( BUF_G, anch_tile);
  }

  if (g_sum > _eps) {

    p = m_rand.randF();

    g_cdf = 0.0;
    for (anch_tile_idx=0; anch_tile_idx < anch_tile_idx_n; anch_tile_idx++) {
      anch_tile = getValI( BUF_TILE_IDX, anch_tile_idx, anch_cell );
      g_cdf += getValF( BUF_G, anch_tile ) / g_sum;

      if (p < g_cdf) {
        _min_tile     = anch_tile;
        _min_tile_idx = anch_tile_idx;

        break;
      }
    }

  }

  // ? just pick the first one?
  //
  else {

    _min_tile = getValI( BUF_TILE_IDX, 0, anch_cell );
    _min_tile_idx = 0;

  }

  if (op.verbose >= VB_DEBUG) {
    printf("### chooseMinEntropyWithinNoisyBlock, picked entropy:%f+%f(%f), tile:%i, cell:%i\n",
        (float)_saved_entropy, (float)_saved_noise,
        (float)_min_entropy,
        (int)_min_tile,
        (int)_min_cell);
  }



  if (min_cell)     { *min_cell     = _min_cell; }
  if (min_tile)     { *min_tile     = _min_tile; }
  if (min_tile_idx) { *min_tile_idx = _min_tile_idx; }
  if (min_entropy)  { *min_entropy  = _min_entropy; }

  PERF_POP();

  return count;
}



//----

float BeliefPropagation::getVertexBelief ( uint64_t j ) {
  int64_t k;
  int a, kn;
  float sum = 0.0;
  float _bi = 1.0;

  int64_t tile_idx_n,
          tile_idx,
          tile_val;

  for (a=0; a < m_num_values; a++) {
    SetValF( BUF_BELIEF, 0.0, a );
  }
  Vector3DI jp = getVertexPos(j);

  tile_idx_n= getValI ( BUF_TILE_IDX_N, j );
  for (tile_idx=0; tile_idx<tile_idx_n; tile_idx++) {
    tile_val = getValI ( BUF_TILE_IDX, tile_idx, j );

    _bi = 1.0;
    for (kn=0; kn<getNumNeighbors(j); kn++) {
      k = getNeighbor(j, jp, kn);
      if (k==-1) { continue; }

      _bi *= getValF(BUF_MU, kn, tile_val, j);
    }
    SetValF(BUF_BELIEF, _bi, tile_val );

    sum += _bi;
  }

  if (sum > op.eps_zero) {
    for (tile_idx=0; tile_idx<tile_idx_n; tile_idx++) {
      tile_val = getValI( BUF_TILE_IDX, tile_idx, j );

      _bi = getValF ( BUF_BELIEF, tile_val ) / sum;
      SetValF( BUF_BELIEF, _bi, tile_val );
    }
  }

  return sum;
}

float BeliefPropagation::_getVertexBelief ( uint64_t j ) {
  int64_t k;
  int a, kn;
  float sum = 0;
  float _bi = 1.0;

  Vector3DI jp = getVertexPos(j);

  for (a=0; a < m_num_values; a++) {
    SetValF( BUF_BELIEF, 1.0, a );

    for (kn=0; kn < getNumNeighbors(j); kn++) {
      k = getNeighbor(j, jp, kn);
      if (k!=-1) {

        // mu{k,j}(a)
        //
        _bi = getValF( BUF_BELIEF, a) * getValF(BUF_MU, kn, a, j );
        SetValF( BUF_BELIEF, _bi, a );
      }
    }
    sum += getValF( BUF_BELIEF, a );
  }
  if ( sum > 0 ) {
    for (a=0; a < m_num_values; a++) {
      _bi = getValF( BUF_BELIEF, a ) / sum;
      SetValF( BUF_BELIEF, _bi, a  );
    }
  }

  return sum;
}


int BeliefPropagation::start () {

  int ret=0;

  int64_t cell=-1;
  int32_t n_idx=0;

  int32_t ix=0, iy=0, iz=0;
  int32_t x=0, y=0, z=0;
  int32_t end_x=0, end_y=0, end_z=0;
  int32_t block_odd_dx=0,
          block_odd_dy=0,
          block_odd_dz=0;

  m_num_nbrs = getNumNeighbors(0);

  op.solved_tile_cnt = 0;
  op.wrap_count = 0;

  op.entropy_radius = 0.9;

  m_rand.seed ( op.seed );

  int v = m_rand.randI();  // first random # (used as spot check)

  if (op.verbose >= VB_RUN ) {
    printf ("  bpc start. GRID = %d,%d,%d, SEED = %d\n", op.X, op.Y, op.Z, op.seed );
  }

  //------------
  //------------ BLOCK calculations
  //------------

  // clip block parameters (if needed)
  //
  op.block_size[0] = ( (op.block_size[0] < m_bpres.x) ? op.block_size[0] : m_bpres.x );
  op.block_size[1] = ( (op.block_size[1] < m_bpres.y) ? op.block_size[1] : m_bpres.y );
  op.block_size[2] = ( (op.block_size[2] < m_bpres.z) ? op.block_size[2] : m_bpres.z );

  op.sub_block_range[0][0] = ( (op.sub_block_range[0][0] < m_bpres.x) ? op.sub_block_range[0][0] : m_bpres.x );
  op.sub_block_range[0][1] = ( (op.sub_block_range[0][1] < m_bpres.x) ? op.sub_block_range[0][1] : m_bpres.x );

  op.sub_block_range[1][0] = ( (op.sub_block_range[1][0] < m_bpres.y) ? op.sub_block_range[1][0] : m_bpres.y );
  op.sub_block_range[1][1] = ( (op.sub_block_range[1][1] < m_bpres.y) ? op.sub_block_range[1][1] : m_bpres.y );

  op.sub_block_range[2][0] = ( (op.sub_block_range[2][0] < m_bpres.z) ? op.sub_block_range[2][0] : m_bpres.z );
  op.sub_block_range[2][1] = ( (op.sub_block_range[2][1] < m_bpres.z) ? op.sub_block_range[2][1] : m_bpres.z );

  m_block_admissible_tile.clear();
  for (n_idx=0; n_idx<m_num_values; n_idx++) {
    m_block_admissible_tile.push_back(n_idx);
  }
  
  // starting soften
  m_soften_range = 2;

  
  // calculate block index bounds.
  //
  op.block_idx[0] = 0;
  op.block_idx[1] = 0;
  op.block_idx[2] = 0;

  block_odd_dx = op.block_size[0] / 2;
  block_odd_dy = op.block_size[1] / 2;
  block_odd_dz = op.block_size[2] / 2;

  if (op.verbose >= VB_RUN) {
    printf ("  calc block index bounds.\n");
  }

  end_x = m_bpres.x - op.block_size[0];
  for (ix=0,x=0; ix<m_bpres.x; ix++) {
    op.block_idx[0]++;

    if (x >= end_x) { break; }
    if ((ix%2)==0) { x += block_odd_dx; }
    else { x = ((ix+1)/2) * op.block_size[0]; }
    if (x > end_x) { x = end_x; }
  }

  end_y = m_bpres.y - op.block_size[1];
  for (iy=0,y=0; iy<m_bpres.y; iy++) {
    op.block_idx[1]++;

    if (y >= end_y) { break; }
    if ((iy%2)==0) { y += block_odd_dy; }
    else { y = ((iy+1)/2) * op.block_size[1]; }
    if (y > end_y) { y = end_y; }
  }

  end_z = m_bpres.z - op.block_size[2];
  for (iz=0,z=0; iz<m_bpres.z; iz++) {
    op.block_idx[2]++;

    if (z >= end_z) { break; }
    if ((iz%2)==0) { z += block_odd_dz; }
    else { z = ((iz+1)/2) * op.block_size[2]; }
    if (z > end_z) { z = end_z; }
  }

  //------------
  //------------
  //------------


  // reset stats (must do first)
  //
  ResetStats ();

  // rebuild dynamic bufs
  //
  if (op.verbose >= VB_RUN) { printf ("  rebuild dynamic bufs.\n"); }
  ConstructDynamicBufs ();

  // taken care of in constructdyanmicbufs
  //RandomizeMU ();

  // debugInspect (Vector3DI(1,1,0), 0 );

  // cull boundary
  //
  if (op.verbose >= VB_RUN) {
    printf ("  cull boundary..\n");
  }

  ret = CullBoundary();
  if (ret < 0) { return ret; }

  // requires tileidx filled (in DynamicBufs)
  //
  NormalizeMU ();
  if ( op.alg_accel==ALG_ACCEL_WAVE) {
    InitializeDMU ();
  }

  // caller should remove constrained tiles
  // right after this func
  //
  return ret;
}

int BeliefPropagation::finish (int ret) {

  if (op.verbose >= VB_STEP ) {
    if ( ret==0 ) {
      // success. complete.
      printf ( "  DONE (SUCCESS).\n" );
    } else {
      // post error condition
      switch (ret) {
      case -1: printf ( "  DONE (FAIL). ERROR: chooseMaxBelief.\n" ); break;
      case -2: printf ( "  DONE (FAIL). ERROR: tileIdxCollapse.\n" ); break;
      case -3: printf ( "  DONE (FAIL). ERROR: cellConstraintPropagate.\n" ); break;
      case -4: printf ( "  DONE (FAIL). MAX ITER HIT.\n" ); break;
      case -77: printf ( "  DONE (STOPPED BY USER).\n"); break;
      default:
          printf ( "  DONE (FAIL).\n"); break;
      };
    }
  }
  return ret;
}

void BeliefPropagation::advance_seed ( int amt ) {
  op.seed += amt;
}

void BeliefPropagation::ResetStats () {

  op.cur_iter = 0;
  st.elapsed_time = 0;
  st.iter_resolved = 0;
  st.total_resolved = 0;
  st.post = 1;

  st.total_block_cnt = 0;
  st.num_block_fail = 0;
  st.num_block_retry = 0;
  st.num_block_success = 0;
  st.num_soften = 0;

  st.time_boundary = 0;
  st.time_normalize = 0;
  st.time_bp = 0;
  st.time_viz = 0;
  st.time_maxdiff = 0;
  st.time_updatemu = 0;

  st.constraints = -1;
}


//----

int BeliefPropagation::filter_constraint(std::vector< std::vector< int32_t > > &constraint_list) {
  int i;
  int32_t tile_id, x, y, z, n;
  int64_t pos;

  for (pos=0; pos<m_num_verts; pos++) {
    SetValI( BUF_TILE_IDX_N, 0, pos );
  }

  for (i=0; i<constraint_list.size(); i++) {

    if ( constraint_list[i].size() != 4 ) {
      printf ( "error: constraints don't have 4.\n");
      exit(-1);
    }

    x = constraint_list[i][0];
    y = constraint_list[i][1];
    z = constraint_list[i][2];

    tile_id = constraint_list[i][3];

    pos = getVertex(x,y,z);
    if ((pos < 0) || (pos >= m_num_verts)) { continue; }

    if ( (x < 0) || (x >= m_res.x) ||
         (y < 0) || (y >= m_res.y) ||
         (z < 0) || (z >= m_res.z) ) {
      printf ( "error: constraint out of range: %d,%d,%d\n", x,y,z);
      exit(-1);
    }

    n = getValI( BUF_TILE_IDX_N, pos );

    SetValI( BUF_TILE_IDX, n, tile_id, pos );
    n++;
    SetValI( BUF_TILE_IDX_N, n, pos );

  }

  return 0;
}


void BeliefPropagation::reset () {

  // reset clears all memory buffers
  // allowing a full rebuild of bp from init.

  // erase all buffers
  for (int n=0; n < BUF_MAX; n++) {
    m_buf[ n ].Clear ();
  }

  // reset stats
  ResetStats();

  // do not erase ops as they
  // may be needed for re-init
}

void BeliefPropagation::init_dir_desc() {

  m_dir_desc.clear();

  m_dir_desc.push_back("+1:0:0");
  m_dir_desc.push_back("-1:0:0");
  m_dir_desc.push_back("0:+1:0");
  m_dir_desc.push_back("0:-1:0");
  m_dir_desc.push_back("0:0:+1");
  m_dir_desc.push_back("0:0:-1");

}

int BeliefPropagation::init( int Rx, int Ry, int Rz,
                             std::vector< std::string  >           tile_name_list,
                             std::vector< float >                  tile_weight_list,
                             std::vector< std::vector < float > >  tile_rule_list ) {

  int i, ret=0,
      b, maxb=-1;

  init_dir_desc();

  m_dir_inv[0] = 1;
  m_dir_inv[1] = 0;
  m_dir_inv[2] = 3;
  m_dir_inv[3] = 2;
  m_dir_inv[4] = 5;
  m_dir_inv[5] = 4;


  //---

  m_tile_name.clear();
  for (i=0; i<tile_name_list.size(); i++) {
    m_tile_name.push_back( tile_name_list[i] );
  }

  // use tile_rule_list to determine maximum number of tiles
  //
  for (i=0; i<tile_rule_list.size(); i++) {
    b = (int)tile_rule_list[i][0];
    if (b>maxb) { maxb = b; }
    b = (int)tile_rule_list[i][1];
    if (b>maxb) { maxb = b; }
  }
  m_num_values = maxb+1;

  //---

  //-- Construct static buffers & populate them
  //
  ConstructStaticBufs ();

  // populate F - tile rules
  for (int i=0; i < tile_rule_list.size(); i++) {
    SetValF( BUF_F, (tile_rule_list[i][3]), tile_rule_list[i][0], tile_rule_list[i][1], tile_rule_list[i][2] );
  }
  // populate G - tile weights
  for (i=0; i<m_num_values; i++) {
    if (i < tile_weight_list.size()) {
      SetValF( BUF_G, tile_weight_list[i], i );
    }
  }

  // Prepare problem size
  //

  m_bpres.Set ( Rx, Ry, Rz );
  m_num_verts = m_bpres.x * m_bpres.y * m_bpres.z;
  m_num_values = m_tile_name.size();
  m_res.Set ( Rx, Ry, Rz );


  // Neighbor lookups
  if ( m_bpres.x > 1024 || m_bpres.y > 1024 || m_bpres.z > 1024 ) {
      printf ( "ERROR: Neighbor lookup limit. Must also modify NOUT.\n" );
      exit(-17);
  }
  for (int nbr=0; nbr < 6; nbr++) {
    for (int i=0; i < std::max(m_bpres.x, std::max(m_bpres.y, m_bpres.z)); i++) {
        switch (nbr) {
        case 0: nbr_lookup[nbr][i] = (i < m_bpres.x-1) ?     1 : NOUT;                      break;
        case 1: nbr_lookup[nbr][i] = (i > 0) ?              -1 : NOUT;                      break;
        case 2: nbr_lookup[nbr][i] = (i < m_bpres.y-1) ?    +m_bpres.x : NOUT;              break;
        case 3: nbr_lookup[nbr][i] = (i > 0) ?              -m_bpres.x : NOUT;              break;
        case 4: nbr_lookup[nbr][i] = (i < m_bpres.z-1) ?    +(m_bpres.x*m_bpres.y) : NOUT;  break;
        case 5: nbr_lookup[nbr][i] = (i > 0) ?              -(m_bpres.x*m_bpres.y) : NOUT;  break;
        };
    }
  }



  //-- Construct temp buffers
  //
  ConstructTempBufs ();

  //-- Reset dynamic buffers
  // MU, MU_NXT, TILE_IDX
  //

  // rebuild dynamic bufs
  //
  ConstructDynamicBufs ();
  //RandomizeMU (); // taken care of in constructdynamicbufs

  // options
  //
  op.use_cuda  = false;

  if (op.use_svd) {

    // m_num_values x m_num_values is an upper bound
    // on the matrix size. The dimensions used will
    // be m_num_values x d and d x m_num_values for
    // U and V respectively.
    //
    ConstructSVDBufs ();

    init_SVD();
  }

  // set max iterations
  //
  op.cur_iter = 0;

  // block init
  //
  if (op.block_size[0] == 0) { op.block_size[0] = 16; }
  if (op.block_size[1] == 0) { op.block_size[1] = 16; }
  if (op.block_size[2] == 0) { op.block_size[2] = 16; }

  op.sub_block[0] = 0;
  op.sub_block[1] = 0;
  op.sub_block[2] = 0;

  return 0;
}


//----

// assumes BUF_F already initailized
//
int BeliefPropagation::init_SVD(void) {
  int i, j, n;
  int r, c;
  int idir=0;

  float _eps = 1.0/(1024.0);
  float s=0.0;

  Eigen::MatrixXf M(m_num_values, m_num_values), S, U, V;
  Eigen::JacobiSVD<Eigen::MatrixXf> svd;

  n = m_num_values;
  for (idir=0; idir<6; idir++) {

    for (i=0; i<n; i++) {
      for (j=0; j<n; j++) {
        M(i,j) = getValF( BUF_F, i, j, idir );
      }
    }

    svd.compute(M, Eigen::ComputeThinV | Eigen::ComputeThinU );

    S = svd.singularValues();
    U = svd.matrixU();
    V = svd.matrixV();

    m_svd_nsv[idir] = 0;
    for (i=0; i<S.rows(); i++) {

      if ( fabs(S(i,0)) < _eps ) { break; }
      m_svd_nsv[idir]++;
    }


    // U * (S * V^t)
    //
    for (r=0; r<n; r++) {
      for (c=0; c<m_svd_nsv[idir]; c++) {
        SetValF( BUF_SVD_U, r, c, idir, U(r,c));
      }
    }

    for (r=0; r<m_svd_nsv[idir]; r++) {
      for (c=0; c<n; c++) {
        SetValF( BUF_SVD_Vt, r, c, idir, S(r,0)*V(c,r));
      }
    }

  }

  return 0;
}

//---

// deprecated?
//
int BeliefPropagation::wfc() {

  int ret = 1;
  int64_t it;

  ret = wfc_start();
  if (ret < 0) {
    printf("ERROR: start failed (%i)\n", ret);
    return ret;
  }

  for (it = 0; it < m_num_verts; it++) {

    ret = wfc_step ( it );

    if ( ret==0 ) { break; }

    if ( ret < 0) {
      switch (ret) {
      case -1: printf ( "wfc chooseMaxBelief error.\n" ); break;
      case -2: printf ( "wfc tileIdxCollapse error.\n" ); break;
      case -3: printf ( "wfc cellConstraintPropagate error.\n" ); break;
      };
      break;
    }
  }

  return ret;
}

// deprecated?
//
int BeliefPropagation::wfc_start() {
  int ret=0;

  m_rand.seed ( op.seed );

  ret = CullBoundary();
  return ret;
}

// deprecated?
//
int BeliefPropagation::wfc_step(int64_t it) {

  int ret;
  int64_t cell=-1;
  int32_t tile=-1, tile_idx=-1;
  float entropy=-1.0, d = -1.0;

  int64_t step_iter=0;

  ret = chooseMinEntropy( &cell, &tile, &tile_idx, &entropy);
  if (ret < 0) { return -1; }
  if (ret==0) { return 0; }

  if (op.verbose >= VB_STEP ) {
    printf("wfc[%i]: cell:%i, tile:%i, tile_idx:%i, entropy:%f (ret:%i)\n",
      (int)it, (int)cell, (int)tile, (int)tile_idx, (float)entropy, (int)ret);
  }

  ret = tileIdxCollapse( cell, tile_idx );
  if (ret < 0) { return -2; }

  m_note_n[ m_note_plane ] = 0;
  m_note_n[ 1 - m_note_plane ] = 0;

  cellFillVisitedNeighbor(cell, m_note_plane );
  unfillVisited( m_note_plane );

  ret = cellConstraintPropagate();
  if (ret < 0) { return -3; }

  return 1;
}

//-------


void BeliefPropagation::_saveTileIdx(void) {
  int64_t cell=-1;
  int32_t tile=-1,
          tile_idx=-1,
          n_idx=-1;

  PERF_PUSH( "_saveTileIdx" );

  for (cell=0; cell<m_num_verts; cell++) {
    n_idx = getValI( BUF_TILE_IDX_N, cell );
    SetValI( BUF_SAVE_TILE_IDX_N, n_idx, cell );
    for (tile_idx=0; tile_idx<n_idx; tile_idx++) {
      tile = getValI( BUF_TILE_IDX, tile_idx, cell );
      SetValI( BUF_SAVE_TILE_IDX, tile, tile_idx, cell );
    }
  }
  PERF_POP();
}

void BeliefPropagation::_restoreTileIdx(void) {
  int64_t cell=-1;
  int32_t tile=-1,
          tile_idx=-1,
          n_idx=-1;

  PERF_PUSH( "_restoreTileIdx" );

  op.solved_tile_cnt = 0;

  for (cell=0; cell<m_num_verts; cell++) {
    n_idx = getValI( BUF_SAVE_TILE_IDX_N, cell );
    if (n_idx==1) op.solved_tile_cnt++;
    SetValI( BUF_TILE_IDX_N, n_idx, cell );
    for (tile_idx=0; tile_idx<n_idx; tile_idx++) {
      tile = getValI( BUF_SAVE_TILE_IDX, tile_idx, cell );
      SetValI( BUF_TILE_IDX, tile, tile_idx, cell );
    }
  }

  PERF_POP();

}

// Compute individual cell entropies, using the BUF_G
// buffer to determine the individual tile probabilities.
// Cell entries with only 1 tile have 0 entropy.
//
// return:
// 0  - success
// !0 - failure (currently can't happen)
//
int BeliefPropagation::ComputeCellEntropy(void) {
  int32_t x, y, z,
          bx, by, bz,
          mx, my, mz;
  int64_t cell;
  int32_t tile, tile_idx, n_tile;

  float cell_entropy = 0.0,
        cell_renorm = 0.0,
        f = 0.0,
        lg2 = 0.0;

  lg2 = log(2.0);

  for (z=0; z<m_res.z; z++) {
    for (y=0; y<m_res.y; y++) {
      for (x=0; x<m_res.x; x++) {

        cell_renorm = 0.0;
        cell_entropy = 0.0;

        cell = getVertex(x,y,z);
        n_tile = getValI( BUF_TILE_IDX_N, cell );
        if (n_tile > 0) {
          for (tile_idx=0; tile_idx<n_tile; tile_idx++) {
            tile = getValI( BUF_TILE_IDX, tile_idx, cell );
            f = getValF( BUF_G, tile );
            cell_renorm += f;

            cell_entropy += (f * log(f) / lg2 );
          }
          cell_entropy /= cell_renorm;
          cell_entropy -= log(cell_renorm) / lg2;
          cell_entropy = -cell_entropy;
        }

        SetValF( BUF_CELL_ENTROPY, cell_entropy, cell );

      }
    }
  }

  return 0;
}

// Compute a block sum of entropies in BUF_CELL_ENTROPY
// and store in BUF_BLOCK_ENTROPY.
//
// if `reuse_cell_entropy` is non zero, don't recalculate
// the cell entropies. Otherwise, populate the cell entropies
// (BUF_CELL_ENTROPY).
//
// Block size is stored in op.block_size[].
// Uses a dynamic programming method to re-use partially
// constructed answers. This might suffer from some roundoff
// issues but is significantly faster than doing it the naive way.
//
// The algorithm proceeds in phases:
// * first calculate the B[0,0,0] block entropy
// * calculate the block entropy in each of the principle directions
//   (B[x,0,0], B[0,y,0], B[0,0,z]) subtracting off the receding plane
//   and adding the incoming plane from BUF_CELL_ENTROPY
// * calculate the xy, xz, yz corner planes (B[x,y,0], B[x,0,z], B[0,y,z])
//   by subtracting off the receding line from BUF_CELL_ENTROPY
//   and adding in the incoming line from BUF_CELL_ENTROPY
// * finally, do the 'bulk' middle section (B[1:,1:,1:]) by re-using
//   already calculated sum block entries and adding/subtracting the
//   appropriate
//
// return:
// 0  - success
// !0 - failure (currently can't happen)
//
int BeliefPropagation::ComputeBlockEntropy(int32_t reuse_cell_entropy) {
  int32_t x, y, z,
          xx, yy, zz,
          bx, by, bz,
          mx, my, mz;
  int64_t cell,
          cell_a, cell_b,
          cell_00, cell_01, cell_10, cell_11,
          be_cell,
          te_cell;
  int32_t tile, tile_idx, n_tile,
          c_idx;

  float f,
        block_entropy;

  //                  0  1  2  3  4  5  6  7
  //                  +  -  -  +  -  +  +  -
  int32_t coef[8] = { 1,-1,-1, 1,-1, 1, 1,-1 };

  int32_t d_idx[8][3] = {
    { -1, -1, -1 },
    { -1, -1,  0 },
    { -1,  0, -1 },
    { -1,  0,  0 },
    {  0, -1, -1 },
    {  0, -1,  0 },
    {  0,  0, -1 },
    {  0,  0,  0 }
  };

  int32_t n_b[3] = { 0, 0, 0 };
  int32_t bs[3] = { 0, 0, 0 };

  n_b[0] = m_res.x - op.block_size[0] + 1;
  n_b[1] = m_res.y - op.block_size[1] + 1;
  n_b[2] = m_res.z - op.block_size[2] + 1;

  bs[0] = op.block_size[0];
  bs[1] = op.block_size[1];
  bs[2] = op.block_size[2];

  // reuse_cell_entropy != 0
  // ===> reuse and don't recompute the cell
  //      entropy buffer (BUF_CELL_ENTROPY)
  //
  if (reuse_cell_entropy==0) {
    ComputeCellEntropy();
  }


  // init B[0,0,0]
  // O( s * s * s )
  //
  block_entropy = 0.0;
  for (z=0; z<bs[2]; z++) {
    for (y=0; y<bs[1]; y++) {
      for (x=0; x<bs[0]; x++) {
        cell = getVertex(x,y,z);
        block_entropy += getValF( BUF_CELL_ENTROPY, cell );
      }
    }
  }
  SetValF( BUF_BLOCK_ENTROPY, block_entropy, 0 );


  // B[0,0,z]
  // O( s * s * (Z-s) )
  //
  x=0; y=0;
  for (z=1; z<n_b[2]; z++) {
    block_entropy = getValF( BUF_BLOCK_ENTROPY, getVertex(x,y,z-1) );
    for (yy=0; yy<bs[1]; yy++) {
      for (xx=0; xx<bs[0]; xx++) {
        cell_a = getVertex( xx, yy, (z+bs[2]-1) );
        cell_b = getVertex( xx, yy, (z-1) );
        block_entropy += getValF( BUF_CELL_ENTROPY, cell_a ) - getValF( BUF_CELL_ENTROPY, cell_b );
      }
    }
    SetValF( BUF_BLOCK_ENTROPY, block_entropy, getVertex(x,y,z) );
  }


  // B[0,y,0]
  // O( s * (Y-s) * s )
  //
  x=0; z=0;
  for (y=1; y<n_b[1]; y++) {

    block_entropy = getValF( BUF_BLOCK_ENTROPY, getVertex(x,y-1,z) );
    for (zz=0; zz<bs[2]; zz++) {
      for (xx=0; xx<bs[0]; xx++) {
        cell_a = getVertex( xx, (y+bs[1]-1), zz );
        cell_b = getVertex( xx, (y-1), zz );

        block_entropy +=
            getValF( BUF_CELL_ENTROPY, getVertex( xx, (y+bs[1]-1), zz ) )
          - getValF( BUF_CELL_ENTROPY, getVertex( xx, (y-1),        zz ) );
      }
    }

    SetValF( BUF_BLOCK_ENTROPY, block_entropy, getVertex(x,y,z) );
  }

  // B[x,0,0]
  // O( (X-s) * s * s )
  //
  y=0; z=0;
  for (x=1; x<n_b[0]; x++) {
    block_entropy = getValF( BUF_BLOCK_ENTROPY, getVertex(x-1,y,z) );
    for (zz=0; zz<bs[2]; zz++) {
      for (yy=0; yy<bs[1]; yy++) {
        cell_a = getVertex( (x+bs[0]-1), yy, zz );
        cell_b = getVertex( (x-1), yy, zz);
        block_entropy += getValF( BUF_CELL_ENTROPY, cell_a ) - getValF( BUF_CELL_ENTROPY, cell_b );
      }
    }
    SetValF( BUF_BLOCK_ENTROPY, block_entropy, getVertex(x,y,z) );
  }



  // B[x,y,0]
  // O( (X-s) * (Y-s) * s )
  //
  z=0;
  for (y=1; y<n_b[1]; y++) {
    for (x=1; x<n_b[0]; x++) {
      block_entropy =
          getValF( BUF_BLOCK_ENTROPY, getVertex(x,    y-1,  z) )
        + getValF( BUF_BLOCK_ENTROPY, getVertex(x-1,  y,    z) )
        - getValF( BUF_BLOCK_ENTROPY, getVertex(x-1,  y-1,  z) );
      for (zz=0; zz<bs[2]; zz++) {
        block_entropy +=
            getValF( BUF_CELL_ENTROPY, getVertex( x-1,        y-1,        zz ) )
          - getValF( BUF_CELL_ENTROPY, getVertex( x-1,        y+bs[1]-1,  zz ) )
          - getValF( BUF_CELL_ENTROPY, getVertex( x+bs[0]-1,  y-1,        zz ) )
          + getValF( BUF_CELL_ENTROPY, getVertex( x+bs[0]-1,  y+bs[1]-1,  zz ) );
      }
      SetValF( BUF_BLOCK_ENTROPY, block_entropy, getVertex(x,y,z) );
    }
  }

  // B[x,0,z]
  // O( (X-s) * (Y-s) * s )
  //
  y=0;
  for (z=1; z<n_b[2]; z++) {
    for (x=1; x<n_b[0]; x++) {
      block_entropy =
          getValF( BUF_BLOCK_ENTROPY, getVertex(x,    y,  z-1) )
        + getValF( BUF_BLOCK_ENTROPY, getVertex(x-1,  y,  z  ) )
        - getValF( BUF_BLOCK_ENTROPY, getVertex(x-1,  y,  z-1) );
      for (yy=0; yy<bs[1]; yy++) {
        block_entropy +=
            getValF( BUF_CELL_ENTROPY, getVertex( x-1,        yy, z-1        ) )
          - getValF( BUF_CELL_ENTROPY, getVertex( x-1,        yy, z+bs[2]-1 ) )
          - getValF( BUF_CELL_ENTROPY, getVertex( x+bs[0]-1,  yy, z-1        ) )
          + getValF( BUF_CELL_ENTROPY, getVertex( x+bs[0]-1,  yy, z+bs[2]-1 ) );
      }
      SetValF( BUF_BLOCK_ENTROPY, block_entropy, getVertex(x,y,z) );
    }
  }

  // B[0,y,z]
  // O( s * (Y-s) * (Z-s) )
  //
  x=0;
  for (z=1; z<n_b[2]; z++) {
    for (y=1; y<n_b[1]; y++) {
      block_entropy =
          getValF( BUF_BLOCK_ENTROPY, getVertex(x,  y,    z-1) )
        + getValF( BUF_BLOCK_ENTROPY, getVertex(x,  y-1,  z  ) )
        - getValF( BUF_BLOCK_ENTROPY, getVertex(x,  y-1,  z-1) );
      for (xx=0; xx<bs[0]; xx++) {
        block_entropy +=
            getValF( BUF_CELL_ENTROPY, getVertex( xx, y-1,        z-1        ) )
          - getValF( BUF_CELL_ENTROPY, getVertex( xx, y-1,        z+bs[2]-1 ) )
          - getValF( BUF_CELL_ENTROPY, getVertex( xx, y+bs[1]-1,  z-1        ) )
          + getValF( BUF_CELL_ENTROPY, getVertex( xx, y+bs[1]-1,  z+bs[2]-1 ) );
      }
      SetValF( BUF_BLOCK_ENTROPY, block_entropy, getVertex(x,y,z) );
    }
  }

  // B[1:,1:,1:]
  // O( (X -s) * (Y -s) * (Z -s ) )
  //

  for (z=1; z<n_b[2]; z++) {
    for (y=1; y<n_b[1]; y++) {
      for (x=1; x<n_b[0]; x++) {

        block_entropy = 0.0;
        for (c_idx=0; c_idx<8; c_idx++) {
          bx = x + d_idx[c_idx][0];
          by = y + d_idx[c_idx][1];
          bz = z + d_idx[c_idx][2];

          if (c_idx<7) {
            block_entropy += coef[c_idx] * getValF( BUF_BLOCK_ENTROPY, getVertex( bx, by, bz ) );
          }

          xx = x - 1 + bs[0]*(d_idx[c_idx][0]+1);
          yy = y - 1 + bs[1]*(d_idx[c_idx][1]+1);
          zz = z - 1 + bs[2]*(d_idx[c_idx][2]+1);

          block_entropy += -coef[c_idx] * getValF( BUF_CELL_ENTROPY, getVertex( xx, yy, zz ) );
        }

        SetValF( BUF_BLOCK_ENTROPY, block_entropy, getVertex(x,y,z) );

      }
    }
  }

  return 0;

}

// Noise function, used in breakout's pickMaxEntropyNoiseBlock
// to add noise to max entropy block pick.
// Returns random value based on noise_func,
// noise_coefficient and noise_alpha.
//
// See https://mathworld.wolfram.com/RandomNumber.html
// for motivation on generating the power law random variable.
//
float BeliefPropagation::pickNoiseFunc(int32_t noise_func, float noise_coefficient, float noise_alpha) {
  float f,
        val = 0.0,
        x_0=(1/1024.0),
        x_1=(1024.0*1024.0);
  float tx0, tx1;

  if (noise_coefficient < op.eps_zero) {
    return 0.0;
  }

  switch (noise_func) {
    case OPT_NOISE_FUNC_UNIFORM:
      val = m_rand.randF() * noise_coefficient;
      break;
    case OPT_NOISE_FUNC_POWER_LAW:

      f = m_rand.randF();

      tx0 = pow(x_0, noise_alpha+1.0);
      tx1 = pow(x_1, noise_alpha+1.0);

      val = pow( (f*(tx1 - tx0) + tx0), 1.0/(noise_alpha+1.0) );
      val *= noise_coefficient;
      break;

    default:
      val=0.0;
      break;
  }

  return val;
}


// Pick the maximum entropy block.
// Entropy blocks are calculated from the simple sum of
// cell entropies.
// call ComputeBlockEntropy to populate BUF_BLOCK_ENTROPY
// and BUF_CELL_ENTROPY, then do a sweep to find the maximum.
//
// stores chosen block in:
//
//  op.sub_block[]
//
//
// return:
// >=0  - success, number of maximum equal entropy blocks
// <0   - failure (currently can't happen)
//
int BeliefPropagation::pickMaxEntropyNoiseBlock(void) {
  int32_t x,y,z;

  // block buffer size: (X,Y,Z) - blocksize(x,y,z)
  //
  int32_t n_b[3] = {0,0,0};

  float max_entropy = -1, cur_entropy,
        saved_entropy=-1, saved_noise=-1,
        tmp_ent, tmp_noise;
  int32_t max_x=0, max_y=0, max_z=0;
  int64_t cell;

  int32_t equal_entropy_count=0;
  float df = 0.0;
  float dist, max_dist, e;
  float block_r;

  // we have significant round off error because
  // of the running sums, so use a local epsilon
  // to try and mitigate the issue.
  //
  //float _eps = (1.0/16.0);
  float _eps = op.eps_zero;

  Vector3DF map_ctr (op.X/2, op.Y/2, op.Z/2);
  
  Vector3DI block_ctr = Vector3DI(op.block_size[0]/2, op.block_size[1]/2, op.block_size[2]/2.0f);    

  n_b[0] = m_res.x - op.block_size[0]+1;
  n_b[1] = m_res.y - op.block_size[1]+1;
  n_b[2] = m_res.z - op.block_size[2]+1;

  if (op.verbose >= VB_DEBUG) {
    printf("### pickMaxEntropyNoiseBlock: block bounds: [%i,%i,%i]\n", n_b[0], n_b[1], n_b[2]);
  }

  // compute cell & block entropies
  ComputeBlockEntropy();

  float pct_solved = float(op.solved_tile_cnt)/getNumVerts();  

  // mass entropy biasing
  if (op.entropy_bias) {

    // entropy bias preparation        
    max_dist = sqrt( map_ctr.x*map_ctr.x + map_ctr.y*map_ctr.y + map_ctr.z*map_ctr.z);
    block_r =  2.0*sqrt(block_ctr.x*block_ctr.x + block_ctr.y*block_ctr.y + block_ctr.z*block_ctr.z) / max_dist;
 
    // compute entropy outside of radius
    int cnt_zero=0;
    float outside_entropy=0;
    for (z=0; z < op.Z; z++) {
      for (y=0; y < op.Y; y++) {
        for (x=0; x < op.X; x++) {         
         
           // get distance from cell to center
           cell = getVertex(x,y,z);
           dist = (Vector3DF(x,y,z) - map_ctr).Length() / max_dist;

           SetValF ( BUF_VIZ, 0, cell );
           e = getValF( BUF_CELL_ENTROPY, cell );
         
           // skip if entropy near 0
           if (e < _eps) {
               cnt_zero++;
               continue;
           }
           // sum total entropy outside the entropy radius
           if ( dist > op.entropy_radius ) 
               outside_entropy += e;
        }
      }
    }
    // decrease entropy radius if solved outside it
    if (outside_entropy < _eps) {
        op.entropy_radius -= 1.0 / max_dist;
        if (op.entropy_radius < 0) op.entropy_radius = 0;
    }
    printf ("chk cnt_zero: %d, solved: %d\n", cnt_zero, op.solved_tile_cnt );
    printf ("entropy radius: %f, outside_entropy: %f\n", op.entropy_radius, outside_entropy );
  }  

  for (z=0; z<n_b[2]; z++) {
    for (y=0; y<n_b[1]; y++) {
      for (x=0; x<n_b[0]; x++) {

        cell = getVertex(x,y,z);
        cur_entropy = getValF( BUF_BLOCK_ENTROPY, cell );

        tmp_ent = cur_entropy;

        df = pickNoiseFunc( op.block_noise_func, op.block_noise_coefficient, op.block_noise_alpha );
        
        if (cur_entropy < _eps) {
            continue;
        }

        cur_entropy += df;   

        tmp_noise = df;

        if (op.entropy_bias && pct_solved > 0.95) {
            dist = (Vector3DF(x,y,z) + block_ctr - map_ctr).Length() / max_dist;
            
            if (dist < op.entropy_radius - block_r)
                cur_entropy = -1;
        }

        // entropy vis 
        if (op.viz_opt==VIZ_ENTROPY ) {
          SetValF ( BUF_VIZ, sqrt(fmax(cur_entropy,0)) / 4.0f, getVertex(x+block_ctr.x, y+block_ctr.y, z+block_ctr.z) );
        }

        if ( cur_entropy > _eps && (cur_entropy - max_entropy) > -_eps ) {

          // if we have a choice between blocks of equal entropy,
          // choose one from the list at random.
          //
          if (fabs(cur_entropy - max_entropy) < _eps) {
            equal_entropy_count++;
          }
          else {
            equal_entropy_count = 1;
          }

          if (m_rand.randF() <= (1.0/(float)equal_entropy_count)) {
            max_entropy = cur_entropy;
            max_x = x;
            max_y = y;
            max_z = z;

            saved_entropy = tmp_ent;
            saved_noise = tmp_noise;
          }
        }

      }
    }
  }
  // dbgprintf ("max entropy: %f, cnt_zero: %d\n", max_entropy, cnt_zero );

  //DEBUG
  if (op.verbose >= VB_DEBUG) {
    printf("### pickMaxEntropyNoiseBlock picked max entropy:%f+%f(%f), block[%i][%i][%i]\n",
        (float)saved_entropy, (float)saved_noise, max_entropy,
        (int)max_x,
        (int)max_y,
        (int)max_z);
  }
  //DEBUG

  op.sub_block[0] = max_x;
  op.sub_block[1] = max_y;
  op.sub_block[2] = max_z;

  return (int)equal_entropy_count;
}

// Pick the minimum entropy block.
// Entropy blocks are calculated from the simple sum of
// cell entropies.
// call ComputeBlockEntropy to populate BUF_BLOCK_ENTROPY
// and BUF_CELL_ENTROPY, then do a sweep to find the minimum.
//
// stores chosen block in:
//
//  op.sub_block[]
//
//
// return:
// >=0  - success, number of minimum equal entropy blocks
// <0   - failure (currently can't happen)
//
int BeliefPropagation::pickMinEntropyNoiseBlock(void) {
  int32_t x,y,z;

  // block buffer size: (X,Y,Z) - blocksize(x,y,z)
  //
  int32_t n_b[3] = {0,0,0};

  float min_entropy = -1, cur_entropy;
  int32_t min_x=0, min_y=0, min_z=0;
  int64_t cell;

  int32_t equal_entropy_count=0;

  n_b[0] = m_res.x - op.block_size[0]+1;
  n_b[1] = m_res.y - op.block_size[1]+1;
  n_b[2] = m_res.z - op.block_size[2]+1;

  if (op.verbose >= VB_DEBUG) {
    printf("## pickMinEntropyNoiseBlock: block bounds: [%i,%i,%i]\n", n_b[0], n_b[1], n_b[2]);
  }

  ComputeBlockEntropy();

  for (z=0; z<n_b[2]; z++) {
    for (y=0; y<n_b[1]; y++) {
      for (x=0; x<n_b[0]; x++) {

        cell = getVertex(x,y,z);
        cur_entropy = getValF( BUF_BLOCK_ENTROPY, cell );

        cur_entropy += pickNoiseFunc( op.block_noise_func, op.block_noise_coefficient, op.block_noise_alpha );

        if ((min_entropy < 0.0) ||
            ( (cur_entropy - min_entropy) < op.eps_zero )) {

          // if we have a choice between blocks of equal entropy,
          // choose one from the list at random.
          //
          if (fabs(cur_entropy - min_entropy) < op.eps_zero) {
            equal_entropy_count++;
          }
          else {
            equal_entropy_count = 1;
          }

          if (m_rand.randF() <= (1.0/(float)equal_entropy_count)) {
            min_entropy = cur_entropy;
            min_x = x;
            min_y = y;
            min_z = z;
          }
        }

      }
    }
  }

  op.sub_block[0] = min_x;
  op.sub_block[1] = min_y;
  op.sub_block[2] = min_z;

  return (int)equal_entropy_count;
}

void BeliefPropagation::getCurrentBlock ( Vector3DI& bmin, Vector3DI& bmax ) {
  bmin = Vector3DI(op.sub_block[0], op.sub_block[1], op.sub_block[2] );
  bmax = bmin + Vector3DI(op.block_size[0]-1, op.block_size[1]-1, op.block_size[2]-1 );
}

void BeliefPropagation::jitterBlock ()
{    
    Vector3DI v;
    
    // jitter annealing
    //float anneal = float(op.solved_tile_cnt)/getNumVerts();
    //anneal = (anneal > 0.90) ? (1-anneal)*10.0 : 1;

    v = m_rand.randV3(-op.jitter_block, op.jitter_block);
    op.sub_block[0] += v.x;  
    op.sub_block[1] += v.y;
    op.sub_block[2] += v.z;      

    // jitter center bias     
    // *DOES NOT WORK* - only shifts the work window, doesn't push the entropy.
    // - bias blocks toward center when >98% solved to press long-distance constraints together
    /*float pct_solved = 100.0*float(op.solved_tile_cnt)/getNumVerts() ;
    if (pct_solved > 98.0) {
        Vector3DI ctr, bias;
        ctr.x = op.sub_block[0] + (op.block_size[0]/2);
        ctr.y = op.sub_block[1] + (op.block_size[1]/2);
        ctr.z = op.sub_block[2] + (op.block_size[2]/2);
        bias.x = (ctr.x < op.X/2) ? +1 : -1;
        bias.y = (ctr.y < op.Y/2) ? +1 : -1;
        bias.z = (ctr.z < op.Z/2) ? +1 : -1;
        op.sub_block[0] += bias.x;
        op.sub_block[1] += bias.y;
        op.sub_block[2] += bias.z;
    }*/

    if (op.sub_block[0] < 0) op.sub_block[0] = 0;
    if (op.sub_block[1] < 0) op.sub_block[1] = 0;
    if (op.sub_block[2] < 0) op.sub_block[2] = 0;
    if (op.sub_block[0] > op.X-op.block_size[0]) op.sub_block[0] = op.X-op.block_size[0];
    if (op.sub_block[1] > op.Y-op.block_size[1]) op.sub_block[1] = op.Y-op.block_size[1];
    if (op.sub_block[2] > op.Z-op.block_size[2]) op.sub_block[2] = op.Z-op.block_size[2];
}

// Compute the center-of-mass of the tile entropy within a block
//
void BeliefPropagation::getBlockCenterOfMass (Vector3DF& center, float& mass)
{
    int64_t cell;
    int32_t n_idx;
    int x,y,z;
    
    center.Set(0,0,0);
    mass = 0;

    for (x=op.sub_block[0]; x<(op.sub_block[0]+op.block_size[0]); x++) {
      for (y=op.sub_block[1]; y<(op.sub_block[1]+op.block_size[1]); y++) {
        for (z=op.sub_block[2]; z<(op.sub_block[2]+op.block_size[2]); z++) {

          cell = getVertex(x,y,z);
          n_idx = getValI( BUF_TILE_IDX_N, cell );          

          if (n_idx > 1 ) {
              center += Vector3DF(x,y,z);
              mass++;
          }          
        }
      }
    }
    if (mass > 0) {        
        // center-of-mass
        center *= 1.0f / mass;
    }    
}

//  0 - success
// -1 - error
//
int BeliefPropagation::RealizePre(void) {

  int ret = 0;  

  int64_t cell=-1;
  int32_t tile=-1,
          tile_idx=-1,
          n_idx=-1,
          orig_tile=-1;
  int32_t prev_n;
  float belief=-1.0, d = -1.0;

  // reset steps
  //
  op.cur_step = 0;

  float _eps = getLinearEps();

  int32_t x=0,y=0,z=0;

  int32_t ix=0, iy=0, iz=0;
  int32_t end_s[3];

  int sanity=0;

  if (op.verbose >= VB_INTRASTEP) {
    printf("RealizePre cp.0\n");
  }

  clock_t t1 = clock();

  //-----------
  //----------- REALIZEPRE - BLOCK SCHEDULE SECTION
  //-----------

  // block schedule is set means we're using an algorithm
  // that needs a block choice
  //
  if (op.block_schedule != OPT_BLOCK_NONE) {


    // If fail count is zero, it means we're at the start of the block
    // choice phase, so pick a new block.
    // Otherwise, keep the block that was previously picked.
    //
    if (m_block_fail_count==0) {

      // random position, fixed size
      //
      if (op.block_schedule == OPT_BLOCK_RANDOM_POS) {
        op.sub_block[0] = (int)(m_rand.randF() * (float)(m_res.x - op.block_size[0]));
        op.sub_block[1] = (int)(m_rand.randF() * (float)(m_res.y - op.block_size[1]));
        op.sub_block[2] = (int)(m_rand.randF() * (float)(m_res.z - op.block_size[2]));
      }

      // random position, random size
      //
      else if (op.block_schedule == OPT_BLOCK_RANDOM_POS_SIZE) {

        op.block_size[0] = ( op.sub_block_range[0][0] +
                            (int32_t)( m_rand.randF() * (float)(op.sub_block_range[0][1] - op.sub_block_range[0][0]) ) );
        op.block_size[1] = ( op.sub_block_range[1][0] +
                            (int32_t)( m_rand.randF() * (float)(op.sub_block_range[1][1] - op.sub_block_range[1][0]) ) );
        op.block_size[2] = ( op.sub_block_range[2][0] +
                            (int32_t)( m_rand.randF() * (float)(op.sub_block_range[2][1] - op.sub_block_range[2][0]) ) );

        op.sub_block[0] = (int)(m_rand.randF() * (float)(m_res.x - op.block_size[0]));
        op.sub_block[1] = (int)(m_rand.randF() * (float)(m_res.y - op.block_size[1]));
        op.sub_block[2] = (int)(m_rand.randF() * (float)(m_res.z - op.block_size[2]));

      }

      // sequential and overlapping
      //
      else if (op.block_schedule == OPT_BLOCK_SEQUENTIAL) {

        end_s[0] = m_bpres.x - op.block_size[0];
        end_s[1] = m_bpres.y - op.block_size[1];
        end_s[2] = m_bpres.z - op.block_size[2];

        iz = op.seq_iter / (op.block_idx[0] * op.block_idx[1]);
        iy = ( op.seq_iter - (iz * op.block_idx[0] * op.block_idx[1]) ) / (op.block_idx[0]) ;
        ix = ( op.seq_iter - (iz * op.block_idx[0] * op.block_idx[1]) - (iy * op.block_idx[0]) );

        ix %= op.block_idx[0];
        iy %= op.block_idx[1];
        iz %= op.block_idx[2];

        x = (ix/2) * op.block_size[0];
        if ((ix%2)==1) { x += (op.block_size[0]/2); }
        if (ix == (op.block_idx[0]-1)) { x = end_s[0]; }

        y = (iy/2) * op.block_size[1];
        if ((iy%2)==1) { y += (op.block_size[1]/2); }
        if (iy == (op.block_idx[1]-1)) { y = end_s[1]; }

        z = (iz/2) * op.block_size[2];
        if ((iz%2)==1) { z += (op.block_size[2]/2); }
        if (iz == (op.block_idx[2]-1)) { z = end_s[2]; }

        op.sub_block[0] = x;
        op.sub_block[1] = y;
        op.sub_block[2] = z;
<<<<<<< HEAD
=======

        // detect and count wrap around
        //printf ( "%d %d %d\n", ix, iy, iz);
        if (op.cur_iter > 0 && ix==0 && iy==0 && iz==0) {
          if (op.max_iter < 0) {            
            op.wrap_count++;
          }          
        }
        

        //DEBUG
        //
        /*
        printf("#####\n");
        printf("#####\n");
        printf("## end_s:(%i,%i,%i)\n", (int)end_s[0], (int)end_s[1], (int)end_s[2]);
        printf("## ixyz: (%i,%i,%i)\n", (int)ix, (int)iy, (int)iz);
        printf("## iz = %i ( op.seq_iter:%i / (op.block_idx[0]:%i * op.block_idx[1]:%i) )\n",
            (int)iz, (int)op.seq_iter, (int)op.block_idx[0], (int)op.block_idx[1]);
        printf("## iy = %i ( op.seq_iter:%i - (iz:%i * (op.block_idx[0]:%i * op.block_idx[1]:%i) / (op.block_idx[0]:%i) )\n",
            (int)iy, (int)op.seq_iter, (int)iz, (int)op.block_idx[0], (int)op.block_idx[1], (int)op.block_idx[0] );
        printf("## ix = %i ( op.seq_iter:%i - (iz:%i * (op.block_idx[0]:%i * op.block_idx[1]:%i) - (iy:%i * op.block_idx[0]:%i) )\n",
            (int)ix, (int)op.seq_iter, (int)iz, (int)op.block_idx[0], (int)op.block_idx[1], (int)iy, (int)op.block_idx[0]);
        printf("## xyz: (%i,%i,%i)\n", (int)x, (int)y, (int)z);
        printf("#####\n");
        printf("#####\n");
        */
        //
        //DEBUG

>>>>>>> e159e07e
      }

      else if ((op.block_schedule == OPT_BLOCK_MIN_ENTROPY) ||
               (op.block_schedule == OPT_BLOCK_NOISY_MIN_ENTROPY)) {
        pickMinEntropyNoiseBlock();
      }

      else if (op.block_schedule == OPT_BLOCK_NOISY_MAX_ENTROPY) {
        pickMaxEntropyNoiseBlock();
        
      }

      else {
        // error in block choice option?
        //
      }

      if (op.verbose >= VB_STEP) {
        printf("RealizePre : choosing new block ([%i+%i][%i+%i][%i+%i]) (block sched:%i)\n",
            (int)op.sub_block[0], (int)op.block_size[0],
            (int)op.sub_block[1], (int)op.block_size[1],
            (int)op.sub_block[2], (int)op.block_size[2],
            (int)op.block_schedule);
      }

    }

    else {

      if (op.verbose >= VB_STEP) {
        printf("RealizePre : keeping block ([%i+%i][%i+%i][%i+%i]) (block sched:%i)\n",
            (int)op.sub_block[0], (int)op.block_size[0],
            (int)op.sub_block[1], (int)op.block_size[1],
            (int)op.sub_block[2], (int)op.block_size[2],
            (int)op.block_schedule);
      }

    }

  }

  // non block algorithm
  //
  else { }

  // [optional] Jitter Block
  // jitter can occur regardless of block scheduling above.
  //  
  if (op.jitter_block > 0 ) {    
    jitterBlock ();
  }

  //-----------
  //----------- REALIZEPRE - ALG SECTION
  //-----------

  //---
  switch (op.alg_run_opt) {
  case ALG_RUN_VANILLA:
    // after we've propagated constraints, BUF_MU
    // needs to be renormalized
    //
    WriteBoundaryMUbuf(BUF_MU);
    NormalizeMU(BUF_MU);

    if (op.verbose >= VB_STEP) {
      printf("# RealizePre %f (%i/%i) eps[%f:%f]\n",
          (float) _eps, (int) op.cur_iter, (int) op.max_iter,
          (float) op.eps_converge_beg, (float) op.eps_converge_end);
    }
    break;

  case ALG_RUN_RESIDUAL:

    // after we've propagated constraints, BUF_MU
    // needs to be renormalized
    //
    WriteBoundaryMUbuf(BUF_MU);
    WriteBoundaryMUbuf(BUF_MU_NXT);

    NormalizeMU(BUF_MU);
    NormalizeMU(BUF_MU_NXT);

    // first do a whole sweep, updating MU_NXT and keeping
    // the values there. An initial pass has to be done (step(1))
    // to make sure boundary conditions are populated and transferred
    // over correctly.
    //
    // populate the indexHeap: priority queue with maximum
    // difference of MU and MU_NXT as heap key in addition
    // to keep the "mu index" (position in MU buffer)
    //
    // From this point forward, updates to BUF_MU or BUF_MU_NXT
    // will need a corresponding bookkeeping call to indexXHeap
    // to keep track of the maximum difference between
    // the two buffers and corresponding cell index information.
    //
    d = step(1);
    d = step(0);
    indexHeap_init();

    break;

  case ALG_RUN_WFC:

    // Nothing to be done.
    // All relevant code is in RealizeStep and RealizePost
    //
    break;

  case ALG_RUN_BREAKOUT:

    // inefficient, but just to get working, save whole grid state
    // so that if we need to restore state after a block choice failure,
    // we can reset it
    //
    _saveTileIdx();
    
    // [optional] mass biasing. measure entropy center-of-mass before we fuzz block
    if (op.entropy_bias) {      
      getBlockCenterOfMass (op.prev_block_centroid, op.prev_block_mass);
    }

    // fuzz out a block
    //
    m_note_n[ m_note_plane ] = 0;
    m_note_n[ 1 - m_note_plane  ] = 0;

    for (x=op.sub_block[0]; x<(op.sub_block[0]+op.block_size[0]); x++) {
      for (y=op.sub_block[1]; y<(op.sub_block[1]+op.block_size[1]); y++) {
        for (z=op.sub_block[2]; z<(op.sub_block[2]+op.block_size[2]); z++) {

          n_idx=0;
          cell = getVertex(x,y,z);

          // we need to 'fuzz' a block by loading the prefatory state as
          // there might be user level constraints that need to be pushed
          // to whichever block is getting fuzzed.
          //
          n_idx = getValI( BUF_PREFATORY_TILE_IDX_N, cell );

          // reverse a solved cell cnt
          prev_n = getValI( BUF_TILE_IDX_N, cell );          
          if ( prev_n==1 && n_idx > 1) op.solved_tile_cnt--;

          // restore to prefatory
          for (tile_idx=0; tile_idx < n_idx; tile_idx++) {
            tile = getValI( BUF_PREFATORY_TILE_IDX, tile_idx, cell );
            SetValI( BUF_TILE_IDX, tile, tile_idx, cell );

            cellFillVisitedSingle ( cell, m_note_plane );
            cellFillVisitedNeighbor ( cell, m_note_plane );
          }
          SetValI( BUF_TILE_IDX_N, n_idx, cell );
          
        }
      }
    }

    // reset visited from above so that constraint propagate
    // can use it.
    //
    unfillVisited( m_note_plane  );

    // If we get an error here during the initial constraint propagate
    // phase, before we start trying block realizations in RealizeStep,
    // this is not strictly a hard error.
    // If we fail to set an initial state, we should consider
    // this as a failed breakout state so we can proceed to the
    // 'soften' phase.
    // Regardless, we should return a 'success' code
    // as we still want to continue trying, while
    // saving information to pass to RealizePost to make
    // sure to do the soften phase.
    //
    // If we were unable to get into an arc consistent state before
    // this step, that is an error.
    // Meaning, if the prefatory state, after the setup
    // constraint propagation phase, is not arc consistent, that
    // is a valid error state and should have been handled before
    // we got here.
    //

    // propagate constraints to remove neighbor tiles,
    // and count number resolved (only 1 tile val remain)
    //

    // keep this. necessary here after fuzzing
    //
    ret = cellConstraintPropagate();
    if (ret < 0) {
      m_return = -1;
      ret = 0;
    }

    break;

  case ALG_RUN_MMS:

     if (op.max_iter < 0 && op.wrap_count >= abs(op.max_iter) )  {
       
       // break out and stop if wrap count 
        break;

     } else {

      // fuzz out a block
      //
      m_note_n[ m_note_plane ] = 0;
      m_note_n[ 1 - m_note_plane  ] = 0;

      for (x=op.sub_block[0]; x<(op.sub_block[0]+op.block_size[0]); x++) {
        for (y=op.sub_block[1]; y<(op.sub_block[1]+op.block_size[1]); y++) {
          for (z=op.sub_block[2]; z<(op.sub_block[2]+op.block_size[2]); z++) {

            n_idx=0;
            cell = getVertex(x,y,z);

            orig_tile = getValI( BUF_TILE_IDX, 0, cell );

            for (tile_idx=0; tile_idx < m_block_admissible_tile.size(); tile_idx++) {
              tile = m_block_admissible_tile[tile_idx];
              SetValI( BUF_TILE_IDX, tile, tile_idx, cell );

              cellFillVisitedSingle ( cell, m_note_plane );
              cellFillVisitedNeighbor ( cell, m_note_plane );

              n_idx++;
            }

            SetValI( BUF_TILE_IDX_N, n_idx, cell );

            // save original value
            //
            SetValI( BUF_BLOCK, orig_tile, cell );

          }
        }
      }

      // reset visited from above so that constraint propagate
      // can use it.
      //
      unfillVisited( m_note_plane  );

      // propagate constraints to remove neighbor tiles,
      // and count number resolved (only 1 tile val remain)
      //
      ret = cellConstraintPropagate();
      if (ret < 0) { break; }

     } break;

  default:
    // bad algorithm choice error?
    //
    break;
  }
  
  // measure elapsed time (in seconds)
  clock_t t2 = clock();
  st.elapsed_time += (double(t2) - t1) / CLOCKS_PER_SEC;

  return ret;
}

// check to make sure sub block has a fully realized state
// block is interleaved block start and size:
// [x, dx, y, dy, z, dz]
//
// 0   - success (sanity passed)
// !0  - error
//
int BeliefPropagation::sanityBreakoutRealizedBlock(std::vector<int32_t> &block) {

  int32_t sx = block[0],
          dx = block[1],

          sy = block[2],
          dy = block[3],

          sz = block[4],
          dz = block[5];

  int32_t x,y,z;
  int ret=0;

  int64_t cell;
  int32_t n_idx, tile, tile_idx;

  for (z=sz; z<(sz+dz); z++) {
    for (y=sy; y<(sy+dy); y++) {
      for (x=sx; x<(sx+dx); x++) {
        cell = getVertex(x,y,z);

        n_idx = getValI( BUF_TILE_IDX_N, cell );
        if (n_idx != 1) { return -1; }

      }
    }
  }

  return 0;
}

// check to make sure BUF_SAVE_TILE_IDX* is the same as BUF_TILE_IDX*
//
// 0   - success (sanity passed)
// !0  - error
//
int BeliefPropagation::sanityBreakoutSavedTileGrid(void) {
  int ret=0;

  int64_t cell;
  int32_t tile_idx;
  int32_t n_idx_orig, tile_orig;
  int32_t n_idx_save, tile_save;

  for (cell=0; cell<m_num_verts; cell++) {
    n_idx_orig = getValI( BUF_TILE_IDX_N, cell );
    n_idx_save = getValI( BUF_SAVE_TILE_IDX_N, cell );

    if (n_idx_orig != n_idx_save) { return -1; }

    for (tile_idx=0; tile_idx<n_idx_orig; tile_idx++) {
      tile_orig = getValI( BUF_TILE_IDX, tile_idx, cell );
      tile_save = getValI( BUF_SAVE_TILE_IDX, tile_idx, cell );

      if (tile_orig != tile_save) { return -2; }
    }

  }

  return 0;
}

// returns max and min in a block in _debug_stat.
// _block_bounds is interleaved start and end of block (end non-inclusive)
// [sx, ex, sy, ey, sz, ez]
//
// returns 0
//
int BeliefPropagation::sanityBreakoutStatBlock(std::vector<int32_t> &_debug_stat, int32_t *_block_bounds) {

  int32_t sx = _block_bounds[0],
          ex = _block_bounds[1],

          sy = _block_bounds[2],
          ey = _block_bounds[3],

          sz = _block_bounds[4],
          ez = _block_bounds[5];

  int32_t x,y,z,
          n_idx;
  int64_t cell;

  _debug_stat.clear();
  _debug_stat.push_back(-1);
  _debug_stat.push_back(-1);

  for (z=sz; z<(ez); z++) {
    for (y=sy; y<(ey); y++) {
      for (x=sx; x<(ex); x++) {
        cell = getVertex((int)x, (int)y, (int)z);

        n_idx = getValI(BUF_TILE_IDX_N, cell);

        if (_debug_stat[0] < 0) { _debug_stat[0] = n_idx; }
        if (_debug_stat[1] < 0) { _debug_stat[1] = n_idx; }

        if (n_idx < _debug_stat[0]) { _debug_stat[0] = n_idx; }
        if (_debug_stat[1] < n_idx) { _debug_stat[1] = n_idx; }

      }
    }
  }

  return 0;
}

// check to see if grid is in 'ground' state (all cell
// entries // only have one entry).
//
// 0  - success, all cell entries have exactly one tile
// >0 - fail, number of cells > 0
// <0 - at least one cell has 0 tiles
//
int BeliefPropagation::sanityGroundState(void) {
  int64_t cell;
  int32_t n_idx;

  int count=0;

  for (cell=0; cell<m_num_verts; cell++) {
    n_idx = getValI(BUF_TILE_IDX_N, cell);
    if (n_idx == 0) { return -1; }
    if (n_idx > 1) { count++; }
  }

  return count;
}

// inefficient fucntion to count number of fixed tiles
//
int64_t BeliefPropagation::numFixed(void) {
  int64_t cell, count=0;
  int32_t n_idx;

  for (cell=0; cell<m_num_verts; cell++) {
    n_idx = getValI(BUF_TILE_IDX_N, cell);
    if (n_idx == 1) { count++; }
  }

  return count;
}

// CollapseAndPropagate
//  1: continue to next pre/step
//  0: never returns zero
// <0: error
int BeliefPropagation::CollapseAndPropagate (int64_t& cell, int32_t& tile, int32_t& tile_idx ) {

    int32_t n_idx=-1;
    Vector3DI vp;

    // 1 = continue condition.
    // display chosen cell
    //
    if (op.verbose >= VB_INTRASTEP ) {
      vp = getVertexPos(cell);
      n_idx = getValI ( BUF_TILE_IDX_N, cell );
      printf("RESOLVE it:%i cell:%i;[%i,%i,%i] tile:%i, tile_idx:%i / %i [rp]\n",
          (int) op.cur_iter,
          (int) cell,
          (int) vp.x, (int)vp.y, (int)vp.z,
          (int) tile, (int)tile_idx, (int)n_idx);
    }

    // reset iter resolved and advance total
    //
    st.iter_resolved = 1;
    st.total_resolved++;

    // assume continue
    //
    int ret = 1;

    // collapse
    //
    int c_ret = tileIdxCollapse( cell, tile_idx );

    if (c_ret >=0 ) {
      m_note_n[ m_note_plane ] = 0;
      m_note_n[ 1 - m_note_plane  ] = 0;

      cellFillVisitedNeighbor ( cell, m_note_plane );
      unfillVisited( m_note_plane  );

      // propagate constraints to remove neighbor tiles,
      // and count number resolved (only 1 tile val remain)
      //
      c_ret = cellConstraintPropagate();
      //  0: success
      // <0: contradiction found

      // error. constraint prop failed
      //
      if (c_ret < 0) { ret = -3; }

    }
    // error. collapse failed
    //
    else {
      ret = -2;
    }
    return ret;
}


void BeliefPropagation::cellReturnToPrefatory ( int64_t cell )
{
    int32_t n_idx, tile_idx, tile;

    n_idx = getValI( BUF_PREFATORY_TILE_IDX_N, cell );
    SetValI( BUF_TILE_IDX_N, n_idx, cell );

    for (tile_idx=0; tile_idx<n_idx; tile_idx++) {
        tile = getValI( BUF_PREFATORY_TILE_IDX, tile_idx, cell );
        SetValI( BUF_TILE_IDX, tile, tile_idx, cell );
    }
    cellFillVisitedSingle ( cell, m_note_plane );
    cellFillVisitedNeighbor ( cell, m_note_plane );
}


//  0 - success and finish
//  1 - continuation
// -1 - error
//
int BeliefPropagation::RealizePost(void) {

  int resolved = 0;
  int post_ret=0;
  int ret;
  int64_t cell=-1;
  int32_t tile=-1,
          tile_idx=-1,
          n_idx=-1,
          orig_tile=-1;
  int32_t prev_n;
  float belief=-1.0,
        d = -1.0;
  float pct_solved;

  int32_t _soften_bounds[6] = {0};

  int32_t x=0, y=0, z=0;

  Vector3DI vp;

  int64_t fixed_count = 0;

  //DEBUG
  //
  std::vector<int32_t> _debug_stat;
  int sanity=0;
  //
  //DEBUG

  // measure elapsed time
  clock_t t1 = clock();

  // resolved = all tiles complete (1 tile), and arc-consistent state
  // arc-consistent = ac3.
  //

  

  // choose the cell and propagate choice
  //
  switch (op.alg_cell_opt) {
    case ALG_CELL_WFC:

      ret = chooseMinEntropy( &cell, &tile, &tile_idx, &belief);
      //  0: SOLVED GRID. assuming arc consistent. all cells collapsed to single tileid.
      //>=1: One or more tiles ready to collapse (ie. the cell).

      if ( ret >= 1 ) {
        ret = CollapseAndPropagate (cell, tile, tile_idx);
      }
      break;

    case ALG_CELL_BREAKOUT:

      if (op.verbose >= VB_STEP) {
        printf("RealizePost: BREAKOUT m_return: %2i (ground_state:%i)\n", (int) m_return, sanityGroundState());
      }

      // assume continue
      //
      ret = 1;

      if (m_return == 0) {
        
        // block succeeded.
        if (op.verbose >= VB_STEP) {
          printf("RealizePost: BREAKOUT-accept ([%i+%i][%i+%i][%i+%i] (m_block_fail_count:%i / m_block_retry_limit:%i)\n",
              (int)op.sub_block[0], (int)op.block_size[0],
              (int)op.sub_block[1], (int)op.block_size[1],
              (int)op.sub_block[2], (int)op.block_size[2],
              (int)m_block_fail_count,
              (int)m_block_retry_limit);
        }

        op.seq_iter++;        
        m_last_fail_count = m_block_fail_count;
        m_block_fail_count=0;

      }

      else if (m_return < 0) {

        // block failed. restore.
        if (op.verbose >= VB_STEP) {
          printf("RealizePost: BREAKOUT-restore ([%i+%i][%i+%i][%i+%i] (m_block_fail_count:%i / m_block_retry_limit:%i)\n",
              (int)op.sub_block[0], (int)op.block_size[0],
              (int)op.sub_block[1], (int)op.block_size[1],
              (int)op.sub_block[2], (int)op.block_size[2],
              (int)m_block_fail_count,
              (int)m_block_retry_limit);
        }

        // before we soften, we need to restore the grid state to before we started mucking
        // around with fixing a block within it
        //
        _restoreTileIdx();

        // SOFTEN phase
        //
        if (m_block_fail_count >= m_block_retry_limit) {
          op.seq_iter++;
          st.num_soften++;          
          m_block_fail_count = 0;

          if (op.verbose >= VB_STEP) {
            printf("RealizePost: BREAKOUT-SOFTEN ([%i+%i][%i+%i][%i+%i] (failed to find breakout block)\n",
                (int)op.sub_block[0], (int)op.block_size[0],
                (int)op.sub_block[1], (int)op.block_size[1],
                (int)op.sub_block[2], (int)op.block_size[2]);
          }

          // Assume neighbor blocks to soften are same size as center block that was
          // attempting to be fixed.
          // Adjust soften range dynamically
          //
          if (op.adaptive_soften) {

            // adapt
            //
            if (m_last_fail_count < 10 ) { m_soften_range--; }
            if (m_last_fail_count > 15 ) { m_soften_range++; }

            // clamp
            //
            if (m_soften_range < 1) { m_soften_range = 1; }
            if (m_soften_range > op.block_size[0]) { m_soften_range = op.block_size[0]; }

            if (op.verbose >= VB_STEP) {
              printf ( "RealisePost: Adaptive soften. last_fail_count=%d, soften_range=%d\n", (int)m_last_fail_count, (int)m_soften_range );
            }

          } else {
            m_soften_range = op.block_size[0];
          }

          // this soften counts as a last failure (if no success on previous soften)
          //
          m_last_fail_count = 20;       

          _soften_bounds[0] = op.sub_block[0] - m_soften_range;
          _soften_bounds[1] = op.sub_block[0] + op.block_size[0] + m_soften_range;

          _soften_bounds[2] = op.sub_block[1] - m_soften_range;
          _soften_bounds[3] = op.sub_block[1] + op.block_size[1] + m_soften_range;

          _soften_bounds[4] = op.sub_block[2] - m_soften_range;
          _soften_bounds[5] = op.sub_block[2] + op.block_size[2] + m_soften_range;

          if (_soften_bounds[0] < 0) { _soften_bounds[0] = 0; }
          if (_soften_bounds[2] < 0) { _soften_bounds[2] = 0; }
          if (_soften_bounds[4] < 0) { _soften_bounds[4] = 0; }

          if (_soften_bounds[1] >= m_bpres.x) { _soften_bounds[1] = m_bpres.x; }
          if (_soften_bounds[3] >= m_bpres.y) { _soften_bounds[3] = m_bpres.y; }
          if (_soften_bounds[5] >= m_bpres.z) { _soften_bounds[5] = m_bpres.z; }

          if (op.verbose >= VB_STEP) {
            printf("RealizePost: BREAKOUT-SOFTEN bounds ([%i:%i][%i:%i][%i:%i]\n",
                (int)_soften_bounds[0], (int)_soften_bounds[1],
                (int)_soften_bounds[2], (int)_soften_bounds[3],
                (int)_soften_bounds[4], (int)_soften_bounds[5]);
          }

          m_note_n[ m_note_plane ] = 0;
          m_note_n[ 1 - m_note_plane  ] = 0;

          for (z=_soften_bounds[4]; z<_soften_bounds[5]; z++) {
            for (y=_soften_bounds[2]; y<_soften_bounds[3]; y++) {
              for (x=_soften_bounds[0]; x<_soften_bounds[1]; x++) {

                cell = getVertex(x,y,z);                
                n_idx = getValI( BUF_PREFATORY_TILE_IDX_N, cell );

                // reverse a solved cell cnt
                prev_n = getValI( BUF_TILE_IDX_N, cell );          
                if ( prev_n==1 && n_idx > 1) op.solved_tile_cnt--;                

                // reset to prefatory state
                for (tile_idx=0; tile_idx<n_idx; tile_idx++) {
                  tile = getValI( BUF_PREFATORY_TILE_IDX, tile_idx, cell );
                  SetValI( BUF_TILE_IDX, tile, tile_idx, cell );
                }
                SetValI( BUF_TILE_IDX_N, n_idx, cell );

                // note visted for constraint-prop
                cellFillVisitedSingle ( cell, m_note_plane );
                cellFillVisitedNeighbor ( cell, m_note_plane );              }
            }
          }

          if (op.verbose >= VB_DEBUG) {
            sanityBreakoutStatBlock(_debug_stat, _soften_bounds);
            printf("## RealizePost: breakout-soften ([%i:%i][%i:%i][%i:%i] (n_idx min:%i, max:%i)\n",
                  (int)_soften_bounds[0], (int)_soften_bounds[1],
                  (int)_soften_bounds[2], (int)_soften_bounds[3],
                  (int)_soften_bounds[4], (int)_soften_bounds[5],
                  (int)_debug_stat[0], (int)_debug_stat[1]);

          }


          // reset visited from above so that constraint propagate
          // can use it.
          //
          unfillVisited( m_note_plane  );
          
          // if the constraint propgation fails, we're in a bad state
          // as we should have been in an even more unrestricted state
          // before we started since we restored from a previously
          // arc consistent state and now we've softened (made wildcard)
          // the block and it's neighbors in question.
          //
          ret = cellConstraintPropagate();
          if (ret < 0) {
              printf ( "*** SOFTEN FAIL ***\n" );
              op.cur_iter++;
          }

        }

      }

      if ( ret >= 0 ) {
          // no error..

          // Whether we've softened or accepted the block, we're finished.
          // We're taking control away from the code at the bottom
          // since we're not resolving a single cell/tile now,
          // so we need to do some housekeeping ourselves.
          //

          //op.cur_iter++;

          // slow way to check to see if we've converged
          //
          if (numFixed() == m_num_verts) {
            ret = 0;

          } else {
            ret = 1;
          }
      }

      break;

    case ALG_CELL_MMS:


      // TODO: potentially check for iteration count.
      // There's a check on the outer loop (in main)
      // to only iteration for a certain number but it
      // should probably go here as well.
      //
      // For now, just return 1 (continue) so that
      // it's handled at a higher level.
      //

      if (op.verbose >= VB_STEP) {
        printf("RealizePost: WFC_MMS m_return %i\n", (int)m_return);
      }

      // detect wrap around and stop now
      if (m_return == -5 ) {        

        // indicate that map is complete.
        ret = 0;

      }

      // for all other negative m_return indicates failure.
      // if wfc failed on the block, reset to previously known good state
      //
      else if (m_return < 0) {

        if (op.verbose >= VB_STEP) {
          printf("RealizePost: MMS restore ([%i+%i][%i+%i][%i+%i] (MMS block fail) (m_block_fail_count:%i / m_block_retry_limit:%i)\n",
              (int)op.sub_block[0], (int)op.block_size[0],
              (int)op.sub_block[1], (int)op.block_size[1],
              (int)op.sub_block[2], (int)op.block_size[2],
              (int)m_block_fail_count,
              (int)m_block_retry_limit);
        }

        // restore block
        //
        for (x=op.sub_block[0]; x<(op.sub_block[0] + op.block_size[0]); x++) {
          for (y=op.sub_block[1]; y<(op.sub_block[1] + op.block_size[1]); y++) {
            for (z=op.sub_block[2]; z<(op.sub_block[2] + op.block_size[2]); z++) {

              cell = getVertex(x,y,z);
              orig_tile = getValI( BUF_BLOCK, cell );
              SetValI( BUF_TILE_IDX, orig_tile, 0, cell );
              SetValI( BUF_TILE_IDX_N, 1, cell );
            }
          }
        }

        // only retry the block m_block_retry_limit times.
        // if we hit the retry limit, reset the fail count so
        // that a new block is chosen in RealizePre
        //
        if (m_block_fail_count >= m_block_retry_limit) {

          op.seq_iter++;          
          m_block_fail_count=0;

          if (op.verbose >= VB_STEP) {
            printf("RealizePost: MMS giving up on block ([%i+%i][%i+%i][%i+%i] (mms block fail)\n",
                (int)op.sub_block[0], (int)op.block_size[0],
                (int)op.sub_block[1], (int)op.block_size[1],
                (int)op.sub_block[2], (int)op.block_size[2]);
          }


        }
        // continue with MMS
        ret = 1;

      }

      // else, we should have m_return==0 here
      // because RealizeStep stopped iterating (we got to Post)
      // and the block is complete. accept and move to next block
      //      
      else {

        if (op.verbose >= VB_STEP) {
          printf("RealizePost: MMS accept block ([%i+%i][%i+%i][%i+%i]\n",
              (int)op.sub_block[0], (int)op.block_size[0],
              (int)op.sub_block[1], (int)op.block_size[1],
              (int)op.sub_block[2], (int)op.block_size[2]);
        }

        op.seq_iter++;
        m_block_fail_count=0;
        // continue
        ret = 1;
      }

      // we're taking control away from the code at the bottom
      // since we're not resolving a single cell/tile now,
      // so we need to do some housekeeping ourselves.
      //
      //op.cur_iter++;
      
      break;

    case ALG_CELL_ANY:

      ret = chooseMaxBelief( &cell, &tile, &tile_idx, &belief );

      if ( ret >= 1 ) {
        ret = CollapseAndPropagate (cell, tile, tile_idx);
      }
      break;

    case ALG_CELL_MIN_ENTROPY:

      ret = chooseMinEntropyMaxBelief( &cell, &tile, &tile_idx, &belief );

      if ( ret >= 1 ) {
        ret = CollapseAndPropagate (cell, tile, tile_idx);
      }
      break;

    default:
      // no alg
      ret = -1;
      break;

  }

  //-- complete timing
  // **NOTE**: Should not need to CheckConstraints here. Each algorithm should be able
  // to determine when it succeeds. Use to confirm success, should result in constraints=0.
  //
  /*if (st.enabled) {
      // check constraints
      printf ( "  checking constraints (warning: slow)\n");
      st.constraints = CheckConstraints ();
  }*/

  PrepareVisualization();

  st.eps_curr = getLinearEps();
  st.post = ret;

  clock_t t2 = clock();
  st.elapsed_time += (double(t2) - t1) / CLOCKS_PER_SEC;

  // print iter stats
  //
  if (ret==1 && op.verbose >= VB_STEP ) {
    printf ("%s", getStatMessage().c_str() );
  }

  // check entire map completion
  if (ret<=0) {

    // success only happens once in post. when fully done.
    st.success = (ret==0);

    // check constraints for verification
    ComputeTile0Field();
    st.constraints = CheckConstraints ();

    if (op.verbose >= VB_MULTIRUN)
        printf ("%s", getStatMessage().c_str() );
  }

  // statistics: record block result
  st.total_block_cnt++;
  if (m_return==0) {
    // block success.      
    st.num_block_success++;      
  } else {
    // block failure        
    st.num_block_fail++;    // equal to total_block_cnt - num_block_success
  }

  /*if (op.verbose >= VB_RUN) {
    printf ("Block (%s): total blks: %d, failcnt: %d, success rate: %3.1f%%, #success: %d, ave retry: %3.1f, #soften: %d, resolved: %d (%4.1f%%), solved: %d (%4.1f%%)\n",
            (m_return==0) ? "SUCCESS" : "FAIL   ",
            (int)st.total_block_cnt,
            (int)m_block_fail_count,
            float(st.num_block_success)*100.0/st.total_block_cnt,
            (int)st.num_block_success,            
            float(st.total_block_cnt) / (st.num_block_success+1),
            (int)st.num_soften,
            (int)st.total_resolved, 100.0*float(st.total_resolved)/getNumVerts(),
            op.solved_tile_cnt, 100.0*float(op.solved_tile_cnt)/getNumVerts()        
        );
  }*/
  
  // cur_iter is total number of realizepost completed (unconditional).
  // force stop if max_iter reached.
  op.cur_iter++;  
  if (op.cur_iter >= op.max_iter && op.max_iter > 0) {
     ret = -4;  
  } 
  return ret;
}


std::string BeliefPropagation::getStatMessage () {

  char msg[1024] = {0};

  snprintf ( msg, 1024,
             "  RUN %s: %d/%d (run), %d (iter), GRID: %d,%d,%d, SEED: %d, Time(sec): %6.3f, Resolved: %d/%d (%4.1f%%), Constraints: %d\n",              
              ((st.success==1) ? "SUCCESS" : "FAIL   "),
              op.cur_run, op.max_run, op.cur_iter,
              op.X, op.Y, op.Z, op.seed,
              st.elapsed_time, 
              st.total_resolved, (int) m_num_verts, 100.0*float(st.total_resolved)/m_num_verts,
              st.constraints
            );
               


  //-- belief prop stats
  /* snprintf ( msg, 1024,
             "  %s: %d/%d, Iter: %d, %4.1fmsec, constr:%d, resolved: %d/%d/%d (%4.1f%%), steps %d/%d, max.dmu %f, eps %f, av.mu %1.5f, av.dmu %1.8f\n",
              ((st.post==1) ? "RUN" :
              ((st.success==1) ? "RUN_SUCCESS" : "RUN_FAIL")),
              op.cur_run, op.max_run, op.cur_iter,
              st.elapsed_time, (int)st.constraints,
              st.iter_resolved, (int)st.total_resolved, op.max_iter, 100.0*float(st.total_resolved)/op.max_iter,
              op.cur_step, op.max_step,
              st.max_dmu, st.eps_curr, st.ave_mu, st.ave_dmu ); */

  // b:%f, n:%f, bp:%f, v:%f, md:%f, u:%f
  // st.time_boundary, st.time_normalize, st.time_bp, st.time_viz, st.time_maxdiff, st.time_updatemu );

  return msg;
}

std::string BeliefPropagation::getStatCSV (int mode) {

  char msg[1024] = {0};
  int status;
  status = (st.post==1) ? -1 : (st.success==1) ? 1 : 0;

  if (mode==0) {
    snprintf ( msg, 1024, "X, Y, Z, seed, run, max_run, iter, status, time(sec), resolved, verts, resolve%%, constraints" );
  } else {
    snprintf ( msg, 1024, "%d, %d, %d, %d, %d, %d, %d, %d, %6.3f, %d, %d, %4.2f, %d",
                op.X, op.Y, op.Z, op.seed,
                op.cur_run, op.max_run, op.cur_iter,
                status,                
                st.elapsed_time, 
                st.total_resolved, (int) m_num_verts, 100.0*float(st.total_resolved)/m_num_verts ,
                st.constraints 
    );
  }
      

 //     op.cur_step, op.max_step, st.max_dmu, st.eps_curr,
 //     st.ave_mu, st.ave_dmu,
 //     st.time_boundary, st.time_normalize, st.time_bp, st.time_viz, st.time_maxdiff, st.time_updatemu );

  return msg;
}


float BeliefPropagation::getLinearEps () {

  // linear interpolation epsilon
  //
  float _eps = op.eps_converge;

  _eps = op.eps_converge_beg + ((op.eps_converge_end - op.eps_converge_beg) * float(op.cur_iter) / float(op.max_iter) );

  return _eps;
}


// 0 - converged
// 1 - max iter reached
//
int BeliefPropagation::RealizeIter (void) {
  int ret = 1;
  float d = -1.0;

  float _eps = getLinearEps();

  // iterate bp until converged
  //
  for (op.cur_step=0; op.cur_step < op.max_step; op.cur_step++) {

    d = step(MU_COPY);

    if (fabs(d) < _eps) {
      ret = 0;
      break;
    }
  }

  return ret;
}

// 0 - converged
// 1 - not converged yet
//
int BeliefPropagation::RealizeStep(void) {

  std::string msg;
  float   d=-1.0,
          f_residue=-1.0,
          belief=-1.0;
  int64_t mu_idx=-1,
          cell=-1;
  int32_t idir=-1,
          tile=-1,
          tile_idx=-1,
          n_idx=-1;

  Vector3DI vp;
  int resolved = 0;

  std::vector< int64_t > _block_bound;

  // measure elapsed time
  //
  clock_t t1 = clock();

  // get linear interpolation eps
  //
  float _eps = getLinearEps();

  // assume continue
  //
  int ret = 1,
      _ret = -1;

  //---

  if (op.alg_run_opt == ALG_RUN_VANILLA) {
    d = step(MU_COPY);
    if (fabs(d) < _eps) { ret = 0; }
  }

  //---

  else if (op.alg_run_opt == ALG_RUN_RESIDUAL) {

    mu_idx = indexHeap_peek_mu_pos( &idir, &cell, &tile, &f_residue);

    if (f_residue < _eps) { ret = 0; }
    else {
      if (op.verbose >= VB_INTRASTEP ) {
        printf("  [it:%i,step:%i] updating mu[%i,%i,%i](%i) residue:%f\n",
            (int) op.cur_iter, (int) op.cur_step,
            (int) idir, (int)cell, (int)tile, (int)mu_idx, (float)f_residue);
      }

      step_residue( idir, cell, tile );
    }

  }

  else if (op.alg_run_opt == ALG_RUN_WFC) {

    // all computation for WFC happens in RelaizePost.
    // In some sense, running WFC is like running BP
    // with 0 steps.
    //

    // make sure to indicate that wfc should 'stop'
    // stepping and go into RealizePost
    //
    ret = 0;

  }

  else if (op.alg_run_opt == ALG_RUN_MMS) {

    // Check and bailout if we've hit max wrap count
    if (op.max_iter < 0 && op.wrap_count >= abs(op.max_iter) ) {

      // indicate done, special value of m_return=-5
      ret = 0;
      m_return = -5;

    } else {

      // Here we run WFC on the block we've fuzzed
      // Since the whole grid outside of the block we've fuzzed
      // is in a 'ground state' (tile count exactly 1), we can
      // run vanilla WFC without worrying about moving out of the
      // block.
      //
      ret = chooseMinEntropy( &cell, &tile, &tile_idx, &belief);
      m_return = ret;

      if (ret >= 1) {

        // 1 = continue condition.
        // display chosen cell
        //
        if (op.verbose >= VB_INTRASTEP ) {
          vp = getVertexPos(cell);
          n_idx = getValI ( BUF_TILE_IDX_N, cell );
          printf("RESOLVE it:%i cell:%i;[%i,%i,%i] tile:%i, belief:%f (tile_idx:%i / %i) [rs]\n",
              (int)op.cur_iter,
              (int)cell,
              (int)vp.x, (int)vp.y, (int)vp.z,
              (int)tile, 0.0, (int)tile_idx, (int)n_idx);
        }

        // reset iter resolved and advance total
        //
        st.iter_resolved = 1;
        st.total_resolved++;

        // collapse
        //
        _ret = tileIdxCollapse( cell, tile_idx );
        if (_ret >= 0) {

          m_note_n[ m_note_plane ] = 0;
          m_note_n[ 1 - m_note_plane  ] = 0;

          cellFillVisitedNeighbor ( cell, m_note_plane );
          unfillVisited( m_note_plane  );

          // propagate constraints to remove neighbor tiles,
          // and count number resolved (only 1 tile val remain)
          //
          _ret = cellConstraintPropagate();        

        }

        // collapse failed
        //
        else {
          ret = -2;
          m_return = ret;
        }

        // ret inherits chooseMinEntropy return value (presumably 1)
        // unless there's an error, in which case we propagate that
        // value on
        //
        if (_ret < 0) {
          ret = -3;
          m_return = ret;
          m_block_fail_count++;
        }

      }
    }

  }

  else if (op.alg_run_opt == ALG_RUN_BREAKOUT) {

    // here we run WFC on the block we've fuzzed
    //

    _block_bound.push_back( op.sub_block[0] );
    _block_bound.push_back( op.block_size[0] );

    _block_bound.push_back( op.sub_block[1] );
    _block_bound.push_back( op.block_size[1] );

    _block_bound.push_back( op.sub_block[2] );
    _block_bound.push_back( op.block_size[2] );

    //--- debugging. check a specific cell
    /* n_idx = getValI ( BUF_TILE_IDX_N, 0 );
    printf ( "num tiles at 0,0,0: %d, ", n_idx );
    for (int i=0; i < n_idx;i++) {
      tile = getValI ( BUF_TILE_IDX, i, 0 );
      printf ( " %s ", m_tile_name [ tile ].c_str() );
    }
    printf ("\n"); */
    

    // fix a single cell (to one tile value) within the block
    //
    ret = chooseMinEntropyWithinNoisyBlock( _block_bound, &cell, &tile, &tile_idx, &belief);
    m_return = ret;

    if (ret >= 1) {

      if (op.verbose >= VB_INTRASTEP ) msg += "cell choosen, continue";
      
      // 1 = continue condition.
      // display chosen cell
      //
      if (op.verbose >= VB_INTRASTEP ) {
        vp = getVertexPos(cell);
        n_idx = getValI ( BUF_TILE_IDX_N, cell );
        printf( "  RESOLVE it:%i cell:%i;[%i,%i,%i] tile:%i, belief:%f (tile_idx:%i / %i) [rs-breakout]\n",
            (int)op.cur_iter,
            (int)cell,
            (int)vp.x, (int)vp.y, (int)vp.z,
            (int)tile, 0.0, (int)tile_idx, (int)n_idx);
      }

      // reset iter resolved and advance total
      //
      st.iter_resolved = 1;
      st.total_resolved++;

      // collapse
      //
      _ret = tileIdxCollapse( cell, tile_idx );

      if (_ret >= 0) {

        if (op.verbose >= VB_INTRASTEP ) msg += ", collapse ok";

        m_note_n[ m_note_plane ] = 0;
        m_note_n[ 1 - m_note_plane  ] = 0;

        cellFillVisitedNeighbor ( cell, m_note_plane );
        unfillVisited( m_note_plane  );

        // propagate constraints to remove neighbor tiles,
        // and count number resolved (only 1 tile val remain)
        //
        _ret = cellConstraintPropagate();

        if (_ret < 0 ) {
            // Return <0 from cellConstraintPropagate. Failed
            // usually due to no remaining tile vals left that match neighbors,
            // resulting in block failure. 
            Vector3DI v = getErrorCell();
            if (op.verbose >= VB_INTRASTEP ) {
                printf ( "  Block fail due to constraint. <%d,%d,%d>. Only tile left: %s\n", v.x,v.y,v.z, m_error_name.c_str());
            }
          if (op.verbose >= VB_INTRASTEP ) { msg += ", propagate FAIL"; }
        } else {
          if (op.verbose >= VB_INTRASTEP ) { msg += ", propagate ok"; }
        }

      }
      // Return <0 from tileIdxCollapse
      // collapse failed.
      //
      else {

        if (op.verbose >= VB_INTRASTEP ) { msg += ", collapse FAIL"; }

        ret = -2;

        m_return = ret;
      }

      // Error from tileIdxCollapse or cellConstraintPropagate
      // set m_return to propagate that value on
      //
      if (_ret < 0) {
        
        if (op.verbose >= VB_INTRASTEP ) { msg += ", ERROR TO POST"; }

        //m_breakout_block_fail_count++;
        m_block_fail_count++;
        ret = -3;
        m_return = ret;
      }

    }
    // Return 0 from chooseMinEntropy means
    // block is fully realized. Proceed to post and next block.
    //
    else if (ret == 0 ) {

      if (op.verbose >= VB_INTRASTEP ) { msg += "block realized"; }

    }
    
    // Return <0 from chooseMinEntropy
    // We have an error in the choice of tile, and
    // we want to stop but don't want to communicate that
    // to the higher level.
    // RealizePost will act approparitely to either
    // back out into the previous state or implement
    // the soften step.
    //
    // m_return will contain the return code that
    // RealizePost can use.
    //
    else if (ret < 0) {

      if (op.verbose >= VB_INTRASTEP ) { msg += ", chooseMinEntropy FAIL"; }

      m_block_fail_count++;

      ret = 0;
    }
    
    // [optional] mass entropy biasing
    if (op.entropy_bias) {

      // entropy biasing method:
      // - if we are in last final 95% of map solved,
      // - and the block is still ok (not failed)..
      // - we check the center-of-mass entropy both before and now..
      // - if the center of mass is closer to the center of the map,
      //   then we accept the block early with some probability.
      if (ret==1) {    
        float pct_solved = float(op.solved_tile_cnt)/getNumVerts();
        if (pct_solved > 0.95 ) {
          getBlockCenterOfMass (op.curr_block_centroid, op.curr_block_mass);        
          if (op.prev_block_mass > 0 && op.curr_block_mass > 0) {
            float prob = m_rand.randF();
            if (prob > 0.50) {
                Vector3DF map_center (op.X/2.0f, op.Y/2.0f, op.Z/2.0f);
              
                // compare previous & solved entropy center-of-mass to map center
                float prev_dist = (op.prev_block_centroid - map_center).Length();
                float curr_dist = (op.curr_block_centroid - map_center).Length();
             
                // if distance is reduced. accept the block early.
                if (curr_dist < prev_dist) {

                  if (op.verbose >= VB_INTRASTEP ) { msg += ", mass_entropy FORCE SUCCESS"; }

                  m_return = 0;         
                  ret = 0;
                }
            }
          }
        }
      }
    }


    //-- end of ALG_RUN_BREAKOUT

  }
  else if (op.alg_run_opt == ALG_RUN_BACKTRACK) {

    ret = 0;
  }

  //--- unknown algorithm

  else { ret = -1; }

  // complete timing
  //
  clock_t t2 = clock();
  st.elapsed_time += (double(t2) - t1) / CLOCKS_PER_SEC;

  // always increment cur_step;
  op.cur_step++;

  // ret 1 is a 'continue' state, so if we haven't finished,
  // make sure we don't loop forever by incrementing cur_step
  // and return max_step is exceedex
  //
  if ( ret==1 ) {
    if (op.cur_step >= op.max_step )  { 

      if (op.verbose >= VB_INTRASTEP ) { msg += ", STOP MAX STEP"; }

      ret = -2; 
    }
  }

  // report everything that happened in step
  if (op.verbose >= VB_INTRASTEP ) {
    printf ( "  RealizeStep: ret: %d, _ret: %d, m_return: %2d, msg: %s\n", ret, _ret, m_return, msg.c_str() );
  }

  // prep vis
  PrepareVisualization();

  return ret;
}

// Example of a full realization, running until completion
//
int BeliefPropagation::Realize(void) {

  int ret=-1;

  ret = start();
  if (ret<0) { return ret; }

  op.max_iter = m_num_verts;

  for (op.cur_iter = 0; op.cur_iter < op.max_iter; op.cur_iter++) {

    ret = RealizePre();
    if (ret < 0) { break; }

    ret = 1;
    while (ret>0) {
      ret = RealizeStep();
    }

    ret = RealizePost();
    if (ret <= 0) { break; }

  }

  return ret;
}

int BeliefPropagation::CheckConstraints () {

  // REQUIRED: ComputeBP_BeliefField to be called
  // before invoking this function.

  // compute the unresolved constraints at each vertex
  //
  int cnt = 0;
  for (int64_t vtx = 0; vtx < m_num_verts; vtx++) {
    cnt += CheckConstraints ( vtx );
  }

  return cnt;
}


int BeliefPropagation::CheckConstraints ( int64_t vtx ) {

  int a, b, c, cnt;
  float rule;
  int64_t pnbr, f;
  Vector3DI pi;

  // tile value at p
  //
  a = getValI ( BUF_TILES, vtx );

  cnt = 0;
  for (int nbr=0; nbr < 6; nbr++) {

    // tile value at neighbor of p
    //
    pnbr = getNeighbor(vtx, nbr);
    if ( pnbr != -1) {

      b = getValI( BUF_TILES, pnbr);

       // check rule for b->a
       //
      rule = getValF ( BUF_F, a, b, nbr );

      // rule: weight 0 = disallowed
      //
      if (rule==0) {
        cnt++;
      }

    } else {
      b = 0;
    }

  }

  SetValI ( BUF_C, cnt, vtx );

  return cnt;
}

void BeliefPropagation::gp_state_print() {
  int64_t anch_cell,
          anch_tile,
          anch_tile_idx,
          anch_tile_idx_n;
  Vector3DI pos;
  float max_belief = 0.0, b=0.0;

  for (anch_cell=0; anch_cell < m_num_verts; anch_cell++) {
    cellUpdateBelief(anch_cell);

    pos = getVertexPos(anch_cell);

    cellUpdateBelief(anch_cell);

    anch_tile_idx_n = getValI ( BUF_TILE_IDX_N, anch_cell );
    for (anch_tile_idx=0; anch_tile_idx < anch_tile_idx_n; anch_tile_idx++) {
      anch_tile = getValI ( BUF_TILE_IDX, anch_tile_idx, anch_cell );

      b = getValF( BUF_BELIEF, anch_tile );
      if (anch_tile_idx==0) { max_belief = b; }
      if (b>max_belief)     { max_belief = b; }
    }
    printf("#gp: %i %i %i %f\n", (int)pos.x, (int)pos.y, (int)pos.z, (float)max_belief);
  }
}

// deprecated?
//
float BeliefPropagation::step (int update_mu) {

  float max_diff = -1.0;
  int m_calc_residue = 1;

  clock_t t1, t2;

  // initial boundary conditions
  //
  #ifdef OPT_MUBOUND
    if (st.instr) t1 = clock();
    WriteBoundaryMUbuf(BUF_MU);
    //WriteBoundaryMUbuf(BUF_MU_NXT);  //-- not necessary i believe, BeliefProp will overwrite buf_mu_nxt
    if (st.instr) {st.time_boundary += clock()-t1;}

    if (st.instr) t1 = clock();
    NormalizeMU( BUF_MU );
    if (st.instr) {st.time_normalize += clock()-t1;}
  #endif


  // run main bp, store in BUF_MU_NXT
  //
  if (st.instr) t1 = clock();

  if (op.use_svd) { BeliefProp_svd(); }
  else            { BeliefProp(); }

  if (st.instr) {st.time_bp += clock()-t1;}

  // renormalize BUF_MU_NXT
  //
  NormalizeMU( BUF_MU_NXT );

  PrepareVisualization();

  // calculate the difference between
  // BUF_MU_NXT and BUF_MU
  //
  if (st.instr) t1 = clock();
  max_diff = MaxDiffMU();
  if (st.instr) {st.time_maxdiff += clock()-t1;}

  st.max_dmu = max_diff;

  if (update_mu) {

    // BUF_MU <- BUF_MU_NXT
    //
    if (st.instr) t1 = clock();
    UpdateMU();
    if (st.instr) {st.time_updatemu += clock()-t1;}
  }

  return max_diff;
}

// !!!WIP!!!!
//
// idir, cell, tile should be the value to update in the MU buf.
// That is:
//
//   MU[idir][cell][tile] = MU_NXT[idir][cell][tile]
//
// Once that's done, update all neighboring values that would be affected by this change,
// updating MU_NXT with the new values but also the indexHeap structure to do the
// boookeeping to make sure the maximum |MU-MU_NXT| can be fetched.
//
//
float BeliefPropagation::step_residue(int32_t idir, int64_t cell, int32_t tile) {
  int64_t nei_cell=-1;
  int64_t dir_idx=-1;
  float mu_new = -1.0,
        mu_cur_val,
        mu_nxt_val;
  int32_t _t;
  int64_t n_tile_idx, tile_idx;

  // update BUF_MU with new value
  //
  mu_new = getValF ( BUF_MU_NXT, idir, tile, cell );
  SetValF( BUF_MU, mu_new, idir, tile, cell );

  // the single update to cell:tile requires a
  // renormalization, which can alter all values
  // in the cell, requiring an update to the
  // priority queue.
  //

  NormalizeMU_cell_residue( BUF_MU, cell );

  // run bp on neighbors potentially affected by the updated current
  // cell.
  //
  for (dir_idx=0; dir_idx < getNumNeighbors(cell); dir_idx++) {

    nei_cell = getNeighbor( cell, dir_idx );
    if (nei_cell < 0) { continue; }

    if (op.use_svd) { BeliefProp_cell_residue_svd(nei_cell); }
    else            { BeliefProp_cell_residue(nei_cell); }

    NormalizeMU_cell_residue( BUF_MU_NXT, nei_cell );
  }

  return -1.0;
}

//--------------------------------//
//  _          _                  //
// | |__   ___| |_ __   ___ _ __  //
// | '_ \ / _ \ | '_ \ / _ \ '__| //
// | | | |  __/ | |_) |  __/ |    //
// |_| |_|\___|_| .__/ \___|_|    //
//              |_|               //
//--------------------------------//

// Keep tile in the array of tile_id at cell position `pos` and discard
// the rest
//
int BeliefPropagation::filterKeep(uint64_t pos, std::vector<int32_t> &tile_id) {
  int32_t tile_idx,
          idx,
          n,
          tile_val,
          tv;

  n = getValI( BUF_TILE_IDX_N, pos );

  int nstart = n;

  for (idx=0; idx<n; idx++) {

    if (n <= 0) { break; }

    tile_val = getValI( BUF_TILE_IDX, idx, pos );

    for (tile_idx=0; tile_idx<tile_id.size(); tile_idx++) {
      if (tile_id[tile_idx] == tile_val) { break; }
    }
    if (tile_idx < tile_id.size()) { continue; }

    n--;
    tv = getValI( BUF_TILE_IDX, n, pos );
    SetValI( BUF_TILE_IDX, tile_val,  n,    pos );
    SetValI( BUF_TILE_IDX, tv,        idx,  pos );

    SetValI( BUF_TILE_IDX_N, n, pos  );

    idx--;
  }

  if ((n==1) && (n != nstart)) {
    st.iter_resolved++;
    st.total_resolved++;

    if (op.verbose >= VB_INTRASTEP ) {
      Vector3DI vp;
      vp = getVertexPos(pos);

      tile_val = getValI( BUF_TILE_IDX, 0, pos );
      printf("RESOLVE it:-1 cell:%i;[%i,%i,%i] tile:%i [fk]\n",
          (int)pos,
          (int)vp.x, (int)vp.y, (int)vp.z,
          (int)tile_val);
    }

  }

  if (n<=0) { return -1; }
  return 0;
}

// Discard tile entries at cell position `pos`
//
int BeliefPropagation::filterDiscard(uint64_t pos, std::vector<int32_t> &tile_id) {
  int32_t tile_idx,
          idx,
          n,
          tile_val,
          tv;

  n = getValI( BUF_TILE_IDX_N, pos );
  int nstart = n;

  for (idx=0; idx<n; idx++) {

    if (n <= 0) { break; }

    tile_val = getValI( BUF_TILE_IDX, idx, pos );

    for (tile_idx=0; tile_idx<tile_id.size(); tile_idx++) {
      if (tile_id[tile_idx] == tile_val) { break; }
    }
    if (tile_idx==tile_id.size()) { continue; }

    n--;
    tv = getValI( BUF_TILE_IDX, n, pos );
    SetValI( BUF_TILE_IDX, tile_val, n, pos );
    SetValI( BUF_TILE_IDX, tv, idx, pos);

    SetValI( BUF_TILE_IDX_N, n, pos  );

    idx--;
  }

  if (n==1 && n != nstart) {
    st.iter_resolved++;
    st.total_resolved++;

    if (op.verbose >= VB_DEBUG ) {
      Vector3DI vp;
      vp = getVertexPos(pos);

      tile_val = getValI( BUF_TILE_IDX, 0, pos );
      printf("RESOLVE it:-1 cell:%i;[%i,%i,%i] tile:%i [fd]\n",
          (int)pos,
          (int)vp.x, (int)vp.y, (int)vp.z,
          (int)tile_val);
    }

  }

  if (n<=0) { return -1; }
  return 0;
}

// Add tiles at cell positoin `pos`.
// If a tile already exists, do nothing.
//
// return:
//
// >=0 - number of tiles added to pos
// <0  - error (currently can't happen)
//
int BeliefPropagation::filterAdd(uint64_t pos, std::vector<int32_t> &tile_id) {
  int32_t tile_idx,
          idx,
          n,
          tile_val,
          tv,
          found;
  std::vector< int32_t > add_list;

  n = getValI( BUF_TILE_IDX_N, pos );
  int nstart = n;

  for (tile_idx=0; tile_idx<tile_id.size(); tile_idx++) {
    tile_val = tile_id[tile_idx];

    found = 0;
    for (idx=0; idx<n; idx++) {
      if (tile_val == getValI( BUF_TILE_IDX, idx, pos )) {
        found = 1;
        break;
      }
    }

    if (found==0) { add_list.push_back(tile_val); }
  }
  if (add_list.size()==0) { return 0; }

  for (tile_idx=0; tile_idx<add_list.size(); tile_idx++) {
    SetValI( BUF_TILE_IDX, add_list[tile_idx], n, pos );
    n++;
  }
  SetValI( BUF_TILE_IDX_N, n, pos );

  return (int)add_list.size();
}

// Inefficiant scan to recover tile ID from tile name
//
int32_t BeliefPropagation::tileName2ID (std::string &tile_name) {
  int32_t  i;
  for (i=0; i<m_tile_name.size(); i++) {
    if (tile_name == m_tile_name[i]) { return i; }
  }
  return -1;
}

int32_t BeliefPropagation::tileName2ID (char *cs) {

  std::string tile_name = cs;
  return tileName2ID(tile_name);
}

/* void BeliefPropagation::UpdateRunTimeStat(int64_t num_step) {

  op.cur_step++;

  st.avg_step =
    ((((double)( op.cur_step-1)) * st.avg_step) + ((double) op.cur_step)) / ((double) op.cur_step);

  if (op.cur_step > st.upper_step) {
    st.upper_step = op.cur_step;
  }
} */


// print out state of BUF_NOTE, BUF_VISITED

void BeliefPropagation::debugInspect (Vector3DI pos, int tile) {

  int64_t vtx = getVertex(pos.x, pos.y, pos.z);
  int n, i, b;
  int sz = 8;

  printf ( "---------- Inspect: %d,%d,%d -> vtx: %d\n", (int)pos.x, (int)pos.y, (int)pos.z, (int)vtx );

  int valmax = fmin( sz, m_num_values );

  // inspect
  //
  printf ("BUF_F:  %d->{..} ", (int)BUF_F);
  for (n=0; n < 6; n++) {
    printf ("%d: ", (int)n );
    for (b=0; b < valmax; b++) { printf ("%f ", (float)getValF(BUF_F, tile, b, n)); }
    printf ("\n");
  }
  printf ("BUF_MU: %d->6nbr (%d):\n", (int)vtx, (int)tile );
  for (n=0; n < 6; n++) {
    printf ("%d: ",(int) n );
    for (i=0; i < sz; i++) { printf ("%f ", (float)getValF(BUF_MU, n, tile, vtx+i )); }
    printf ("\n" );
  }
  printf ("BUF_TILE_IDX_N: %d.. ", (int)vtx ); for (i=0; i < sz; i++) { printf ("%d ", (int)getValI(BUF_TILE_IDX_N, vtx+i )); }
  printf ("\nBUF_TILE_IDX: @%d= ", (int)vtx ); for (i=0; i < sz; i++) { printf ("%d ", (int)getValI(BUF_TILE_IDX, i, vtx+i )); }
  printf ("\nBUF_NOTE: %d.. ", (int)vtx ); for (i=0; i < sz; i++) { printf ("%d ", (int)getValI(BUF_NOTE, vtx+i )); }
  printf ("\n\n");

}

// print out state of BUF_NOTE, BUF_VISITED
//
void BeliefPropagation::debugPrintC() {

  int i, n, fold = 20, m;

  printf("NOTE[%i][%i]", (int) m_note_plane , (int)m_note_n[ m_note_plane  ]);
  for (m=0; m<2; m++) {
    n = m_note_n[m];
    for (i=0; i<n; i++) {
      if ((i%fold)==0) { printf("\n"); }
      printf(" %i", (int) getValL ( BUF_NOTE, i, m));
    }
    printf("\n");
  }

  n = m_num_verts;
  printf("VISITED[%i]\n", (int)m_num_verts);
  for (i=0; i<n; i++) {
    if ((i>0) && ((i%fold)==0)) { printf("\n"); }
    printf(" %i", (int)getValL ( BUF_VISITED, i ));
  }
  printf("\n");

}

void BeliefPropagation::debugPrintS() {

  int i, j, dir_idx;

  for (dir_idx=0; dir_idx<6; dir_idx++) {
    printf("%s(%i)\n", m_dir_desc[dir_idx].c_str(), dir_idx);
    for (i=0; i<m_num_values; i++) {
      printf(" %s(%i)", m_tile_name[i].c_str(), i);
    }
    printf("\n");

    for (i=0; i<m_num_values; i++) {
      printf("%s(%i):", m_tile_name[i].c_str(), i);
      for (j=0; j<m_num_values; j++) {
        printf(" %0.1f", getValF( BUF_F, i, j, dir_idx));
      }
      printf("\n");
    }
    printf("---\n");
  }

}

void BeliefPropagation::debugPrintCellEntropy() {
  int32_t x,y,z;

  for (z=0; z<m_res.z; z++) {
    for (y=0; y<m_res.y; y++) {
      for (x=0; x<m_res.x; x++) {
        printf(" %2.3f", getValF( BUF_CELL_ENTROPY, getVertex(x,y,z)) );
      }
      printf("\n");
    }
    printf("\n");
  }
  printf("\n");

}

void BeliefPropagation::debugPrintBlockEntropy() {
  int32_t x,y,z;
  int32_t n_b[3];

  n_b[0] = m_res.x - op.block_size[0] + 1;
  n_b[1] = m_res.y - op.block_size[1] + 1;
  n_b[2] = m_res.z - op.block_size[2] + 1;

  for (z=0; z<n_b[2]; z++) {
    for (y=0; y<n_b[1]; y++) {
      for (x=0; x<n_b[0]; x++) {
        //printf(" %2.3f", getValF( BUF_BLOCK_ENTROPY, getVertex(x,y,z)) );
        printf(" %4.8f", getValF( BUF_BLOCK_ENTROPY, getVertex(x,y,z)) );
      }
      printf("\n");
    }
    printf("\n");
  }
  printf("\n");

}

void BeliefPropagation::debugPrintTerse(int buf_id) {

  int i=0, j=0, n=3, m=7, jnbr=0, a=0;
  int a_idx=0, a_idx_n=0;
  int64_t u=0;
  Vector3DI p;
  double v=0.0;
  float _vf = 0.0, f, _eps;

  int __a = 0;

  int64_t max_cell=-1;
  int32_t max_tile=-1, max_tile_idx=-1;
  float max_belief=-1.0;
  int count=-1;

  int print_rule = 0;

  int buf_tile_idx = BUF_TILE_IDX,
      buf_tile_idx_n = BUF_TILE_IDX_N;

  if (buf_id == BUF_PREFATORY_TILE_IDX) {
    buf_tile_idx = BUF_PREFATORY_TILE_IDX;
    buf_tile_idx_n = BUF_PREFATORY_TILE_IDX_N;
  }
  else if (buf_id == BUF_SAVE_TILE_IDX) {
    buf_tile_idx = BUF_SAVE_TILE_IDX;
    buf_tile_idx_n = BUF_SAVE_TILE_IDX_N;
  }

  _eps = op.eps_zero;

  std::vector< std::string > _dp_desc;

  _dp_desc.push_back("+1:0:0");
  _dp_desc.push_back("-1:0:0");
  _dp_desc.push_back("0:+1:0");
  _dp_desc.push_back("0:-1:0");
  _dp_desc.push_back("0:0:+1");
  _dp_desc.push_back("0:0:-1");

  printf("bp version: %s\n", BELIEF_PROPAGATION_VERSION);
  printf("op.verbose: %i\n", op.verbose);

  printf("res: (%i,%i,%i)\n", m_res.x, m_res.y, m_res.z);
  printf("bpres: (%i,%i,%i)\n", m_bpres.x, m_bpres.y, m_bpres.z);
  printf("num_verts: %i, m_num_values: %i\n", (int)m_num_verts, (int)m_num_values);
  printf("stat_enabled: %i\n", (int) st.enabled);
  printf("op{max_step:%i, block_retry_limit:%i,\n",
      (int)op.max_step,
      (int)m_block_retry_limit);
  printf("   wfc_noise_{.func:%f,.coefficient:%f,.alpha:%f},\n",
      (float)op.wfc_noise_func,
      (float)op.wfc_noise_coefficient,
      (float)op.wfc_noise_alpha);
  printf("   block_noise_{.func:%f,.coefficient:%f,.alpha:%f},\n",
      (float)op.block_noise_func,
      (float)op.block_noise_coefficient,
      (float)op.block_noise_alpha);
  printf("   eps_zero:%f}\n",
      (float)op.eps_zero);

  printf("m_tile_name[%i]:\n", (int)m_tile_name.size());
  for (i=0; i < m_tile_name.size(); i++) {
    if ((i%m)==0) { printf("\n"); }
    v = getValF( BUF_G, i );
    printf(" %s(%2i):%0.4f)", m_tile_name[i].c_str(), i, (float)v);
  }
  printf("\n\n");

  if (print_rule) {
    for (jnbr=0; jnbr<6; jnbr++) {
      printf("dir[%i]:\n", jnbr);

      for (i=0; i<m_num_values; i++) {
        printf(" ");
        for (j=0; j<m_num_values; j++) {
          f = getValF(BUF_F, i, j, jnbr);
          if (f > _eps) {
            printf(" %5.2f", (float)getValF(BUF_F, i, j, jnbr));
          }
          else {
            printf("      ");
          }
        }
        printf("\n");
      }
      printf("\n");
    }
  }

  //---

  printf("buf_id:%i, buf:%i, buf_n:%i\n", buf_id, buf_tile_idx, buf_tile_idx_n);
  for (u=0; u<m_num_verts; u++) {
    p = getVertexPos(u);
    a_idx_n = getValI( buf_tile_idx_n, u );

    printf("[%i,%i,%i](%i): ", (int)p.x, (int)p.y, (int)p.z, (int)u);
    for (a_idx=0; a_idx<a_idx_n; a_idx++) {
      a = getValI( buf_tile_idx, (int)a_idx, (int)u );
      printf(" %i", (int)a);
    }
    printf("\n");
  }

}

void BeliefPropagation::debugPrint() {

  int i=0, j=0, n=3, m=7, jnbr=0, a=0;
  int a_idx=0, a_idx_n=0;
  int64_t u=0;
  Vector3DI p;
  double v=0.0;
  float _vf = 0.0, f, _eps;

  int __a = 0;

  int64_t max_cell=-1;
  int32_t max_tile=-1, max_tile_idx=-1;
  float max_belief=-1.0;
  int count=-1;

  int print_rule = 0;

  _eps = op.eps_zero;

  std::vector< std::string > _dp_desc;

  _dp_desc.push_back("+1:0:0");
  _dp_desc.push_back("-1:0:0");
  _dp_desc.push_back("0:+1:0");
  _dp_desc.push_back("0:-1:0");
  _dp_desc.push_back("0:0:+1");
  _dp_desc.push_back("0:0:-1");

  printf("bp version: %s\n", BELIEF_PROPAGATION_VERSION);
  printf("op.verbose: %i\n", op.verbose);

  printf("res: (%i,%i,%i)\n", m_res.x, m_res.y, m_res.z);
  printf("bpres: (%i,%i,%i)\n", m_bpres.x, m_bpres.y, m_bpres.z);
  printf("num_verts: %i, m_num_values: %i\n", (int)m_num_verts, (int)m_num_values);
  printf("run_cuda: %i, op.use_svd: %i, op.use_checkerboard: %i\n",
      (int) op.use_cuda, (int) op.use_svd, (int) op.use_checkerboard);
  printf("eps_converge: [%f,%f](%f), eps_zero: %f, rate: %f, max_step: %i, seed: %i\n",
      (float) op.eps_converge_beg, (float) op.eps_converge_end,
      (float) op.eps_converge, (float) op.eps_zero,
      (float) op.step_rate, (int) op.max_step,
      (int) op.seed);
  printf("stat_enabled: %i\n", (int) st.enabled);

  if (st.enabled) {
    float f_ele = (float) (m_num_values * m_num_verts);
    printf("stats: max_step: %i, avg_step: %f\n", (int) op.max_step, (float) st.avg_step);
    printf("stats: num_culled: %i (density %f), num_collapsed: %i (density %f)\n",
        (int) st.num_culled, (float) st.num_culled / f_ele,
        (int) st.num_collapsed, (float) st.num_collapsed / f_ele);
  }

  printf("m_tile_name[%i]:\n", (int)m_tile_name.size());
  for (i=0; i < m_tile_name.size(); i++) {
    if ((i%m)==0) { printf("\n"); }
    v = getValF( BUF_G, i );
    printf(" %s(%2i):%0.4f)", m_tile_name[i].c_str(), i, (float)v);
  }
  printf("\n\n");

  //---
  /*
  for (jnbr=0; jnbr<6; jnbr++) {
    for (i=0; i<m_num_values; i++) {
      for (j=0; j<m_num_values; j++) {
        f = getVal(BUF_F, i, j, jnbr);
      }
    }
  }
  */

  if (print_rule) {
    for (jnbr=0; jnbr<6; jnbr++) {
      printf("dir[%i]:\n", jnbr);

      for (i=0; i<m_num_values; i++) {
        printf(" ");
        for (j=0; j<m_num_values; j++) {
          f = getValF(BUF_F, i, j, jnbr);
          if (f > _eps) {
            printf(" %5.2f", (float)getValF(BUF_F, i, j, jnbr));
          }
          else {
            printf("      ");
          }
        }
        printf("\n");
      }
      printf("\n");
    }
  }

  //---

  for (u=0; u<m_num_verts; u++) {
    p = getVertexPos(u);

    a_idx_n = getValI( BUF_TILE_IDX_N, u );

    cellUpdateBelief(u);

    printf("[%i,%i,%i](%i):\n", (int)p.x, (int)p.y, (int)p.z, (int)u);
    for (a_idx=0; a_idx<a_idx_n; a_idx++) {
      a = getValI( BUF_TILE_IDX, (int)a_idx, (int)u );

      __a = tileName2ID( m_tile_name[a] );

      printf("  %s(%2i): ", m_tile_name[a].c_str(), a);
      //printf("  %s(%i,%i): ", m_tile_name[a].c_str(), a, __a);

      for (jnbr=0; jnbr<getNumNeighbors(u); jnbr++) {
        v = getValF ( BUF_MU, jnbr, a, u );
        _vf = (float)v;
        printf(" [%s]", (char *)_dp_desc[jnbr].c_str());
        printf("(%i)", (int)jnbr);
        printf(":%f", (float)_vf);
        //printf(" [%s](%i):%f", (char *)_dp_desc[jnbr].c_str(), (int)jnbr, _vf);
      }

      printf(" {b:%f}", getValF( BUF_BELIEF, a ));

      printf("\n");
    }
    printf("\n");
  }

  count = chooseMaxBelief(&max_cell, &max_tile, &max_tile_idx, &max_belief);

  if (max_tile >= 0) {
    printf("max_belief: %i %s(%i) [%i] (%f) (%i)\n",
        (int)max_cell, m_tile_name[max_tile].c_str(), (int)max_tile,
        (int)max_tile_idx,
        (float)max_belief, (int)count);
  }
  else {
    printf("max_belief: %i -(%i) [%i] (%f) (%i)\n",
        (int)max_cell, (int)max_tile, (int)max_tile_idx, (float)max_belief, (int)count);
  }

}

void BeliefPropagation::debugPrintMU() {

  int i=0, j=0, n=3, m=7, jnbr=0, a=0;
  int a_idx=0, a_idx_n=0;
  uint64_t u=0;
  Vector3DI p;
  double v=0.0;
  float _vf = 0.0, f, _eps;

  int __a = 0;

  int64_t max_cell=-1;
  int32_t max_tile=-1, max_tile_idx=-1;
  float max_belief=-1.0;
  int count=-1;

  int print_rule = 0;

  _eps = op.eps_zero;

  std::vector< std::string > _dp_desc;

  _dp_desc.push_back("+1:0:0");
  _dp_desc.push_back("-1:0:0");
  _dp_desc.push_back("0:+1:0");
  _dp_desc.push_back("0:-1:0");
  _dp_desc.push_back("0:0:+1");
  _dp_desc.push_back("0:0:-1");

  printf("bp version: %s\n", BELIEF_PROPAGATION_VERSION);
  printf("op.verbose: %i\n", op.verbose);

  printf("m_res: (%i,%i,%i)\n", m_res.x, m_res.y, m_res.z);
  printf("m_bpres: (%i,%i,%i)\n", m_bpres.x, m_bpres.y, m_bpres.z);
  printf("m_num_verts: %i, m_num_values: %i\n", (int)m_num_verts, (int)m_num_values);
  printf("op.use_cuda: %i, op.use_svd: %i, op.use_checkerboard: %i\n",
      (int)op.use_cuda, (int)op.use_svd, (int)op.use_checkerboard);
  printf("m_eps_converge: %f, op.eps_zero: %f, m_rate: %f, m_max_iteration: %i, seed: %i\n",
      (float) op.eps_converge, (float)op.eps_zero,
      (float) op.step_rate, (int) op.max_step,
      (int)op.seed);

  printf("m_tile_name[%i]:\n", (int)m_tile_name.size());
  for (i=0; i<m_tile_name.size(); i++) {
    if ((i%m)==0) { printf("\n"); }
    v = getValF( BUF_G, i );
    printf(" %s(%2i):%0.4f)", m_tile_name[i].c_str(), i, (float)v);
  }
  printf("\n\n");

  if (print_rule) {
    for (jnbr=0; jnbr<6; jnbr++) {
      printf("dir[%i]:\n", jnbr);

      for (i=0; i<m_num_values; i++) {
        printf(" ");
        for (j=0; j<m_num_values; j++) {
          f = getValF(BUF_F, i, j, jnbr);
          if (f > _eps) {
            printf(" %5.2f", (float)getValF(BUF_F, i, j, jnbr));
          }
          else {
            printf("      ");
          }
        }
        printf("\n");
      }
      printf("\n");
    }
  }

  //---

  for (u=0; u<m_num_verts; u++) {
    p = getVertexPos(u);

    a_idx_n = getValI( BUF_TILE_IDX_N, u );

    cellUpdateBelief(u);

    printf("[%i,%i,%i](%i):\n", (int)p.x, (int)p.y, (int)p.z, (int)u);
    for (a_idx=0; a_idx<a_idx_n; a_idx++) {
      a = getValI( BUF_TILE_IDX, (int)a_idx, (int)u );

      __a = tileName2ID( m_tile_name[a] );

      printf("  %s(%2i): mu_cur: ", m_tile_name[a].c_str(), a);

      for (jnbr=0; jnbr<getNumNeighbors(u); jnbr++) {
        v = getValF( BUF_MU, jnbr, a, u );
        _vf = (float)v;
        printf(" [%s]", (char *)_dp_desc[jnbr].c_str());
        printf("(%i)", (int)jnbr);
        printf(":%f", (float)_vf);
      }
      printf("\n");

      printf("  %s(%2i): mu_nxt: ", m_tile_name[a].c_str(), a);

      for (jnbr=0; jnbr<getNumNeighbors(u); jnbr++) {
        v = getValF( BUF_MU_NXT, jnbr, a, u );
        _vf = (float)v;
        printf(" [%s]", (char *)_dp_desc[jnbr].c_str());
        printf("(%i)", (int)jnbr);
        printf(":%f", (float)_vf);
      }
      printf("\n\n");

      //printf(" {b:%f}", getVal( BUF_BELIEF, a ));
      //printf("\n");
    }
    printf("\n");
  }

  count = chooseMaxBelief(&max_cell, &max_tile, &max_tile_idx, &max_belief);

  if (max_tile >= 0) {
    printf("max_belief: %i %s(%i) [%i] (%f) (%i)\n",
        (int)max_cell, m_tile_name[max_tile].c_str(), (int)max_tile,
        (int)max_tile_idx,
        (float)max_belief, (int)count);
  }
  else {
    printf("max_belief: %i -(%i) [%i] (%f) (%i)\n",
        (int)max_cell, (int)max_tile, (int)max_tile_idx, (float)max_belief, (int)count);
  }

}

//----------------------------------
//----------------------------------

//--------------------------------------------------------------//
//                      _             _       _                  //
//   ___ ___  _ __  ___| |_ _ __ __ _(_)_ __ | |_               //
//  / __/ _ \| '_ \/ __| __| '__/ _` | | '_ \| __|              //
// | (_| (_) | | | \__ \ |_| | | (_| | | | | | |_               //
//  \___\___/|_| |_|___/\__|_|  \__,_|_|_| |_|\__|              //
//                                                              //
//                                          _   _               //
//  _ __  _ __ ___  _ __   __ _  __ _  __ _| |_(_) ___  _ __    //
// | '_ \| '__/ _ \| '_ \ / _` |/ _` |/ _` | __| |/ _ \| '_ \   //
// | |_) | | | (_) | |_) | (_| | (_| | (_| | |_| | (_) | | | |  //
// | .__/|_|  \___/| .__/ \__,_|\__, |\__,_|\__|_|\___/|_| |_|  //
// |_|             |_|          |___/                           //
//                                                              //
//--------------------------------------------------------------//

int BeliefPropagation::tileIdxCollapse(uint64_t pos, int32_t tile_idx) {

  int32_t n, tile_val, tv;

  PERF_PUSH("tileIdxCollapse");

  n = getValI( BUF_TILE_IDX_N, pos );
  if (tile_idx >= n) { PERF_POP(); return -1; }

  tile_val = getValI( BUF_TILE_IDX, tile_idx, pos );
  tv = getValI( BUF_TILE_IDX, 0, pos );
  SetValI( BUF_TILE_IDX, tile_val, 0, pos);
  SetValI( BUF_TILE_IDX, tv, tile_idx, pos);
  SetValI( BUF_TILE_IDX_N, 1, pos );
  
  op.solved_tile_cnt++;

  if (st.enabled) {
    st.num_collapsed += n-1;
  }
  PERF_POP();

  return 0;
}

int BeliefPropagation::tileIdxRemove(uint64_t pos, int32_t tile_idx) {

  int32_t idx, n, tile_val, tv;

  n = getValI( BUF_TILE_IDX_N, pos );
  if (tile_idx >= n) { return -1; }
  if (n<=1) { return -1; }

  if (op.verbose >= VB_INTRASTEP ) {
    printf("tileIdxRemove before:");
    for (idx=0; idx<n; idx++) {
      printf(" (%i)idx:%i", (int) getValI (BUF_TILE_IDX, idx, pos), (int)idx);
    }
    printf("\n");
  }

  n--;

  tile_val = getValI( BUF_TILE_IDX, tile_idx, pos );
  tv = getValI( BUF_TILE_IDX, 0, pos );
  SetValI( BUF_TILE_IDX, tile_val, 0, pos);
  SetValI( BUF_TILE_IDX, tv, tile_idx, pos);
  SetValI( BUF_TILE_IDX_N, 1, pos );

  if (op.verbose >= VB_INTRASTEP ) {
    printf("tileIdxRemove after:");
    n = getValI( BUF_TILE_IDX_N, pos );
    for (idx=0; idx<n; idx++) {
      printf(" (%i)idx:%i", (int)getValI(BUF_TILE_IDX, idx, pos), (int)idx);
    }
    printf("\n");
  }

  return 0;
}


int BeliefPropagation::CullBoundary() {

  int ret=0;
  int64_t x, y, z, vtx;
  Vector3DI vp;
  int64_t note_idx;


  PERF_PUSH("CullBoundary");

  // set initial notes

  for (y=0; y<m_res.y; y++) {
    for (z=0; z<m_res.z; z++) {

      vtx = getVertex(0, y, z);
      assert ( vtx < m_num_verts );

      note_idx = m_note_n[ m_note_plane ];
      SetValL ( BUF_NOTE, (vtx), note_idx, m_note_plane );
      m_note_n[ m_note_plane ]++;

      if ((m_res.x-1) != 0) {

        vtx = getVertex(m_res.x-1, y, z);
        assert ( vtx < m_num_verts );

        note_idx = m_note_n[ m_note_plane ];
        SetValL ( BUF_NOTE, (vtx), note_idx, m_note_plane );
        m_note_n[ m_note_plane ]++;
      }

    }
  }

  for (x=1; x<(m_res.x-1); x++) {
    for (z=0; z<m_res.z; z++) {

      vtx = getVertex(x, 0, z);
      assert ( vtx < m_num_verts );

      note_idx = m_note_n[ m_note_plane ];
      SetValL ( BUF_NOTE, (vtx), note_idx, m_note_plane );
      m_note_n[ m_note_plane ]++;

      if ((m_res.y-1) != 0) {

        vtx = getVertex(x, m_res.y-1, z);
        assert ( vtx < m_num_verts );

        note_idx = m_note_n[ m_note_plane ];
        SetValL ( BUF_NOTE, (vtx), note_idx, m_note_plane );
        m_note_n[ m_note_plane ]++;
      }

    }
  }

  for (x=1; x<(m_res.x-1); x++) {
    for (y=1; y<(m_res.y-1); y++) {

      vtx = getVertex(x, y, 0);
      assert ( vtx < m_num_verts );

      note_idx = m_note_n[ m_note_plane ];
      SetValL ( BUF_NOTE, (vtx), note_idx, m_note_plane );
      m_note_n[ m_note_plane ]++;

      if ((m_res.z-1) != 0) {

        vtx = getVertex(x, y, m_res.z-1);
        assert ( vtx < m_num_verts );

        note_idx = m_note_n[ m_note_plane ];
        SetValL ( BUF_NOTE, (vtx), note_idx, m_note_plane );
        m_note_n[ m_note_plane ]++;
      }

    }
  }

  // propagate constraints
  // and cull boundary tile values
  //
  ret = cellConstraintPropagate();

  PERF_POP();

  return ret;
}

// To speed up the 'collapse' propagation, two
// auxiliary data structures are stored, one a copy
// of the grid x dim that holds a 'note' about whether
// it's been accessed or not, and a list of vertices
// to process.
//
// This is an alternative to a 'map' by allowing set
// inclusion tests to be done by inspecting the 'note'
// so we know which vertices are already present in
// the 'visited' array.
// The 'visited' array has a list of vertices (cell
// positions) that need to be inspected to determine
// if any tiles should be removed.
//
void BeliefPropagation::cellFillVisitedNeighbor(uint64_t vtx, int32_t note_plane ) {

  int64_t i, nei_vtx;

  Vector3DI jp = getVertexPos(vtx);

  for (i=0; i<getNumNeighbors(vtx); i++) {
    nei_vtx  = getNeighbor(vtx, jp, i);
    if (nei_vtx<0) { continue; }
    if (getValL ( BUF_VISITED, nei_vtx ) != 0) { continue; }

    int32_t note_idx = m_note_n [ note_plane ];
    SetValL ( BUF_NOTE, nei_vtx, note_idx, note_plane );
    SetValL ( BUF_VISITED, 1, nei_vtx );
    m_note_n[ note_plane ]++;
  }

}

// accelerated version
void BeliefPropagation::cellFillVisitedNeighborFast (Vector3DI jp, uint64_t vtx, int32_t note_plane ) {

  int64_t i, nei_vtx;
  int32_t note_idx;

  for (i=0; i < m_num_nbrs; i++) {
    nei_vtx  = getNeighbor(vtx, jp, i);
    if (nei_vtx < 0) { continue; }
    if (getValL ( BUF_VISITED, nei_vtx ) != 0) { continue; }

    note_idx = m_note_n [ note_plane ];
    SetValL ( BUF_NOTE, nei_vtx, note_idx, note_plane );
    SetValL ( BUF_VISITED, 1, nei_vtx );
    m_note_n[ note_plane ]++;
  }

}

int BeliefPropagation::cellFillVisitedSingle(uint64_t vtx, int32_t note_plane) {

  if (getValL( BUF_VISITED, vtx ) != 0) { return 0; }

  int32_t note_idx = m_note_n [ note_plane ];
  SetValL ( BUF_NOTE,    vtx, note_idx, note_plane );
  SetValL ( BUF_VISITED, 1, vtx  );
  m_note_n[ note_plane ]++;

  return 1;
}

int BeliefPropagation::getTilesAtVertex ( int64_t vtx ) {

  int a = 0;
  int n_a = getValI ( BUF_TILE_IDX_N, vtx );

  ZeroBuf ( BUF_BELIEF );

  float p = 1.0 / n_a;

  for (int a_idx=0; a_idx<n_a; a_idx++) {
    a = getValI ( BUF_TILE_IDX, a_idx, vtx );
    SetValF ( BUF_BELIEF, p, a );
  }

  return n_a;
}

// unwind/remove all 'filled' cells
//
void BeliefPropagation::unfillVisited(int32_t note_idx){
  int64_t i, vtx;

  for (i=0; i < (int64_t) m_note_n[note_idx]; i++) {
    vtx = getValL ( BUF_NOTE, i, note_idx );
    SetValL( BUF_VISITED, 0, vtx );
  }
}

int BeliefPropagation::sanityAccessed() {
  int64_t i;

  for (i=0; i < m_num_verts; i++) {
    if (getValL ( BUF_VISITED, i)!=0) { return -1; }
  }
  return 0;
}


int BeliefPropagation::removeTileIdx (int64_t anch_cell, int32_t anch_tile_idx) {

  int anch_tile_n, anch_tile, last_tile;

  // get tile to be removed
  //
  anch_tile = getValI( BUF_TILE_IDX, anch_tile_idx, anch_cell );

  // decrement number of tiles
  //
  anch_tile_n = getValI( BUF_TILE_IDX_N, anch_cell );
  anch_tile_n--;
  if (anch_tile_n==0) { return -1; }

  // swap removed tile with last tile
  //
  last_tile = getValI ( BUF_TILE_IDX, anch_tile_n, anch_cell );
  SetValI( BUF_TILE_IDX, (anch_tile), anch_tile_n, anch_cell );
  SetValI( BUF_TILE_IDX, (last_tile), anch_tile_idx, anch_cell );
 
  SetValI( BUF_TILE_IDX_N, (anch_tile_n ), anch_cell );

  // count as solved, 1 tile value left
  if (anch_tile_n==1) {
     op.solved_tile_cnt++;
  }
  
  if (st.enabled) {
    st.num_culled += 1;
  }

  return 0;
}

// This propagates constraints based on a 'wave front' approach,
// removing tiles from the BUF_TILE_IDX as necessary.
// This fills two structures, the BUF_NOTE and the BUFF_VISITED in
// addition to altering the BUF_TILE_IDX and BUF_TILE_IDX_N.
//
// For every vertex in the BUF_NOTE array, test to see if any
// tile needs to be removed.
// If so, add it to the other plane of the BUF_NOTE for the next
// round of processing.
// To make sure duplicate entries aren't added, the tile entry
// in BUF_VISITED is set and not added to BUF_NOTE if the entry is already set.
//
// Once the round of constraint propagation has been run, the current
// plane of BUF_NOTE is reset (m_note_n[plane]=0) and the BUF_VISITED
// vector is unwound.
// A note about unwinding the BUF_VISITED, this is done by walking
// the current BUF_NOTE plane as this holds all vertices that were
// touched, alleviating the need to touch every entry of BUF_VISITED.
//
// There are two major tests to see if a tile can be removed from the
// TILE_IDX list of choices:
//
// * if it connects outward to an out-of-bound area, cull it
// * if it does not have a valid connection to a neighboring cell, cull it
//
// In pseudo-code:
//
// while (current plane of BUF_NOTE non-empty) {
//   for (anch_cell in current plane of BUF_NOTE) {
//     for (anch_tile in anch_cell position) {
//       if (anch_tile @ anch_cell has connection that reachesout of bounds) {
//         cull it
//         if (neighbor vertex not in BUF_VISITED) {
//           add neighbor positions of anch_cell to next plane of BUF_NOTE
//           add vertex to BUF_VISITED
//         }
//       }
//       if (anch_tile @ anch_cell does not have at least one valid connection to neighboring tiles) {
//         cull it
//         if (neighbor vertex not in BUF_VISITED) {
//           add neighbor positions of anch_cell to next plane of BUF_NOTE
//           add vertex to BUF_VISITED
//         }
//       }
//     }
//   }
//   unwind visited by walking current plane of BUF_NOTE and setting entries back to 0
//   set current BUF_NOTE plane length to 0
//   update BUF_NOTE current plane to the next plane
// }
//
//
int BeliefPropagation::cellConstraintPropagate() {

  int still_culling=1, i;

  int64_t note_idx, anch_cell, nei_cell;
  int64_t nei_n_tile, nei_a_idx, nei_a_val;

  int64_t anch_n_tile, anch_b_idx, anch_b_val;
  int anch_has_valid_conn = 0;

  int boundary_tile = 0, tile_valid = 0;
  int gn_idx = 0;

  float _eps = op.eps_zero;
  Vector3DI jp,
            _pos, _nei_pos;

  int resolved = 0;

  // vis prep for notes
  if (op.viz_opt == VIZ_NOTES) {
    PrepareVisualization ();
  }

  // perf: num neighbors is constantant on dimension
  int num_nbrs = getNumNeighbors(0);

  PERF_PUSH ( "cellConstrProp" );

  // cull noted cells tagged as changed
  //
  while (still_culling) {

    // printf ( "notes: %d\n", m_note_n[ m_note_plane ] );

    for (note_idx=0; note_idx < (int64_t) m_note_n[ m_note_plane  ]; note_idx++) {

      anch_cell = getValL ( BUF_NOTE, note_idx, m_note_plane  );

      jp = getVertexPos(anch_cell);

      anch_n_tile = getValI ( BUF_TILE_IDX_N, anch_cell );

      for (anch_b_idx=0; anch_b_idx < anch_n_tile; anch_b_idx++) {

        // Test if anchor tile has connection that falls out of bounds.
        // if so, remove tile from BUF_TILE_IDX and add unvisited
        // neighbors to BUF_NOTE for later processing.
        //
        tile_valid = 1;
        anch_b_val = getValI ( BUF_TILE_IDX, anch_b_idx, anch_cell);

        for (i=0; i < m_num_nbrs; i++) {

          if (getValF( BUF_F, anch_b_val, boundary_tile, i ) < _eps) {

            nei_cell = getNeighbor(anch_cell, jp, i);
            if (nei_cell<0) {

                if (anch_n_tile==1) {                  

                  if ( (op.alg_run_opt == ALG_RUN_MMS) ||
                       (op.alg_run_opt == ALG_RUN_BREAKOUT) ) {
                    if (op.verbose >= VB_STEP) {
                      _pos = getVertexPos(anch_cell);
                      printf("# cellConstraintPropagate: conflict, "
                              "cell %i(%i,%i,%i) slated to remove last remaining tile (tile %s(%i) "
                              "conflicts with out of bounds neighbor %s(%i) dir %s(%d)) (block[%i+%i][%i+%i][%i+%i]) [ccp-block.0]\n",
                              (int)anch_cell,
                              (int)_pos.x, (int)_pos.y, (int)_pos.z,
                              m_tile_name[anch_b_val].c_str(),
                              (int)anch_b_val,
                              m_tile_name[boundary_tile].c_str(), (int)boundary_tile,
                              m_dir_desc[i].c_str(), (int)i,

                              (int)op.sub_block[0], (int)op.block_size[0],
                              (int)op.sub_block[1], (int)op.block_size[1],
                              (int)op.sub_block[2], (int)op.block_size[2] );
                    }
                  }
                  else if (op.verbose >= VB_ERROR ) {
                    _pos = getVertexPos(anch_cell);
                    printf("# BeliefPropagation::cellConstraintPropagate: conflict, "
                            "cell %i(%i,%i,%i), slated to remove last remaining tile (tile %s(%i) "
                            "conflicts with out of bounds neighbor %s(%i) dir %s(%d))\n",
                            (int)anch_cell,
                            (int)_pos.x, (int)_pos.y, (int)_pos.z,
                            m_tile_name[anch_b_val].c_str(), (int)anch_b_val,
                            m_tile_name[boundary_tile].c_str(), (int)boundary_tile,
                            m_dir_desc[i].c_str(), (int)i);
                  }

                  // unwind
                  //
                  unfillVisited (1 - m_note_plane );

                  m_error_cell = anch_cell;
                  m_error_cause = boundary_tile;
                  m_error_name = m_tile_name[anch_b_val] + " removing by " + m_tile_name[boundary_tile] + " (boundary)";

                  PERF_POP();
                  return -1;
                }

                tile_valid = 0;

                //if (op.verbose >= VB_INTRASTEP ) {
                if (op.verbose >= VB_DEBUG) {
                  printf("# REMOVE it:%i cell:%i;[%i,%i,%i] tile %i (boundary nei, tile:%i, dir:%i(%s)) [cp.0]\n",
                      (int)op.cur_iter,
                      (int)anch_cell,
                      (int)jp.x, (int)jp.y, (int)jp.z,
                      (int)anch_b_val,
                      (int)boundary_tile, (int)i, (char *)m_dir_desc[i].c_str());

                   //printf("# removing tile %i from cell %i (boundary nei, tile:%i, dir:%i(%s))\n",
                   //   (int)anch_b_val, (int)anch_cell,
                   //   (int)boundary_tile, (int)i, (char *)m_dir_desc[i].c_str());
                }

                removeTileIdx (anch_cell, anch_b_idx);

                if ( getValI( BUF_TILE_IDX_N, anch_cell ) == 1 ) {                  
                  resolved++;

                  //if (op.verbose >= VB_INTRASTEP ) {
                  if (op.verbose >= VB_DEBUG) {
                    printf("RESOLVE it:%i cell:%i;[%i,%i,%i] tile:%i [cp.0]\n",
                        (int)op.cur_iter,
                        (int)anch_cell,
                        (int)jp.x, (int)jp.y, (int)jp.z,
                        (int)getValI( BUF_TILE_IDX, 0, anch_cell ) );
                  }

                }

                cellFillVisitedNeighborFast ( jp, anch_cell, 1 - m_note_plane );

                anch_b_idx--;
                anch_n_tile--;

                break;

            } // nei_cell<0
          } // BUF_F < eps

        }  // endfor each nbr of anch_cell


        if (!tile_valid) { continue; }

        // Test for at least one valid neighbor from the anchor point.
        // That is, for each anchor cell and tile value, make sure
        // there is at least one "admissible" tile in the appropriate
        // direction by checking the BUF_F table.
        //
        for (i=0; i < m_num_nbrs; i++) {
          nei_cell = getNeighbor(anch_cell, jp, i);

          if (nei_cell<0) { continue; }

          anch_has_valid_conn = 0;

          // innermost loop: for all cells B, all nbrs A, B->A, all tiles, check rule func F
          /*nei_n_tile = getValI ( BUF_TILE_IDX_N, nei_cell );
          for (nei_a_idx=0; nei_a_idx < nei_n_tile; nei_a_idx++) {
            nei_a_val = getValI ( BUF_TILE_IDX, nei_a_idx, nei_cell );

            if (getValF( BUF_F, anch_b_val, nei_a_val, i ) > _eps) {
              anch_has_valid_conn = 1;
              break;
            }
          }*/

          //--- fast version
          nei_n_tile = getValI ( BUF_TILE_IDX_N, nei_cell );
          int32_t* nei_a_ptr = (int32_t*) getPtr ( BUF_TILE_IDX, 0, nei_cell );
          int32_t* nei_a_end = nei_a_ptr + nei_n_tile;
          for (; nei_a_ptr < nei_a_end; nei_a_ptr++) {              
              if (getValF( BUF_F, anch_b_val, *nei_a_ptr, i ) > _eps) {    // nei_a_val is random access, so no accel of BUF_F ptr
                  anch_has_valid_conn = 1;
                  break;
              }
          }
          //---


          if (!anch_has_valid_conn) {
            if (anch_n_tile==1) {

              nei_a_val = *(nei_a_ptr-1);

              if ((op.alg_run_opt == ALG_RUN_MMS) ||
                  (op.alg_run_opt == ALG_RUN_BREAKOUT)) {
                if (op.verbose >= VB_STEP) {
                  _pos = getVertexPos(anch_cell);
                  _nei_pos = getVertexPos(nei_cell);
                  printf("# cellConstraintPropagate: conflict, "
                          "cell %i(%i,%i,%i) slated to remove last remaining tile (tile %s(%i) "
                          "conflicts with neighbor cell %i(%i,%i,%i), tile %s(%i) dir %s(%d)) (block[%i+%i][%i+%i][%i+%i]) [ccp-block.1]\n",
                          (int)anch_cell,
                          (int)_pos.x, (int)_pos.y, (int)_pos.z,
                          m_tile_name[anch_b_val].c_str(), (int)anch_b_val,
                          (int)nei_cell,
                          (int)_nei_pos.x, (int)_nei_pos.y, (int)_nei_pos.z,
                          m_tile_name[nei_a_val].c_str(), (int)nei_a_val,
                          m_dir_desc[i].c_str(), (int)i,

                          (int)op.sub_block[0], (int)op.block_size[0],
                          (int)op.sub_block[1], (int)op.block_size[1],
                          (int)op.sub_block[2], (int)op.block_size[2] );
                }
              }
              else if (op.verbose >= VB_ERROR ) {
                _pos = getVertexPos(anch_cell);
                _nei_pos = getVertexPos(nei_cell);
                printf("# BeliefPropagation::cellConstraintPropagate: conflict, "
                        "cell %i(%i,%i,%i) slated to rmove last remaining tile (tile %s(%i) "
                        "conflicts with neighbor cell %i(%i,%i,%i), tile %s(%i) dir %s(%d)) [e0]\n",
                        (int)anch_cell,
                        (int)_pos.x, (int)_pos.y, (int)_pos.z,
                        m_tile_name[anch_b_val].c_str(), (int)anch_b_val,
                        (int)nei_cell,
                        (int)_nei_pos.x, (int)_nei_pos.y, (int)_nei_pos.z,
                        m_tile_name[nei_a_val].c_str(), (int)nei_a_val,
                        m_dir_desc[i].c_str(), (int)i);
              }

              // unwind
              //
              unfillVisited (1 - m_note_plane );

              m_error_cell = anch_cell;
              m_error_cause = nei_cell;
              m_error_name = m_tile_name[anch_b_val] + " removing by " + m_tile_name[nei_a_val];
              
              PERF_POP();              
              return -1;
            }

            tile_valid = 0;

            //if (op.verbose >= VB_INTRASTEP ) {
            if (op.verbose >= VB_DEBUG) {
              printf("# REMOVE it:%i cell:%i;[%i,%i,%i] tile %i (invalid conn dir:%i(%s), tile:%i) [cp.1]\n",
                  (int)op.cur_iter,
                  (int)anch_cell,
                  (int)jp.x, (int)jp.y, (int)jp.z,
                  (int)anch_b_val,
                  (int)i, (char *)m_dir_desc[i].c_str(), (int)nei_a_val);
            }

            removeTileIdx(anch_cell, anch_b_idx);

            if ( getValI( BUF_TILE_IDX_N, anch_cell ) == 1 ) {              
              resolved++;

              //if (op.verbose >= VB_INTRASTEP ) {
              if (op.verbose >= VB_DEBUG) {
                printf("RESOLVE it:%i cell:%i;[%i,%i,%i] tile:%i [cp.1]\n",
                    (int)op.cur_iter,
                    (int)anch_cell,
                    (int)jp.x, (int)jp.y, (int)jp.z,
                    (int)getValI( BUF_TILE_IDX, 0, anch_cell ) );
              }


            }

            cellFillVisitedNeighborFast (jp, anch_cell, 1 - m_note_plane );
            anch_b_idx--;
            anch_n_tile--;

            break;
          }

        }

        if (!tile_valid) { continue; }
      }
    }

    unfillVisited (1 - m_note_plane );

    if (m_note_n[ m_note_plane ] == 0) { still_culling = 0; }

    m_note_n[ m_note_plane ] = 0;
    m_note_plane  = 1 - m_note_plane ;
  }

  // count resolved
  //
  st.iter_resolved += resolved;
  st.total_resolved += resolved;

  PERF_POP();
  return 0;
}

int BeliefPropagation::btPush(int64_t bt_cur_stack_idx, int64_t cell, int64_t tile_val) {

  int64_t bt_idx=0;

  bt_idx = getValI( BUF_BT_IDX, bt_cur_stack_idx );

  //DEBUG
  printf("btPush cell: %i, tile_val: %i [%i,%i]\n",
      (int)cell, (int)tile_val, (int)bt_idx, (int)(bt_idx+1));

  SetValI( BUF_BT, cell, bt_idx );
  bt_idx++;

  SetValI( BUF_BT, (int64_t)tile_val , bt_idx );
  bt_idx++;

  SetValI( BUF_BT_IDX, bt_idx, bt_cur_stack_idx );

  return 0;
}

int BeliefPropagation::btUnwind(int64_t bt_cur_stack_idx) {

  int64_t n=0,
          cell = 0,
          tile_val = 0;

  int64_t bt_idx=0,
          bt_idx_st=0,
          bt_idx_en=0;

  if (bt_cur_stack_idx > 0) {
    bt_idx_st = getValI( BUF_BT_IDX, bt_cur_stack_idx-1 );
  }
  bt_idx_en = getValI( BUF_BT_IDX, bt_cur_stack_idx );

  for (bt_idx=bt_idx_st; bt_idx < bt_idx_en; bt_idx+=2) {
    cell      = getValI( BUF_BT, bt_idx+0 );
    tile_val  = getValI( BUF_BT, bt_idx+1 );

    n = getValI( BUF_TILE_IDX_N, cell );

    //DEBUG
    printf("btUnwind cell: %i, tile_val %i (n %i)\n",
        (int)cell, (int)tile_val, (int)n);


    SetValI( BUF_TILE_IDX, tile_val, n, cell );
    n++;
    SetValI( BUF_TILE_IDX_N, n, cell );
  }

  // reset BT_IDX buf
  //
  SetValI( BUF_BT_IDX, bt_idx_st, bt_cur_stack_idx );

  return 0;
}

// fix tile_val at cell and propagate constraints.
// BUF_TILE_IDX might get shuffled as a result
// but should hold the same values as it did
// before the call.
//
// Uses BUF_BT and BUF_BT_IDX as storage to know
// what to unwind after the attempt
//
//  1 - contradiction
//  0 - no contradiction
// -1 - error
//
int BeliefPropagation::cellConstraintPropagate_lookahead(int64_t cell, int32_t tile_val) {

  int still_culling=1, i;

  int64_t note_idx, anch_cell, nei_cell;
  int64_t nei_n_tile, nei_a_idx, nei_a_val;

  int64_t v,
          idx,
          anch_n_tile,
          anch_idx,
          anch_b_idx,
          anch_b_val;
  int anch_has_valid_conn = 0;

  int boundary_tile = 0, tile_valid = 0;
  int gn_idx = 0;

  float _eps = op.eps_zero;
  Vector3DI jp;

  int resolved = 0,
      contradiction = 0;

  int64_t bt_idx = 0;

  // find the index of the tile we'r about to fix
  //
  anch_n_tile = getValI( BUF_TILE_IDX_N, cell );
  if (anch_n_tile <= 1) { return 0; }
  for (anch_idx=0; anch_idx < anch_n_tile; anch_idx++) {
    if ( getValI( BUF_TILE_IDX, anch_idx, cell ) == tile_val ) {

      //DEBUG
      printf("### FOUND: cell:%i anch_idx:%i tile_val:%i\n",
          (int)cell, (int)anch_idx, (int)tile_val);
      break;
    }
  }
  if (anch_idx == anch_n_tile) {

    printf("### ERROR! NOT FOUND cell:%i tile_val:%i (/%i)\n",
        (int)cell, (int)tile_val, (int)anch_n_tile);

    return -1;
  }

  // remember which tiles we're about to remove from the
  // collapse
  //
  for ( idx=0; idx < anch_n_tile; idx++) {
    if (idx == anch_idx) { continue; }
    v = getValI( BUF_TILE_IDX, idx, cell );
    btPush( 0, cell, v );
  }

  // collapse the current cell for tile_val
  //
  tileIdxCollapse( cell, anch_idx );

  m_note_n[ m_note_plane ]      = 0;
  m_note_n[ 1 - m_note_plane ]  = 0;
  cellFillVisitedNeighbor ( cell, m_note_plane );
  unfillVisited ( m_note_plane );

  int num_nbrs = getNumNeighbors(0);

  while (still_culling) {

    for (note_idx=0; note_idx < (int64_t) m_note_n[ m_note_plane  ]; note_idx++) {

      anch_cell = getValL ( BUF_NOTE, note_idx, m_note_plane  );

      jp = getVertexPos(anch_cell);

      anch_n_tile = getValI ( BUF_TILE_IDX_N, anch_cell );

      for (anch_b_idx=0; anch_b_idx < anch_n_tile; anch_b_idx++) {

        // Test if anchor tile has connection that falls out of bounds.
        // if so, remove tile from BUF_TILE_IDX and add unvisited
        // neighbors to BUF_NOTE for later processing.
        //
        tile_valid = 1;
        anch_b_val = getValI ( BUF_TILE_IDX, anch_b_idx, anch_cell);

        for (i=0; i<getNumNeighbors(anch_cell); i++) {
          nei_cell = getNeighbor(anch_cell, jp, i);

          if ((nei_cell<0) &&
              (getValF( BUF_F, anch_b_val, boundary_tile, i ) < _eps)) {

            if (anch_n_tile==1) {

              if (op.verbose >= VB_DEBUG) {

                printf("# BeliefPropagation::cellConstraintPropagate_lookahead: contradiction, "
                        "cell %i slated to rmove last remaining tile (tile %s(%i) "
                        "conflicts with neighbor cell %i, tile %s(%i) dir %s(%d)) [la.0]\n",
                        (int)anch_cell,
                        m_tile_name[anch_b_val].c_str(), (int)anch_b_val,
                        (int)nei_cell,
                        m_tile_name[nei_a_val].c_str(), (int)nei_a_val,
                        m_dir_desc[i].c_str(), (int)i);
              }

              contradiction = 1;
              break;
            }

            tile_valid = 0;

            if (op.verbose >= VB_DEBUG) {
              printf("# bt_remove it:%i cell:%i;[%i,%i,%i] tile %i (boundary nei, tile:%i, dir:%i(%s)) [cp.0]\n",
                  (int)op.cur_iter,
                  (int)anch_cell,
                  (int)jp.x, (int)jp.y, (int)jp.z,
                  (int)anch_b_val,
                  (int)boundary_tile, (int)i, (char *)m_dir_desc[i].c_str());

               //printf("# removing tile %i from cell %i (boundary nei, tile:%i, dir:%i(%s))\n",
               //   (int)anch_b_val, (int)anch_cell,
               //   (int)boundary_tile, (int)i, (char *)m_dir_desc[i].c_str());
            }

            removeTileIdx (anch_cell, anch_b_idx);

            if ( getValI( BUF_TILE_IDX_N, anch_cell ) == 1 ) {
              resolved++;

              if (op.verbose >= VB_INTRASTEP ) {
                printf("bt_resolve it:%i cell:%i;[%i,%i,%i] tile:%i [cp.0]\n",
                    (int)op.cur_iter,
                    (int)anch_cell,
                    (int)jp.x, (int)jp.y, (int)jp.z,
                    (int)getValI( BUF_TILE_IDX, 0, anch_cell ) );
              }

            }

            cellFillVisitedNeighbor (anch_cell, 1 - m_note_plane );

            anch_b_idx--;
            anch_n_tile--;

            break;
          }
        }

        if (contradiction) { break; }

        if (!tile_valid) { continue; }

        // Test for at least one valid neighbor from the anchor point.
        // That is, for each anchor cell and tile value, make sure
        // there is at least one "admissible" tile in the appropriate
        // direction by checking the BUF_F table.
        //
        for (i=0; i < num_nbrs; i++) {
          nei_cell = getNeighbor(anch_cell, jp, i);

          if (nei_cell<0) { continue; }

          anch_has_valid_conn = 0;

          nei_n_tile = getValI ( BUF_TILE_IDX_N, nei_cell );
          for (nei_a_idx=0; nei_a_idx < nei_n_tile; nei_a_idx++) {
            nei_a_val = getValI ( BUF_TILE_IDX, nei_a_idx, nei_cell );

            if (getValF( BUF_F, anch_b_val, nei_a_val, i ) > _eps) {
              anch_has_valid_conn = 1;
              break;
            }
          }

          if (!anch_has_valid_conn) {
            if (anch_n_tile==1) {

              if (op.verbose >= VB_DEBUG ) {
                printf("# BeliefPropagation::cellConstraintPropagate_lookahead: contradiction, "
                        "cell %i slated to rmove last remaining tile (tile %s(%i) "
                        "conflicts with neighbor cell %i, tile %s(%i) dir %s(%d)) [la.1]\n",
                        (int)anch_cell,
                        m_tile_name[anch_b_val].c_str(), (int)anch_b_val,
                        (int)nei_cell,
                        m_tile_name[nei_a_val].c_str(), (int)nei_a_val,
                        m_dir_desc[i].c_str(), (int)i);
              }

              contradiction = 1;
              break;
            }

            tile_valid = 0;

            if (op.verbose >= VB_DEBUG ) {
              printf("# bt_remove it:%i cell:%i;[%i,%i,%i] tile %i (invalid conn dir:%i(%s), tile:%i) [cp.1]\n",
                  (int)op.cur_iter,
                  (int)anch_cell,
                  (int)jp.x, (int)jp.y, (int)jp.z,
                  (int)anch_b_val,
                  (int)i, (char *)m_dir_desc[i].c_str(), (int)nei_a_val);
            }

            v = getValI( BUF_TILE_IDX, anch_b_idx, anch_cell );
            btPush( 0, anch_cell, v);

            removeTileIdx(anch_cell, anch_b_idx);

            if ( getValI( BUF_TILE_IDX_N, anch_cell ) == 1 ) {
              resolved++;

              if (op.verbose >= VB_DEBUG ) {
                printf("bt_reolve it:%i cell:%i;[%i,%i,%i] tile:%i [cp.1]\n",
                    (int)op.cur_iter,
                    (int)anch_cell,
                    (int)jp.x, (int)jp.y, (int)jp.z,
                    (int)getValI( BUF_TILE_IDX, 0, anch_cell ) );
              }


            }

            cellFillVisitedNeighbor (anch_cell, 1 - m_note_plane );
            anch_b_idx--;
            anch_n_tile--;

            break;
          }

          if (contradiction) { break; }

        }

        if (contradiction) { break; }

        if (!tile_valid) { continue; }
      }

      if (contradiction) { break; }
    }

    unfillVisited (1 - m_note_plane );

    if (contradiction) { break; }

    if (m_note_n[ m_note_plane ] == 0) { still_culling = 0; }

    m_note_n[ m_note_plane ] = 0;
    m_note_plane  = 1 - m_note_plane ;
  }

  btUnwind(0);

  return contradiction;
}
<|MERGE_RESOLUTION|>--- conflicted
+++ resolved
@@ -4525,8 +4525,6 @@
         op.sub_block[0] = x;
         op.sub_block[1] = y;
         op.sub_block[2] = z;
-<<<<<<< HEAD
-=======
 
         // detect and count wrap around
         //printf ( "%d %d %d\n", ix, iy, iz);
@@ -4557,7 +4555,6 @@
         //
         //DEBUG
 
->>>>>>> e159e07e
       }
 
       else if ((op.block_schedule == OPT_BLOCK_MIN_ENTROPY) ||
@@ -5514,7 +5511,7 @@
               op.X, op.Y, op.Z, op.seed,
               st.elapsed_time, 
               st.total_resolved, (int) m_num_verts, 100.0*float(st.total_resolved)/m_num_verts,
-              st.constraints
+              (int)st.constraints
             );
                
 
@@ -5551,7 +5548,7 @@
                 status,                
                 st.elapsed_time, 
                 st.total_resolved, (int) m_num_verts, 100.0*float(st.total_resolved)/m_num_verts ,
-                st.constraints 
+                (int)st.constraints 
     );
   }
       
