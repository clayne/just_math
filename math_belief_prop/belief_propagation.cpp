--- conflicted
+++ resolved
@@ -4567,19 +4567,12 @@
   //
   else { }
 
-<<<<<<< HEAD
-  // Jitter Block
-  jitterBlock ();
-=======
-  
   // [optional] Jitter Block
   // jitter can occur regardless of block scheduling above.
   //  
   if (op.jitter_block > 0 ) {    
     jitterBlock ();
   }
-
->>>>>>> 26d42f30
 
   //-----------
   //----------- REALIZEPRE - ALG SECTION
