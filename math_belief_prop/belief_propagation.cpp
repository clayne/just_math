--- conflicted
+++ resolved
@@ -2308,21 +2308,10 @@
 
   printf ("Restart. seed=%d\n", m_seed );
 
-<<<<<<< HEAD
-  // all tiles enabled
-  //
-  ConstructTileIdx();   
-  ConstructConstraintBuffers();
-
-  // clear mu and mu_nxt
-  //
-  ConstructMU ();       
-=======
   // rebuild dynamic bufs
   ConstructDynamicBufs ();
   
   // randomize mu
->>>>>>> b8358e04
   RandomizeMU ();
 
   // cull boundary
@@ -4191,59 +4180,6 @@
 
   return ret;
 }
-
-<<<<<<< HEAD
-=======
-int BeliefPropagation::_CullBoundary() {
-  int64_t anch_cell;
-  int64_t anch_in_idx, nei_cell;
-  float fval,
-        _eps = m_eps_zero;
-        //_eps = (1.0/(1024.0*1024.0));
-
-  int boundary_tile = 0;
-  int anch_tile_idx, anch_tile, anch_tile_n, tval;
-
-  int count = 0;
-  Vector3DI jp;
-
-  for ( anch_cell=0; anch_cell < getNumVerts(); anch_cell++ ) {
-    anch_tile_n = getValI ( BUF_TILE_IDX_N, anch_cell );
-    jp = getVertexPos(anch_cell);
-
-    for (anch_tile_idx=0; anch_tile_idx<anch_tile_n; anch_tile_idx++) {
-
-      anch_tile = getValI( BUF_TILE_IDX, anch_tile_idx, anch_cell );
-
-      for (anch_in_idx=0; anch_in_idx < getNumNeighbors(anch_cell); anch_in_idx++) {
-        nei_cell = getNeighbor(anch_cell, jp, anch_in_idx);
-        if (nei_cell != -1) { continue; }
-
-        fval = getValF( BUF_F, anch_tile, boundary_tile, anch_in_idx);
-        if (fval > _eps) { continue; }
-
-        anch_tile_n--;
-        tval = getValI( BUF_TILE_IDX, anch_tile_n, anch_cell );
-        SetValI( BUF_TILE_IDX, (anch_tile), anch_tile_n, anch_cell );
-        SetValI( BUF_TILE_IDX, (tval), anch_tile_idx, anch_cell );
-
-        SetValI( BUF_TILE_IDX_N, (anch_tile_n), anch_cell );
-
-        count++;
-
-        anch_tile_idx--;
-        break;
-      }
-
-    }
-
-
-  }
-
-  return count;
-}
-
->>>>>>> b8358e04
 
 // To speed up the 'collapse' propagation, two
 // auxiliary data structures are stored, one a copy
