//--------------------------------------------------------------------------------
// JUST MATH:
// Belief Propagation - on a 3D grid domain
//
// Demonstration of Sum-Product Belief Propagation on a 3D spatial domain.
// Computes:
//     mu_{i,j}[b] = SUM f_{i,j}[a,b] g_i[a] PROD mu_{k,i}[b]
// The message function 'mu' is stored sparsely for neighboring cells in 3D, with size 6*R^3*B,
// where R is the grid resolution, B is the number of discrete values, and 6 is number of neighbors.
//
// To render the result, the belief is estimated at each vertex (voxel), and
// raytraced as a density volume where value probabilities are mapped to color.
//

//--------------------------------------------------------------------------------
// Copyright 2019-2022 (c) Quanta Sciences, Rama Hoetzlein, ramakarl.com
//
// * Derivative works may append the above copyright notice but should not remove or modify earlier notices.
//
// MIT License:
// Permission is hereby granted, free of charge, to any person obtaining a copy of this software and
// associated documentation files (the "Software"), to deal in the Software without restriction, including without
// limitation the rights to use, copy, modify, merge, publish, distribute, sublicense, and/or sell copies of the Software,
// and to permit persons to whom the Software is furnished to do so, subject to the following conditions:
// The above copyright notice and this permission notice shall be included in all copies or substantial portions of the Software.
//
// THE SOFTWARE IS PROVIDED "AS IS", WITHOUT WARRANTY OF ANY KIND, EXPRESS OR IMPLIED, INCLUDING BUT NOT LIMITED TO THE WARRANTIES
// OF MERCHANTABILITY, FITNESS FOR A PARTICULAR PURPOSE AND NONINFRINGEMENT. IN NO EVENT SHALL THE AUTHORS OR COPYRIGHT HOLDERS
// BE LIABLE FOR ANY CLAIM, DAMAGES OR OTHER LIABILITY, WHETHER IN AN ACTION OF CONTRACT, TORT OR OTHERWISE, ARISING FROM, OUT OF
// OR IN CONNECTION WITH THE SOFTWARE OR THE USE OR OTHER DEALINGS IN THE SOFTWARE.
//
// Sample utils
#include <algorithm>
#include "mersenne.h"
#include "dataptr.h"

/*
#ifdef USE_OPENGL
  #include <GL/glew.h>
#endif
#ifdef USE_CUDA
  #include "common_cuda.h"
#endif
*/

#include <stdio.h>
#include <stdlib.h>
#include <string.h>
#include <math.h>

#include <vector>
#include <string>

#include "belief_propagation.h"


//---- belief prop buffers
// vector alloc (h and g)P
//
void BeliefPropagation::AllocBPVec (int id, int cnt) {
  int flags = m_run_cuda ? (DT_CPU | DT_CUMEM) : DT_CPU;
  m_buf[id].Resize( sizeof(float), cnt, 0x0, flags );

  memset( (void *)(m_buf[id].getPtr(0)), 0, sizeof(float)*cnt);
}

void BeliefPropagation::AllocViz (int id, uint64_t cnt )
{
  uint64_t sz = cnt * sizeof(float);
  int flags = m_run_cuda ? (DT_CPU | DT_CUMEM) : DT_CPU;
  m_buf[id].Resize( sizeof(float), cnt, 0x0, flags );
  memset( (void *) (m_buf[id].getPtr(0)), 0, sz );
}



void BeliefPropagation::ZeroBPVec (int id ) {
  m_buf[id].FillBuffer ( 0 );
}

// allocate message matrix mu
// belief matrix alloc (mu)
//
void BeliefPropagation::AllocBPMtx (int id, int nbrs, uint64_t verts, uint64_t vals) {
  // NOTE: matrix is stored sparesly.
  // full matrix: mem=D*D*B, mu{D->D}[B] is full vertex-to-vertex messages over values B,
  // where D=R^3, e.g. D=64^3, B=4, mem=262144^2*4 floats= 1 terabyte
  //
  // sparse mtrx: mem=6*D*B, mu{6->D}[B] since only 6x neigbors are non-zero in 3D. explicitly index those six.
  // final: mem = 6*D*B, e.g. D=64^3, B=4, mem=6*262144*4 floats = 25 megabytes
  //
  uint64_t cnt = nbrs * verts * vals;
  int flags = m_run_cuda ? (DT_CPU | DT_CUMEM) : DT_CPU;
  m_buf[id].Resize( sizeof(float), cnt, 0x0, flags );

  memset( (void *)(m_buf[id].getPtr(0)), 0, sizeof(float)*cnt);
}

// residual bp matrix allocation
//
void BeliefPropagation::AllocBPMtx_i64 (int32_t id, int32_t nbrs, uint64_t verts, uint32_t vals) {
  uint64_t cnt = nbrs * verts * vals;
  int flags = m_run_cuda ? (DT_CPU | DT_CUMEM) : DT_CPU;
  m_buf[id].Resize( sizeof(int64_t), cnt, 0x0, flags );

  memset( (void *)(m_buf[id].getPtr(0)), 0, sizeof(float)*cnt);
}


// belief value mapping (f)
//
void BeliefPropagation::AllocBPMap (int id, int nbrs, int vals) {
  uint64_t cnt = vals * vals * nbrs;    // size B*B*6
  int flags = m_run_cuda ? (DT_CPU | DT_CUMEM) : DT_CPU;

  m_buf[id].Resize( sizeof(float), cnt, 0x0, flags );

  memset( (void *)(m_buf[id].getPtr(0)), 0, sizeof(float)*cnt);
}

// belief value mapping (f)
//
void BeliefPropagation::AllocTileIdx(int id, int nvert, int nval) {
  uint64_t cnt = nvert * nval ;
  int flags = m_run_cuda ? (DT_CPU | DT_CUMEM) : DT_CPU;
  m_buf[id].Resize( sizeof(int32_t), cnt, 0x0, flags );

  memset( (void *)(m_buf[id].getPtr(0)), 0, sizeof(int32_t)*cnt);
}

// belief value mapping (f)
//
void BeliefPropagation::AllocTileIdxN(int id, int nval) {
  uint64_t cnt = nval ;
  int flags = m_run_cuda ? (DT_CPU | DT_CUMEM) : DT_CPU;
  m_buf[id].Resize( sizeof(int32_t), cnt, 0x0, flags );

  memset( (void *)(m_buf[id].getPtr(0)), 0, sizeof(int32_t)*cnt);
}

void BeliefPropagation::AllocVeci32(int id, int nval) {
  uint64_t cnt = nval;
  int flags = m_run_cuda ? (DT_CPU | DT_CUMEM) : DT_CPU;

  m_buf[id].Resize( sizeof(int32_t), cnt, 0x0, flags );

  memset( (void *)(m_buf[id].getPtr(0)), 0, sizeof(int32_t)*cnt);
}

void BeliefPropagation::AllocVeci32(int id, int nval, int b) {
  uint64_t cnt = nval*b;
  int flags = m_run_cuda ? (DT_CPU | DT_CUMEM) : DT_CPU;

  m_buf[id].Resize( sizeof(int32_t), cnt, 0x0, flags );

  memset( (void *)(m_buf[id].getPtr(0)), 0, sizeof(int32_t)*cnt);
}

/*
void BeliefPropagation::AllocSVD(int id, int idir, int tile_a, int tile_b) {
  uint64_t cnt = idir*tile_a*tile_b;
  int flags = m_run_cuda ? (DT_CPU | DT_CUMEM) : DT_CPU;

  m_buf[id].Resize( sizeof(float), cnt, 0x0, flags );

  memset( (void *)(m_buf[id].getPtr(0)), 0, sizeof(float)*cnt);
}
*/

//---

int64_t BeliefPropagation::getVertex(int x, int y, int z) {
  return int64_t(z*m_bpres.y + y)*m_bpres.x + x;
}

// domain index to 3D pos
//
Vector3DI BeliefPropagation::getVertexPos(int64_t j) {
  Vector3DI p;
  p.z = j / (m_bpres.x*m_bpres.y);  j -= p.z * (m_bpres.x*m_bpres.y);
  p.y = j / m_bpres.x;        j -= p.y * m_bpres.x;
  p.x = j;
  return p;
}


// get 3D grid neighbor
//
int64_t BeliefPropagation::getNeighbor( uint64_t j, int nbr ) {
  Vector3DI jp = getVertexPos(j);

  // 3D spatial neighbor function
  //
  switch (nbr) {
  case 0:    return (jp.x < m_bpres.x-1) ?  j+1 : -1;
  case 1:    return (jp.x > 0) ?        j-1 : -1;
  case 2:    return (jp.y < m_bpres.y-1) ?  j+m_bpres.x : -1;
  case 3:    return (jp.y > 0) ?        j-m_bpres.x : -1;
  case 4:    return (jp.z < m_bpres.z-1) ?  j+(m_bpres.x*m_bpres.y) : -1;
  case 5:    return (jp.z > 0) ?        j-(m_bpres.x*m_bpres.y) : -1;
  };
  return -1;
}

// get 3D grid neighbor
//
int64_t BeliefPropagation::getNeighbor( uint64_t j, Vector3DI jp, int nbr ) {

  // 3D spatial neighbor function
  //
  switch (nbr) {
  case 0:    return (jp.x < m_bpres.x-1) ?  j+1 : -1;
  case 1:    return (jp.x > 0) ?        j-1 : -1;
  case 2:    return (jp.y < m_bpres.y-1) ?  j+m_bpres.x : -1;
  case 3:    return (jp.y > 0) ?        j-m_bpres.x : -1;
  case 4:    return (jp.z < m_bpres.z-1) ?  j+(m_bpres.x*m_bpres.y) : -1;
  case 5:    return (jp.z > 0) ?        j-(m_bpres.x*m_bpres.y) : -1;
  };
  return -1;
}

void BeliefPropagation::ConstructTileIdx() 
{
  int i, j;

  AllocVeci32( BUF_TILE_IDX, m_num_verts * m_num_values );
  AllocVeci32( BUF_TILE_IDX_N, m_num_verts );
  for (i=0; i<m_num_verts; i++) {
    SetVali( BUF_TILE_IDX_N, i, m_num_values );
    for (j=0; j<m_num_values; j++) {
      SetVali( BUF_TILE_IDX, i, j, (int32_t)j );
    }
  }
}

void BeliefPropagation::ConstructConstraintBuffers() 
{ 
  AllocVeci32( BUF_CONSIDER, m_num_verts );
  AllocVeci32( BUF_VISITED, m_num_verts );

  AllocVeci32( BUF_NOTE, 2, m_num_verts );

  m_note_n[0] = 0;
  m_note_n[1] = 0;
  m_grid_note_idx = 0;
}


void BeliefPropagation::ConstructF () {
  int B = m_num_values;

  AllocBPMap ( BUF_F, 6, B );

  // randomly enable interactions among values
  //
  memset( m_buf[BUF_F].getData(), 0, 6*B*B*sizeof(float) );

}

void BeliefPropagation::ConstructGH () {
  AllocBPVec ( BUF_G, m_num_values );
  AllocBPVec ( BUF_H, m_num_values );

  float weight = 1.0 / m_num_values;
  for (int a=0; a < m_num_values; a++ ) {
    SetVal ( BUF_G, a, weight );
  }
}



void BeliefPropagation::ConstructMU () {
  AllocBPMtx ( BUF_MU, 6, m_num_verts, m_num_values );
  AllocBPMtx ( BUF_MU_NXT, 6, m_num_verts, m_num_values );
  AllocBPMtx ( BUF_MU_RESIDUE, 6, m_num_verts, m_num_values );

  // residual belief propagation buffers
  //
  AllocBPMtx ( BUF_RESIDUE_HEAP, 6, m_num_verts, m_num_values );
  AllocBPMtx_i64 ( BUF_RESIDUE_HEAP_CELL_BP, 6, m_num_verts, m_num_values );
  AllocBPMtx_i64 ( BUF_RESIDUE_CELL_HEAP, 6, m_num_verts, m_num_values );

  float w;
  float *mu = (float*) m_buf[BUF_MU].getData();
  uint64_t cnt = 6 * m_num_verts * m_num_values;
  memset ( mu, 0, cnt * sizeof(float) );

  int i;
  Vector3DI jp;

  for (int j=0; j < m_num_verts; j++) {
    jp = getVertexPos(j);
    for (int jnbr=0; jnbr < getNumNeighbors(j); jnbr++) {
      i = getNeighbor(j, jp, jnbr);
      for (int a=0; a < m_num_values;a++) {
        w = m_rand.randF();

        // randomize MU
        //
        SetVal( BUF_MU, jnbr, j, a, w );
      }
    }
  }
}

void BeliefPropagation::ComputeDiffMUField () {
  int i, n_a, a;
  float v0,v1, d, max_dmu;
  Vector3DI jp;

  for (int j=0; j < m_num_verts; j++) {
    jp = getVertexPos(j);

    for (int in=0; in < getNumNeighbors(j); in++) {
      i = getNeighbor(j, jp, in);
      n_a = getVali( BUF_TILE_IDX_N, j );
      max_dmu = 0;
      for (int a_idx=0; a_idx<n_a; a_idx++) {
        a = getVali( BUF_TILE_IDX, j, a_idx );
        v0 = getVal( BUF_MU, in, j, a );
        v1 = getVal( BUF_MU_NXT, in, j, a );
        d = fabs(v0-v1);
        if (d > max_dmu) { max_dmu = d; }
      }
    }
    //printf ( "%f\n", max_dmu );
    SetVal ( BUF_VIZ, j, max_dmu );
  }
 }

//---

float BeliefPropagation::MaxDiffMU () {
  int i, n_a, a;
  float v0,v1, d, max_diff;
  Vector3DI jp;

  float max_overall = 0;

  for (int j=0; j < m_num_verts; j++) {
    jp = getVertexPos(j);

    max_diff = 0;

    for (int in=0; in < getNumNeighbors(j); in++) {
      i = getNeighbor(j, jp, in);
      n_a = getVali( BUF_TILE_IDX_N, j );

      for (int a_idx=0; a_idx<n_a; a_idx++) {
        a = getVali( BUF_TILE_IDX, j, a_idx );
        v0 = getVal( BUF_MU, in, j, a );
        v1 = getVal( BUF_MU_NXT, in, j, a );

        d = fabs(v0-v1);
        if (d > max_diff) { max_diff = d; }
      }
    }
    if ( max_diff > max_overall ) {max_overall = max_diff;}
    //printf ( "max overall: %f\n", max_overall );

    SetVal ( BUF_VIZ, j, max_diff );

  }

  return max_overall;
}

float BeliefPropagation::MaxDiffMUCellTile (float *max_diff, int64_t *max_cell, int64_t *max_tile_idx, int64_t *max_dir_idx) {
  int i, n_a, a;
  float v0,v1, d, _max_diff=-1.0;
  int64_t _max_cell=-1,
          _max_tile_idx=-1,
          _max_dir_idx=-1;

  for (int j=0; j < m_num_verts; j++) {
    for (int in=0; in < getNumNeighbors(j); in++) {
      i = getNeighbor(j, in);
      n_a = getVali( BUF_TILE_IDX_N, j );
      for (int a_idx=0; a_idx<n_a; a_idx++) {
        a = getVali( BUF_TILE_IDX, j, a_idx );
        v0 = getVal( BUF_MU, in, j, a );
        v1 = getVal( BUF_MU_NXT, in, j, a );

        d = fabs(v0-v1);
        if (_max_diff < d) {
          _max_diff = d;
          _max_cell = j;
          _max_tile_idx = a_idx;
          _max_dir_idx = in;
        }
      }
    }
  }

  if (max_diff) { *max_diff = _max_diff; }
  if (max_cell) { *max_cell = _max_cell; }
  if (max_tile_idx) { *max_tile_idx = _max_tile_idx; }
  if (max_dir_idx) { *max_dir_idx = _max_dir_idx; }

  return _max_diff;
}

void BeliefPropagation::NormalizeMU () { NormalizeMU( BUF_MU ); }
void BeliefPropagation::NormalizeMU (int id) {
  int i=0, n_a=0, a=0;
  float v=0, sum=0;
  Vector3DI jp;

  for (int j=0; j < m_num_verts; j++) {
    jp = getVertexPos(j);
    for (int in=0; in < getNumNeighbors(j); in++) {
      i = getNeighbor(j, jp, in);
      sum = 0;

      if (i==-1) {
        n_a = getVali( BUF_TILE_IDX_N, j );
        for (int a_idx=0; a_idx<n_a; a_idx++) {
          a = getVali( BUF_TILE_IDX, j, a_idx );
          SetVal( id, in, j, a, 1.0 );
        }
      }

      n_a = getVali( BUF_TILE_IDX_N, j );
      for (int a_idx=0; a_idx<n_a; a_idx++) {
        a = getVali( BUF_TILE_IDX, j, a_idx );
        sum += getVal( id, in, j, a );
      }

      if ( sum > 0 ) {
        n_a = getVali( BUF_TILE_IDX_N, j );
        for (int a_idx=0; a_idx<n_a; a_idx++) {
          a = getVali( BUF_TILE_IDX, j, a_idx );

          v = getVal( id, in, j, a );
          SetVal( id, in, j, a, v / sum);
        }
      }

    }
  }
}

void BeliefPropagation::NormalizeMU_cell_residue (int buf_id, int64_t cell) {
  int i=0, n_a=0, a=0;
  float v=0, sum=0,
        mu_cur_val,
        mu_nxt_val;
  Vector3DI cell_p;

  cell_p = getVertexPos(cell);
  for (int in=0; in < getNumNeighbors(cell); in++) {
    i = getNeighbor(cell, cell_p, in);
    sum = 0;

    if (i==-1) {
      n_a = getVali( BUF_TILE_IDX_N, cell );
      for (int a_idx=0; a_idx<n_a; a_idx++) {
        a = getVali( BUF_TILE_IDX, cell, a_idx );
        SetVal( buf_id, in, cell, a, 1.0 );

        mu_cur_val = getVal( BUF_MU,      in, cell, a );
        mu_nxt_val = getVal( BUF_MU_NXT,  in, cell, a );
        indexHeap_update_mu_pos( in, cell, a, fabs(mu_cur_val - mu_nxt_val) );

      }
    }

    n_a = getVali( BUF_TILE_IDX_N, cell );
    for (int a_idx=0; a_idx<n_a; a_idx++) {
      a = getVali( BUF_TILE_IDX, cell, a_idx );
      sum += getVal( buf_id, in, cell, a );
    }

    if ( sum > 0 ) {
      n_a = getVali( BUF_TILE_IDX_N, cell );
      for (int a_idx=0; a_idx<n_a; a_idx++) {
        a = getVali( BUF_TILE_IDX, cell, a_idx );

        v = getVal( buf_id, in, cell, a );
        SetVal( buf_id, in, cell, a, v / sum);

        mu_cur_val = getVal( BUF_MU,      in, cell, a );
        mu_nxt_val = getVal( BUF_MU_NXT,  in, cell, a );
        indexHeap_update_mu_pos( in, cell, a, fabs(mu_cur_val - mu_nxt_val) );

      }
    }

  }

}


Vector4DF BeliefPropagation::getVisSample ( int buf, int64_t v )
{
<<<<<<< HEAD
    Vector4DF s(0,0,0,1);
=======
    Vector4DF s;
/*
    int t, c, f[6];
    float x, a;
>>>>>>> 35324084

    switch (buf) {
    case BUF_BELIEF: 
        /* t = getVal(buf, v);
        a = pow( getVal(BUF_R, v), 0.1 );
        if (t==0) a=0;
        s = Vector4DF( m_clr[t], a); */
        break;
    case BUF_MU:
        /* t = getVal(BUF_T,v);
        c = CountBits( GetVertexConstraints( v ) );
        a = getVal(BUF_R, v);
        x = float(c); // 6.0;
        s = Vector4DF(x,x,x,1); */
        break;
   };
*/
   return s;
}


// do the belief propagation step but only on a single cell,
// updating BUF_MU_NXT with the new values
//
<<<<<<< HEAD
float BeliefPropagation::BeliefProp_cell (int64_t anch_cell) 
{
=======
float BeliefPropagation::BeliefProp_cell_residue (int64_t anch_cell) {
>>>>>>> 35324084
  int64_t nei_cell=0;
  int d;

  int anch_tile_idx, anch_tile_idx_n;
  int nei_tile_idx, nei_tile_idx_n;
  int anch_tile, nei_tile;
  int64_t _neinei_cell;

  int nei_in_idx, anch_in_idx;
  int nei_to_anch_dir_idx;

  float H_ij_a;
  float u_nxt_b, u_prev_b;
  float du;

  float rate = 1.0,
        max_diff=-1.0;

  float mu_cur_val,
        mu_nxt_val,
        mu_dif_val;


  rate = m_rate;

  anch_tile_idx_n = getVali( BUF_TILE_IDX_N, anch_cell );

  // 6 neighbors of j in 3D
  //
  for (anch_in_idx=0; anch_in_idx < getNumNeighbors(anch_cell); anch_in_idx++) {
    nei_cell = getNeighbor(anch_cell, anch_in_idx);

    // pathological conditions
    // * cell has none (which is an error) or only 1 tile
    // * cell's neighbor falls off the end
    //
    if (anch_tile_idx_n <= 1) {
      if (anch_tile_idx_n == 1) {
        anch_tile = getVali( BUF_TILE_IDX, anch_cell, 0 );
        SetVal( BUF_MU_NXT, anch_in_idx, anch_cell, anch_tile, 1.0 );

        mu_cur_val = getVal( BUF_MU,      anch_in_idx, anch_cell, anch_tile );
        mu_nxt_val = getVal( BUF_MU_NXT,  anch_in_idx, anch_cell, anch_tile );

        indexHeap_update_mu_pos( anch_in_idx, anch_cell, anch_tile, fabs(mu_cur_val - mu_nxt_val) );

      }
      continue;
    }
    if (nei_cell == -1) {

      for (anch_tile_idx=0; anch_tile_idx < anch_tile_idx_n; anch_tile_idx++) {
        anch_tile = getVali( BUF_TILE_IDX, anch_cell, anch_tile_idx );
        SetVal( BUF_MU_NXT, anch_in_idx, anch_cell, anch_tile, 1.0 );

        mu_cur_val = getVal( BUF_MU,      anch_in_idx, anch_cell, anch_tile );
        mu_nxt_val = getVal( BUF_MU_NXT,  anch_in_idx, anch_cell, anch_tile );

        indexHeap_update_mu_pos( anch_in_idx, anch_cell, anch_tile, fabs(mu_cur_val - mu_nxt_val) );

      }

      continue;
    }

    // compute message from `nei` to `anch` for each a..
    // we're skipping some tiles, so zero out H
    //
    for (d=0; d<m_num_values; d++) { SetVal(BUF_H, d, 0); }

    nei_tile_idx_n = getVali( BUF_TILE_IDX_N, nei_cell );

    // pathological condition
    // * neighbor cell has 0 values (error) or only 1
    //
    if (nei_tile_idx_n <= 1) {
      for (anch_tile_idx=0; anch_tile_idx < anch_tile_idx_n; anch_tile_idx++) {
        anch_tile = getVali( BUF_TILE_IDX, anch_cell, anch_tile_idx );
        SetVal( BUF_MU_NXT, anch_in_idx, anch_cell, anch_tile, 1.0 );

        mu_cur_val = getVal( BUF_MU,      anch_in_idx, anch_cell, anch_tile );
        mu_nxt_val = getVal( BUF_MU_NXT,  anch_in_idx, anch_cell, anch_tile );

        indexHeap_update_mu_pos( anch_in_idx, anch_cell, anch_tile, fabs(mu_cur_val - mu_nxt_val) );

      }
      continue;
    }

    int numbrs = getNumNeighbors(nei_cell);
    int nei_in_ignore = getOppositeDir( anch_in_idx );

    for (nei_tile_idx=0; nei_tile_idx < nei_tile_idx_n; nei_tile_idx++) {

      nei_tile = getVali( BUF_TILE_IDX, nei_cell, nei_tile_idx );

      // first compute Hij_t
      // initialize Hij(a) = gi(a)
      //
      H_ij_a = getVal(BUF_G, nei_tile);

      float *currMu = getPtr(BUF_MU, 0, nei_cell, nei_tile);

      for (nei_in_idx=0; nei_in_idx < getNumNeighbors(nei_cell); nei_in_idx++ ) {
        _neinei_cell = getNeighbor(nei_cell, nei_in_idx);
        if (nei_in_idx != nei_in_ignore) { H_ij_a *= *currMu; }

        currMu++;
      }

      SetVal (BUF_H, nei_tile, H_ij_a);

    }

    // now compute mu_ij_t+1 = Fij * hij
    // b = rows in f{ij}(a,b), also elements of mu(b)/
    //
    for (anch_tile_idx=0; anch_tile_idx < anch_tile_idx_n; anch_tile_idx++) {
      anch_tile = getVali( BUF_TILE_IDX, anch_cell, anch_tile_idx );

      u_nxt_b = 0.0;
      nei_to_anch_dir_idx = m_dir_inv[anch_in_idx];

      float* currH = getPtr(BUF_H, 0);
      float* currF = getPtrF(BUF_F, 0, anch_tile, nei_to_anch_dir_idx);

      for (d=0; d < m_num_values; d++) {
        u_nxt_b += (*currF) * (*currH);

        currF++;
        currH++;
      }

      u_prev_b = getVal(BUF_MU, anch_in_idx, anch_cell, anch_tile);

      du = u_nxt_b - u_prev_b;

      if (max_diff < fabs(du)) { max_diff = (float)fabs(du); }

      SetVal (BUF_MU_NXT, anch_in_idx, anch_cell, anch_tile, u_prev_b + du*rate );

      mu_cur_val = getVal( BUF_MU,      anch_in_idx, anch_cell, anch_tile );
      mu_nxt_val = getVal( BUF_MU_NXT,  anch_in_idx, anch_cell, anch_tile );

      indexHeap_update_mu_pos( anch_in_idx, anch_cell, anch_tile, fabs(mu_cur_val - mu_nxt_val) );

    }
  }

  return max_diff;
}

void BeliefPropagation::WriteBoundaryMU () 
{
  Vector3DI jp;
  int64_t j;
  
  // 0=x+
  // 1=x-
  // 2=y+
  // 3=y-
  // 4=z+
  // 5=z-

  // Set MU values on all boundary planes
  // to 1.0 in the direction of out-of-bounds

  for (int tile=0; tile < m_num_values; tile++) {

    // X plane
    for (jp.z=0; jp.z < m_bpres.z; jp.z++) {
      for (jp.y=0; jp.y < m_bpres.y; jp.y++) {
        jp.x = 0; j = getVertex(jp.x, jp.y, jp.z);
        SetVal ( BUF_MU, 1, j, tile, 1.0f );
        jp.x = m_bpres.x-1; j = getVertex(jp.x, jp.y, jp.z);
        SetVal ( BUF_MU, 0, j, tile, 1.0f );
      }
    }

    // Y plane
    for (jp.z=0; jp.z < m_bpres.z; jp.z++) {
      for (jp.x=0; jp.x < m_bpres.x; jp.x++) {
        jp.y = 0;
        j = getVertex(jp.x, jp.y, jp.z);
        SetVal ( BUF_MU, 3, j, tile, 1.0f );
        jp.y = m_bpres.y-1;
        j = getVertex(jp.x, jp.y, jp.z);
        SetVal ( BUF_MU, 2, j, tile, 1.0f );
      }
    }


    // Z plane
    for (jp.y=0; jp.y < m_bpres.y; jp.y++) {
      for (jp.x=0; jp.x < m_bpres.x; jp.x++) {
        jp.z = 0;
        j = getVertex(jp.x, jp.y, jp.z);
        SetVal ( BUF_MU, 5, j, tile, 1.0f );
        jp.z = m_bpres.z-1;
        j = getVertex(jp.x, jp.y, jp.z);
        SetVal ( BUF_MU, 4, j, tile, 1.0f );
      }
    }
  }
}


void BeliefPropagation::TransferBoundaryMU (int src_id, int dst_id) {
  Vector3DI jp;
  int64_t j;  
  float v;
  // 0=x+
  // 1=x-
  // 2=y+
  // 3=y-
  // 4=z+
  // 5=z-

  // Set MU values on all boundary planes
  // to 1.0 in the direction of out-of-bounds

  for (int tile=0; tile < m_num_values; tile++) {

    // X plane
    for (jp.z=0; jp.z < m_bpres.z; jp.z++) {
      for (jp.y=0; jp.y < m_bpres.y; jp.y++) {
        jp.x = 0; j = getVertex(jp.x, jp.y, jp.z);

        v = getVal( src_id, 1, j, tile );
        SetVal( dst_id, 1, j, tile, v );

        //SetVal ( BUF_MU, 1, j, tile, 1.0f );
        jp.x = m_bpres.x-1; j = getVertex(jp.x, jp.y, jp.z);

        v = getVal( src_id, 0, j, tile );
        SetVal( dst_id, 0, j, tile, v );
        //SetVal ( BUF_MU, 0, j, tile, 1.0f );
      }
    }

    // Y plane
    for (jp.z=0; jp.z < m_bpres.z; jp.z++) {
      for (jp.x=0; jp.x < m_bpres.x; jp.x++) {
        jp.y = 0; j = getVertex(jp.x, jp.y, jp.z);

        v = getVal( src_id, 3, j, tile );
        SetVal( dst_id, 3, j, tile, v );
        //SetVal ( BUF_MU, 3, j, tile, 1.0f );

        jp.y = m_bpres.x-1; j = getVertex(jp.x, jp.y, jp.z);

        v = getVal( src_id, 2, j, tile );
        SetVal( dst_id, 2, j, tile, v );
        //SetVal ( BUF_MU, 2, j, tile, 1.0f );
      }
    }


    // Z plane
    for (jp.y=0; jp.y < m_bpres.y; jp.y++) {
      for (jp.x=0; jp.x < m_bpres.x; jp.x++) {
        jp.z = 0; j = getVertex(jp.x, jp.y, jp.z);

        v = getVal( src_id, 5, j, tile );
        SetVal( dst_id, 5, j, tile, v );
        //SetVal ( BUF_MU, 5, j, tile, 1.0f );

        jp.z = m_bpres.z-1; j = getVertex(jp.x, jp.y, jp.z);

        v = getVal( src_id, 4, j, tile );
        SetVal( dst_id, 4, j, tile, v );
        //SetVal ( BUF_MU, 4, j, tile, 1.0f );
      }
    }
  }
}


void BeliefPropagation::WriteBoundaryMUbuf(int buf_id) 
{
  Vector3DI jp;
  int64_t j;
  
  // 0=x+
  // 1=x-
  // 2=y+
  // 3=y-
  // 4=z+
  // 5=z-

  // Set MU values on all boundary planes
  // to 1.0 in the direction of out-of-bounds

  for (int tile=0; tile < m_num_values; tile++) {

    // X plane
    for (jp.z=0; jp.z < m_bpres.z; jp.z++) {
      for (jp.y=0; jp.y < m_bpres.y; jp.y++) {
        jp.x = 0; j = getVertex(jp.x, jp.y, jp.z);
        SetVal ( buf_id, 1, j, tile, 1.0f );
        jp.x = m_bpres.x-1; j = getVertex(jp.x, jp.y, jp.z);
        SetVal ( buf_id, 0, j, tile, 1.0f );
      }
    }

    // Y plane
    for (jp.z=0; jp.z < m_bpres.z; jp.z++) {
      for (jp.x=0; jp.x < m_bpres.x; jp.x++) {
        jp.y = 0; j = getVertex(jp.x, jp.y, jp.z);
        SetVal ( buf_id, 3, j, tile, 1.0f );
        jp.y = m_bpres.x-1; j = getVertex(jp.x, jp.y, jp.z);
        SetVal ( buf_id, 2, j, tile, 1.0f );
      }
    }


    // Z plane
    for (jp.y=0; jp.y < m_bpres.y; jp.y++) {
      for (jp.x=0; jp.x < m_bpres.x; jp.x++) {
        jp.z = 0; j = getVertex(jp.x, jp.y, jp.z);
        SetVal ( buf_id, 5, j, tile, 1.0f );
        jp.z = m_bpres.z-1; j = getVertex(jp.x, jp.y, jp.z);
        SetVal ( buf_id, 4, j, tile, 1.0f );
      }
    }
  }
}


float BeliefPropagation::BeliefProp_svd () 
{
  int64_t anch_cell=0, nei_cell=0;
  int d, r, c;

  int anch_tile_idx, anch_tile_idx_n;
  int nei_tile_idx, nei_tile_idx_n;
  int anch_tile, nei_tile;

  int nei_in_idx, anch_in_idx;

  float H_ij_a;
  float u_nxt_b, u_prev_b;
  float du;
  float mu_val;

  float rate = 1.0,
        max_diff=-1.0;

  int   odd_even_cell = -1;

  rate = m_rate;

  Vector3DI jp;

  // for all `nei`->`anch` messages in graph domain
  //
  for ( anch_cell=0; anch_cell < getNumVerts(); anch_cell++ ) {

    anch_tile_idx_n = getVali( BUF_TILE_IDX_N, anch_cell );
    jp = getVertexPos(anch_cell);

    if (m_use_checkerboard) {
      odd_even_cell = (jp.x + jp.y + jp.z)%2;
      if (odd_even_cell==0) {
        for (anch_in_idx=0; anch_in_idx < getNumNeighbors(anch_cell); anch_in_idx++) {
          for (anch_tile_idx=0; anch_tile_idx < anch_tile_idx_n; anch_tile_idx++) {
            anch_tile = getVali( BUF_TILE_IDX, anch_cell, anch_tile_idx );
            mu_val = getVal( BUF_MU, anch_in_idx, anch_cell, anch_tile );
            SetVal( BUF_MU_NXT, anch_in_idx, anch_cell, anch_tile, mu_val );
          }
        }
        continue;
      }
    }

    // 6 neighbors of j in 3D
    //
    for (anch_in_idx=0; anch_in_idx < getNumNeighbors(anch_cell); anch_in_idx++) {
      nei_cell = getNeighbor(anch_cell, jp, anch_in_idx);

      // pathological conditions
      // * cell has none (which is an error) or only 1 tile
      // * cell's neighbor falls off the end
      //
      if (anch_tile_idx_n <= 1) {
        if (anch_tile_idx_n == 1) {
          anch_tile = getVali( BUF_TILE_IDX, anch_cell, 0 );
          SetVal( BUF_MU_NXT, anch_in_idx, anch_cell, anch_tile, 1.0 );
        }
        continue;
      }
      if (nei_cell == -1) {
        for (anch_tile_idx=0; anch_tile_idx < anch_tile_idx_n; anch_tile_idx++) {
          anch_tile = getVali( BUF_TILE_IDX, anch_cell, anch_tile_idx );
          SetVal( BUF_MU_NXT, anch_in_idx, anch_cell, anch_tile, 1.0 );
        }
        continue;
      }

      // compute message from `nei` to `anch` for each a..
      // we're skipping some tiles, so zero out H
      //
      for (d=0; d<m_num_values; d++) { SetVal(BUF_H, d, 0); }

      nei_tile_idx_n = getVali( BUF_TILE_IDX_N, nei_cell );

      // pathological condition
      // * neighbor cell has 0 values (error) or only 1
      //
      if (nei_tile_idx_n <= 1) {
        for (anch_tile_idx=0; anch_tile_idx < anch_tile_idx_n; anch_tile_idx++) {
          anch_tile = getVali( BUF_TILE_IDX, anch_cell, anch_tile_idx );
          SetVal( BUF_MU_NXT, anch_in_idx, anch_cell, anch_tile, 1.0 );
        }
        continue;
      }
      //Vector3DI jp = getVertexPos(nei_cell);
      int numbrs = getNumNeighbors(nei_cell);

      // cache direction in which to ignore anch_cell
      int nei_in_ignore = getOppositeDir( anch_in_idx );

      // process all tiles for current nei_cell
      for (nei_tile_idx=0; nei_tile_idx < nei_tile_idx_n; nei_tile_idx++) {

        nei_tile = getVali( BUF_TILE_IDX, nei_cell, nei_tile_idx );

        // first compute Hij_t
        // initialize Hij(a) = gi(a)
        //
        H_ij_a = getVal(BUF_G, nei_tile);

        // starting MU for nei_cell and tile
        float* currMu = getPtr(BUF_MU, 0, nei_cell, nei_tile);

        // inner loop over neighbors of nei_cell
        for (nei_in_idx=0; nei_in_idx < numbrs; nei_in_idx++ ) {

          // compute: Hij(a) = gi(a) * PROD mu{ki}_a

          #ifdef OPT_MUBOUND
            // Optimized:
            // - Eliminated boundary check using WriteBoundaryMU. getNeighbor was only used to check if _neinei_cell=-1
            // - Use direction instead of cell pos to eliminate anchor cell

            #ifdef OPT_MUPTR
              // - Optimized MUPTR: reorganized MU with 'nbr' as linear mem variable.
              if (nei_in_idx != nei_in_ignore) {
                H_ij_a *= *currMu;
              }
              currMu++;
            #else
              if (nei_in_idx != nei_in_ignore) {
                H_ij_a *= getVal(BUF_MU, nei_in_idx, nei_cell, nei_tile);
              }
            #endif

          #else
            // Non-Optimized Bound:
            // - Original bounds check /w getNeighbor
            _neinei_cell = getNeighbor(nei_cell, jp, nei_in_idx);

            #ifdef OPT_MUPTR
              // - Optimized MUPTR: reorganized MU with 'nbr' as linear mem variable.
              if ((_neinei_cell != -1) && (_neinei_cell != anch_cell)) {
                H_ij_a *= *currMu;
              }
              currMu++;
            #else
              if ((_neinei_cell != -1) && (_neinei_cell != anch_cell)) {
                H_ij_a *= getVal(BUF_MU, nei_in_idx, nei_cell, nei_tile);
              }
            #endif
          #endif
        }

        SetVal (BUF_H, nei_tile, H_ij_a);
      }


      //--- ***************
      //--- ***************
      //--- ***************

      for (d=0; d < m_num_values; d++) { SetVal( BUF_SVD_VEC, d, 0.0); }

#ifdef BPC_SVD_NAIVE
      for (r=0; r<m_svd_nsv[anch_in_idx]; r++) {
        u_nxt_b = 0.0;
        for (c=0; c<m_num_values; c++) {
          u_nxt_b += getValF( BUF_SVD_Vt, r, c, anch_in_idx ) * getVal( BUF_H, c );
        }
        SetVal( BUF_SVD_VEC, r, u_nxt_b );
      }

      for (r=0; r < m_num_values; r++) {
        u_nxt_b = 0.0;
        for (c=0; c < m_svd_nsv[anch_in_idx]; c++) {
          u_nxt_b += getValF( BUF_SVD_U, r, c, anch_in_idx ) * getVal( BUF_SVD_VEC, c );
        }

        u_prev_b = getVal(BUF_MU, anch_in_idx, anch_cell, r);
        du = u_nxt_b - u_prev_b;
        if (max_diff < fabs(du)) { max_diff = (float)fabs(du); }
        SetVal (BUF_MU_NXT, anch_in_idx, anch_cell, r, u_prev_b + du*rate );
      }
#else
      for (r=0; r < m_svd_nsv[anch_in_idx]; r++) {
        u_nxt_b = 0.0;

        //for (anch_tile_idx=0; anch_tile_idx < anch_tile_idx_n; anch_tile_idx++) {
        //  anch_tile = getVali( BUF_TILE_IDX, anch_cell, anch_tile_idx );
        //  u_nxt_b += getValF( BUF_SVD_Vt, r, anch_tile, anch_in_idx ) * getVal( BUF_H, anch_tile );
        //}

        for (c=0; c < m_num_values; c++) {
          u_nxt_b += getValF( BUF_SVD_Vt, r, c, anch_in_idx ) * getVal( BUF_H, c );
        }

        SetVal( BUF_SVD_VEC, r, u_nxt_b );
      }

      for (anch_tile_idx=0; anch_tile_idx < anch_tile_idx_n; anch_tile_idx++) {
        anch_tile = getVali( BUF_TILE_IDX, anch_cell, anch_tile_idx );

        u_nxt_b = 0.0;
        for (c=0; c < m_svd_nsv[anch_in_idx]; c++) {
          u_nxt_b += getValF( BUF_SVD_U, anch_tile, c, anch_in_idx ) * getVal( BUF_SVD_VEC, c );
        }

        u_prev_b = getVal(BUF_MU, anch_in_idx, anch_cell, anch_tile);
        du = u_nxt_b - u_prev_b;
        if (max_diff < fabs(du)) { max_diff = (float)fabs(du); }
        SetVal (BUF_MU_NXT, anch_in_idx, anch_cell, anch_tile, u_prev_b + du*rate );
      }
#endif

      /*
      // now compute mu_ij_t+1 = Fij * hij
      // b = rows in f{ij}(a,b), also elements of mu(b)/
      //
      for (anch_tile_idx=0; anch_tile_idx < anch_tile_idx_n; anch_tile_idx++) {
        anch_tile = getVali( BUF_TILE_IDX, anch_cell, anch_tile_idx );

        u_nxt_b = 0.0;
        nei_to_anch_dir_idx = m_dir_inv[anch_in_idx];

        // a = cols in f{ij}(a,b), also elements of h(a)
        //

        #ifdef OPT_FH
          // Optimized: F and H access using pointers
          float* currH = getPtr(BUF_H, 0);
          float* currF = getPtrF(BUF_F, 0, anch_tile, nei_to_anch_dir_idx);

          for (d=0; d < m_num_values; d++) {
            u_nxt_b += (*currF) * (*currH);

            currF++;
            currH++;
          }
        #else
          // Non-optimized
          for (d=0; d < m_num_values; d++) {
            // in orig code nei_to_arch_dir_idx computed here even though it is ok outside this loop
            nei_to_anch_dir_idx = m_dir_inv[anch_in_idx];
            u_nxt_b += getValF(BUF_F, anch_tile, nei_to_anch_dir_idx, d) * getVal(BUF_H, d);
          }
        #endif

        u_prev_b = getVal(BUF_MU, anch_in_idx, anch_cell, anch_tile);
        du = u_nxt_b - u_prev_b;
        if (max_diff < fabs(du)) { max_diff = (float)fabs(du); }
        SetVal (BUF_MU_NXT, anch_in_idx, anch_cell, anch_tile, u_prev_b + du*rate );

      }
      */

      //--- ***************
      //--- ***************
      //--- ***************

    }


  }

  return max_diff;
}

<<<<<<< HEAD
float BeliefPropagation::BeliefProp () 
{
=======
// WARNING!
// There might be a bug here.
//
// ./bpc -R ./assets/stair_rule.csv -N ./assets/stair_name.csv -I 100000000 -D 10 -G 4 -V 1 -S 124  -e 0.00025
// ./bpc -R ./assets/stair_rule.csv -N ./assets/stair_name.csv -I 100000000 -D 10 -G 4 -V 1 -S 124  -e 0.00025 -E
//
// The svd option for the above fails to converge whereas the non-svd one converges.
// These should be exactly equivalent, so there's something bad going on.
//
//
float BeliefPropagation::BeliefProp_cell_residue_svd (int64_t anch_cell) {
  int64_t nei_cell=0;
  int a_idx, a_idx_n;
  int a, b, d, r, c;

  int anch_tile_idx, anch_tile_idx_n;
  int nei_tile_idx, nei_tile_idx_n;
  int anch_tile, nei_tile;
  int64_t _neinei_cell;

  int nei_in_idx, anch_in_idx;
  int nei_out_idx, anch_out_idx;
  int nei_to_anch_dir_idx;

  float H_ij_a;
  float u_nxt_b, u_prev_b;
  float mu_j, du;
  float mu_val;

  float rate = 1.0,
        max_diff=-1.0,
        mu_cur_val,
        mu_nxt_val;

  int   odd_even_cell = -1;

  rate = m_rate;

  Vector3DI jp;

  anch_tile_idx_n = getVali( BUF_TILE_IDX_N, anch_cell );
  jp = getVertexPos(anch_cell);

  // 6 neighbors of j in 3D
  //
  for (anch_in_idx=0; anch_in_idx < getNumNeighbors(anch_cell); anch_in_idx++) {
    nei_cell = getNeighbor(anch_cell, jp, anch_in_idx);

    // pathological conditions
    // * cell has none (which is an error) or only 1 tile
    // * cell's neighbor falls off the end
    //
    if (anch_tile_idx_n <= 1) {
      if (anch_tile_idx_n == 1) {
        anch_tile = getVali( BUF_TILE_IDX, anch_cell, 0 );
        SetVal( BUF_MU_NXT, anch_in_idx, anch_cell, anch_tile, 1.0 );

        mu_cur_val = getVal( BUF_MU,      anch_in_idx, anch_cell, anch_tile );
        mu_nxt_val = getVal( BUF_MU_NXT,  anch_in_idx, anch_cell, anch_tile );
        indexHeap_update_mu_pos( anch_in_idx, anch_cell, anch_tile, fabs(mu_cur_val - mu_nxt_val) );
      }
      continue;
    }
    if (nei_cell == -1) {
      for (anch_tile_idx=0; anch_tile_idx < anch_tile_idx_n; anch_tile_idx++) {
        anch_tile = getVali( BUF_TILE_IDX, anch_cell, anch_tile_idx );
        SetVal( BUF_MU_NXT, anch_in_idx, anch_cell, anch_tile, 1.0 );

        mu_cur_val = getVal( BUF_MU,      anch_in_idx, anch_cell, anch_tile );
        mu_nxt_val = getVal( BUF_MU_NXT,  anch_in_idx, anch_cell, anch_tile );
        indexHeap_update_mu_pos( anch_in_idx, anch_cell, anch_tile, fabs(mu_cur_val - mu_nxt_val) );
      }
      continue;
    }

    // compute message from `nei` to `anch` for each a..
    // we're skipping some tiles, so zero out H
    //
    for (d=0; d<m_num_values; d++) { SetVal(BUF_H, d, 0); }

    nei_tile_idx_n = getVali( BUF_TILE_IDX_N, nei_cell );

    // pathological condition
    // * neighbor cell has 0 values (error) or only 1
    //
    if (nei_tile_idx_n <= 1) {
      for (anch_tile_idx=0; anch_tile_idx < anch_tile_idx_n; anch_tile_idx++) {
        anch_tile = getVali( BUF_TILE_IDX, anch_cell, anch_tile_idx );
        SetVal( BUF_MU_NXT, anch_in_idx, anch_cell, anch_tile, 1.0 );

        mu_cur_val = getVal( BUF_MU,      anch_in_idx, anch_cell, anch_tile );
        mu_nxt_val = getVal( BUF_MU_NXT,  anch_in_idx, anch_cell, anch_tile );
        indexHeap_update_mu_pos( anch_in_idx, anch_cell, anch_tile, fabs(mu_cur_val - mu_nxt_val) );
      }
      continue;
    }

    //Vector3DI jp = getVertexPos(nei_cell);
    //
    int numbrs = getNumNeighbors(nei_cell);

    // cache direction in which to ignore anch_cell
    //
    int nei_in_ignore = getOppositeDir( anch_in_idx );

    // process all tiles for current nei_cell
    //
    for (nei_tile_idx=0; nei_tile_idx < nei_tile_idx_n; nei_tile_idx++) {

      nei_tile = getVali( BUF_TILE_IDX, nei_cell, nei_tile_idx );

      // first compute Hij_t
      // initialize Hij(a) = gi(a)
      //
      H_ij_a = getVal(BUF_G, nei_tile);

      // starting MU for nei_cell and tile
      //
      float* currMu = getPtr(BUF_MU, 0, nei_cell, nei_tile);

      // inner loop over neighbors of nei_cell
      //
      for (nei_in_idx=0; nei_in_idx < numbrs; nei_in_idx++ ) {

        // compute: Hij(a) = gi(a) * PROD mu{ki}_a

        // Optimized:
        // - Eliminated boundary check using WriteBoundaryMU. getNeighbor was only used to check if _neinei_cell=-1
        // - Use direction instead of cell pos to eliminate anchor cell

        // - Optimized MUPTR: reorganized MU with 'nbr' as linear mem variable.
        if (nei_in_idx != nei_in_ignore) {
          H_ij_a *= *currMu;
        }
        currMu++;

      }

      SetVal (BUF_H, nei_tile, H_ij_a);
    }


    //--- ***************
    //--- ***************
    //--- ***************

    for (d=0; d < m_num_values; d++) { SetVal( BUF_SVD_VEC, d, 0.0); }

    for (r=0; r < m_svd_nsv[anch_in_idx]; r++) {
      u_nxt_b = 0.0;

      for (c=0; c < m_num_values; c++) {
        u_nxt_b += getValF( BUF_SVD_Vt, r, c, anch_in_idx ) * getVal( BUF_H, c );
      }

      SetVal( BUF_SVD_VEC, r, u_nxt_b );
    }

    for (anch_tile_idx=0; anch_tile_idx < anch_tile_idx_n; anch_tile_idx++) {
      anch_tile = getVali( BUF_TILE_IDX, anch_cell, anch_tile_idx );

      u_nxt_b = 0.0;
      for (c=0; c < m_svd_nsv[anch_in_idx]; c++) {
        u_nxt_b += getValF( BUF_SVD_U, anch_tile, c, anch_in_idx ) * getVal( BUF_SVD_VEC, c );
      }

      u_prev_b = getVal(BUF_MU, anch_in_idx, anch_cell, anch_tile);
      du = u_nxt_b - u_prev_b;
      if (max_diff < fabs(du)) { max_diff = (float)fabs(du); }
      SetVal (BUF_MU_NXT, anch_in_idx, anch_cell, anch_tile, u_prev_b + du*rate );

      mu_cur_val = getVal( BUF_MU,      anch_in_idx, anch_cell, anch_tile );
      mu_nxt_val = getVal( BUF_MU_NXT,  anch_in_idx, anch_cell, anch_tile );
      indexHeap_update_mu_pos( anch_in_idx, anch_cell, anch_tile, fabs(mu_cur_val - mu_nxt_val) );
    }

  }

  return max_diff;
}

float BeliefPropagation::BeliefProp () {
>>>>>>> 35324084
  int64_t anch_cell=0, nei_cell=0;
  int d;

  int anch_tile_idx, anch_tile_idx_n;
  int nei_tile_idx, nei_tile_idx_n;
  int anch_tile, nei_tile;

  int nei_in_idx, anch_in_idx;
  int nei_to_anch_dir_idx;

  float H_ij_a;
  float u_nxt_b, u_prev_b;
  float du;

  float rate = 1.0,
        max_diff=-1.0;

  float mu_val;
  int   odd_even_cell = -1;



  rate = m_rate;

  Vector3DI jp;

  // for all `nei`->`anch` messages in graph domain
  //
  for ( anch_cell=0; anch_cell < getNumVerts(); anch_cell++ ) {

    anch_tile_idx_n = getVali( BUF_TILE_IDX_N, anch_cell );
    jp = getVertexPos(anch_cell);

    if (m_use_checkerboard) {
      odd_even_cell = (jp.x + jp.y + jp.z)%2;
      if (odd_even_cell==0) {
        for (anch_in_idx=0; anch_in_idx < getNumNeighbors(anch_cell); anch_in_idx++) {
          for (anch_tile_idx=0; anch_tile_idx < anch_tile_idx_n; anch_tile_idx++) {
            anch_tile = getVali( BUF_TILE_IDX, anch_cell, anch_tile_idx );
            mu_val = getVal( BUF_MU, anch_in_idx, anch_cell, anch_tile );
            SetVal( BUF_MU_NXT, anch_in_idx, anch_cell, anch_tile, mu_val );
          }
        }
        continue;
      }
    }



    // 6 neighbors of j in 3D
    //
    for (anch_in_idx=0; anch_in_idx < getNumNeighbors(anch_cell); anch_in_idx++) {
      nei_cell = getNeighbor(anch_cell, jp, anch_in_idx);

      // pathological conditions
      // * cell has none (which is an error) or only 1 tile
      // * cell's neighbor falls off the end
      //
      if (anch_tile_idx_n <= 1) {
        if (anch_tile_idx_n == 1) {
          anch_tile = getVali( BUF_TILE_IDX, anch_cell, 0 );
          SetVal( BUF_MU_NXT, anch_in_idx, anch_cell, anch_tile, 1.0 );
        }
        continue;
      }
      if (nei_cell == -1) {
        for (anch_tile_idx=0; anch_tile_idx < anch_tile_idx_n; anch_tile_idx++) {
          anch_tile = getVali( BUF_TILE_IDX, anch_cell, anch_tile_idx );
          SetVal( BUF_MU_NXT, anch_in_idx, anch_cell, anch_tile, 1.0 );
        }
        continue;
      }

      // compute message from `nei` to `anch` for each a..
      // we're skipping some tiles, so zero out H
      //
      for (d=0; d<m_num_values; d++) { SetVal(BUF_H, d, 0); }

      nei_tile_idx_n = getVali( BUF_TILE_IDX_N, nei_cell );

      // pathological condition
      // * neighbor cell has 0 values (error) or only 1
      //
      if (nei_tile_idx_n <= 1) {
        for (anch_tile_idx=0; anch_tile_idx < anch_tile_idx_n; anch_tile_idx++) {
          anch_tile = getVali( BUF_TILE_IDX, anch_cell, anch_tile_idx );
          SetVal( BUF_MU_NXT, anch_in_idx, anch_cell, anch_tile, 1.0 );
        }
        continue;
      }
      //Vector3DI jp = getVertexPos(nei_cell);
      int numbrs = getNumNeighbors(nei_cell);

      // cache direction in which to ignore anch_cell
      int nei_in_ignore = getOppositeDir( anch_in_idx );

      // process all tiles for current nei_cell
      for (nei_tile_idx=0; nei_tile_idx < nei_tile_idx_n; nei_tile_idx++) {

        nei_tile = getVali( BUF_TILE_IDX, nei_cell, nei_tile_idx );

        // first compute Hij_t
        // initialize Hij(a) = gi(a)
        //
        H_ij_a = getVal(BUF_G, nei_tile);

        // starting MU for nei_cell and tile
        float* currMu = getPtr(BUF_MU, 0, nei_cell, nei_tile);

        // inner loop over neighbors of nei_cell
        for (nei_in_idx=0; nei_in_idx < numbrs; nei_in_idx++ ) {

          // compute: Hij(a) = gi(a) * PROD mu{ki}_a

          #ifdef OPT_MUBOUND
            // Optimized:
            // - Eliminated boundary check using WriteBoundaryMU. getNeighbor was only used to check if _neinei_cell=-1
            // - Use direction instead of cell pos to eliminate anchor cell

            #ifdef OPT_MUPTR
              // - Optimized MUPTR: reorganized MU with 'nbr' as linear mem variable.
              if (nei_in_idx != nei_in_ignore) {
                H_ij_a *= *currMu;
              }
              currMu++;
            #else
              if (nei_in_idx != nei_in_ignore) {
                H_ij_a *= getVal(BUF_MU, nei_in_idx, nei_cell, nei_tile);
              }
            #endif

          #else
            // Non-Optimized Bound:
            // - Original bounds check /w getNeighbor
            _neinei_cell = getNeighbor(nei_cell, jp, nei_in_idx);

            #ifdef OPT_MUPTR
              // - Optimized MUPTR: reorganized MU with 'nbr' as linear mem variable.
              if ((_neinei_cell != -1) && (_neinei_cell != anch_cell)) {
                H_ij_a *= *currMu;
              }
              currMu++;
            #else
              if ((_neinei_cell != -1) && (_neinei_cell != anch_cell)) {
                H_ij_a *= getVal(BUF_MU, nei_in_idx, nei_cell, nei_tile);
              }
            #endif
          #endif
        }

        SetVal (BUF_H, nei_tile, H_ij_a);
      }


      // now compute mu_ij_t+1 = Fij * hij
      // b = rows in f{ij}(a,b), also elements of mu(b)/
      //
      for (anch_tile_idx=0; anch_tile_idx < anch_tile_idx_n; anch_tile_idx++) {
        anch_tile = getVali( BUF_TILE_IDX, anch_cell, anch_tile_idx );

        u_nxt_b = 0.0;
        nei_to_anch_dir_idx = m_dir_inv[anch_in_idx];

        // a = cols in f{ij}(a,b), also elements of h(a)
        //

        #ifdef OPT_FH
          // Optimized: F and H access using pointers
          float* currH = getPtr(BUF_H, 0);
          float* currF = getPtrF(BUF_F, 0, anch_tile, nei_to_anch_dir_idx);

          for (d=0; d < m_num_values; d++) {
            u_nxt_b += (*currF) * (*currH);

            currF++;
            currH++;
          }
        #else
          // Non-optimized
          for (d=0; d < m_num_values; d++) {
            // in orig code nei_to_arch_dir_idx computed here even though it is ok outside this loop
            nei_to_anch_dir_idx = m_dir_inv[anch_in_idx];
            u_nxt_b += getValF(BUF_F, anch_tile, nei_to_anch_dir_idx, d) * getVal(BUF_H, d);
          }
        #endif

        u_prev_b = getVal(BUF_MU, anch_in_idx, anch_cell, anch_tile);

        du = u_nxt_b - u_prev_b;

        if (max_diff < fabs(du)) { max_diff = (float)fabs(du); }

        SetVal (BUF_MU_NXT, anch_in_idx, anch_cell, anch_tile, u_prev_b + du*rate );
      }
    }
  }

  return max_diff;
}

// copy BUF_MU_NXT back to BUF_MU
//
void BeliefPropagation::UpdateMU () {
  float* mu_curr = (float*) m_buf[BUF_MU].getData();
  float* mu_next = (float*) m_buf[BUF_MU_NXT].getData();

  uint64_t cnt = 6 * m_num_verts * m_num_values;
  memcpy ( mu_curr, mu_next, cnt * sizeof(float) );
}

//----

void BeliefPropagation::cellUpdateBelief(int64_t anch_cell) {
  int64_t nei_cell=0;
  int32_t anch_tile=0, anch_tile_idx=0, anch_tile_idx_n=0;
  int dir_idx;
  float sum=0.0,
        _eps = m_eps_zero;
  float _b_i_t_a = 0.0;

  sum = 0.0;

  Vector3DI jp = getVertexPos(anch_cell);

  anch_tile_idx_n = getVali( BUF_TILE_IDX_N, anch_cell );
  for (anch_tile_idx=0; anch_tile_idx < anch_tile_idx_n; anch_tile_idx++) {
    anch_tile = getVali( BUF_TILE_IDX, anch_cell, anch_tile_idx );

    SetVal( BUF_BELIEF, anch_tile, 1.0 );

    _b_i_t_a = getVal( BUF_G, anch_tile );

    for (dir_idx=0; dir_idx < getNumNeighbors(anch_cell); dir_idx++) {
      nei_cell = getNeighbor(anch_cell, dir_idx);
      if (nei_cell < 0) { continue; }

      _b_i_t_a *= getVal( BUF_MU, dir_idx, anch_cell, anch_tile );
    }
    SetVal(BUF_BELIEF, anch_tile, _b_i_t_a);
    sum += getVal( BUF_BELIEF, anch_tile);
  }

  if (sum > _eps) {
    for (anch_tile_idx=0; anch_tile_idx < anch_tile_idx_n; anch_tile_idx++) {
      anch_tile = getVali( BUF_TILE_IDX, anch_cell, anch_tile_idx );
      _b_i_t_a = getVal( BUF_BELIEF, anch_tile ) / sum;
      SetVal( BUF_BELIEF, anch_tile, _b_i_t_a );
    }
  }
  else {
    _b_i_t_a = 1.0 / (float) anch_tile_idx_n;
    for (anch_tile_idx=0; anch_tile_idx < anch_tile_idx_n; anch_tile_idx++) {
      anch_tile = getVali( BUF_TILE_IDX, anch_cell, anch_tile_idx );
      SetVal( BUF_BELIEF, anch_tile, _b_i_t_a );
    }
  }

}

int BeliefPropagation::_pick_tile(int64_t anch_cell, int64_t *max_cell, int32_t *max_tile, int32_t *max_tile_idx, float *max_belief) {
  return _pick_tile_max_belief(anch_cell, max_cell, max_tile, max_tile_idx, max_belief);
}

int BeliefPropagation::_pick_tile_max_belief(int64_t anch_cell, int64_t *max_cell, int32_t *max_tile, int32_t *max_tile_idx, float *max_belief) {
  float f, max_p=-1.0;
  int64_t anch_tile_idx,
          anch_tile_idx_n,
          anch_tile ;

  anch_tile_idx_n = getVali( BUF_TILE_IDX_N, anch_cell );
  if (anch_tile_idx_n==0) { return -1; }
  //if (anch_tile_idx_n==1) { continue; }

  for (anch_tile_idx=0; anch_tile_idx < anch_tile_idx_n; anch_tile_idx++) {
    anch_tile = getVali( BUF_TILE_IDX, anch_cell, anch_tile_idx );

    f = getVal( BUF_BELIEF, anch_tile );

    if (m_verbose > 2) {
      printf("##### f: %f, max_p %f, anch_cell %i, anch_tile %i, anch_tile_idx %i\n",
          f, max_p, (int)anch_cell, (int)anch_tile, (int)anch_tile_idx);
    }

    if ( max_p < f ) {
      max_p = f;
      *max_cell = anch_cell;
      *max_tile = anch_tile;
      *max_tile_idx = anch_tile_idx;
      *max_belief = f;
    }
  }

  return 0;

}

int BeliefPropagation::_pick_tile_min_belief(int64_t anch_cell, int64_t *max_cell, int32_t *max_tile, int32_t *max_tile_idx, float *max_belief) {
  float f, min_p=-1.0;
  int64_t anch_tile_idx,
          anch_tile_idx_n,
          anch_tile ;

  anch_tile_idx_n = getVali( BUF_TILE_IDX_N, anch_cell );
  if (anch_tile_idx_n==0) { return -1; }
  //if (anch_tile_idx_n==1) { continue; }

  for (anch_tile_idx=0; anch_tile_idx < anch_tile_idx_n; anch_tile_idx++) {
    anch_tile = getVali( BUF_TILE_IDX, anch_cell, anch_tile_idx );

    f = getVal( BUF_BELIEF, anch_tile );

    if (m_verbose > 2) {
      printf("##### f: %f, min_p%f, anch_cell %i, anch_tile %i, anch_tile_idx %i\n",
          f, min_p, (int)anch_cell, (int)anch_tile, (int)anch_tile_idx);
    }

    if ( min_p > f ) {
      min_p = f;
      *max_cell = anch_cell;
      *max_tile = anch_tile;
      *max_tile_idx = anch_tile_idx;
      *max_belief = f;
    }
  }

  return 0;

}

int BeliefPropagation::_pick_tile_pdf(int64_t anch_cell, int64_t *max_cell, int32_t *max_tile, int32_t *max_tile_idx, float *max_belief) {
  float p, f, sum_p;
  int64_t anch_tile_idx,
          anch_tile_idx_n,
          anch_tile ;

  anch_tile_idx_n = getVali( BUF_TILE_IDX_N, anch_cell );
  if (anch_tile_idx_n==0) { return -1; }
  //if (anch_tile_idx_n==1) { continue; }

  p = m_rand.randF();

  sum_p = 0.0;
  for (anch_tile_idx=0; anch_tile_idx < anch_tile_idx_n; anch_tile_idx++) {
    anch_tile = getVali( BUF_TILE_IDX, anch_cell, anch_tile_idx );

    f = getVal( BUF_BELIEF, anch_tile );
    sum_p += f;
    if ( (sum_p > p) ||
         (anch_tile_idx == (anch_tile_idx_n-1)) ) {
      *max_cell = anch_cell;
      *max_tile = anch_tile;
      *max_tile_idx = anch_tile_idx;
      *max_belief = f;
      break;
    }
  }

  return 0;

}


int BeliefPropagation::chooseMinEntropyMaxBelief(int64_t *max_cell, int32_t *max_tile, int32_t *max_tile_idx, float *max_belief) {
  int64_t anch_cell=0;
  int32_t anch_tile_idx, anch_tile_idx_n, anch_tile;
  int count=0;

  float _max_belief = -1.0,
        f,
        p;
        
  int64_t _max_cell = -1;
  int32_t _max_tile = -1,
          _max_tile_idx = -1;

  float _eps = m_eps_zero;

  float _min_entropy = -1.0,
        _entropy_sum = 0.0;

  for (anch_cell=0; anch_cell < m_num_verts; anch_cell++) {
    cellUpdateBelief(anch_cell);

    anch_tile_idx_n = getVali( BUF_TILE_IDX_N, anch_cell );
    if (anch_tile_idx_n==0) { return -1; }
    if (anch_tile_idx_n==1) { continue; }

    _entropy_sum = 0.0;
    for (anch_tile_idx=0; anch_tile_idx < anch_tile_idx_n; anch_tile_idx++) {
      anch_tile = getVali( BUF_TILE_IDX, anch_cell, anch_tile_idx );

      f = getVal( BUF_BELIEF, anch_tile );
      if (f > _eps) {
        _entropy_sum += -f*logf(f);
      }

    }

    //DEBUG
    if (m_verbose > 2) {
      printf("anch_cell: %i, _entropy_sum: %f, n: %i\n", (int)anch_cell, (float)_entropy_sum, (int)anch_tile_idx_n);
      for (anch_tile_idx=0; anch_tile_idx < anch_tile_idx_n; anch_tile_idx++) {
        anch_tile = getVali( BUF_TILE_IDX, anch_cell, anch_tile_idx );
        f = getVal( BUF_BELIEF, anch_tile );
        printf(" (%i)%f", (int)anch_tile, f);
      }
      printf("\n");
    }

    // if it's the first time we're doing an entropy calculation,
    // set initial value
    //
    if ( _min_entropy < 0 ) {
      _min_entropy = _entropy_sum;

      _pick_tile_max_belief( anch_cell, &_max_cell, &_max_tile, &_max_tile_idx, &_max_belief );
      count=1;

      //DEBUG
      if (m_verbose > 2) {
        printf("  ## (i.0) picked cell:%i, tile:%i, tile_idx:%i, belief:%f, count:%i\n",
            (int)_max_cell, (int)_max_tile, (int)_max_tile_idx, (float)_max_belief, (int)count);
      }

      continue;
    }

    // if we trigger a new minimum entropy...
    //
    if ( _entropy_sum < (_min_entropy + _eps) ) {

      if (m_verbose > 2) {
        printf("  !! picking cell %i (entropy_sum %f < _min_entropy %f + %f)\n", (int)anch_cell,
            _entropy_sum, _min_entropy, _eps);
      }

      p = m_rand.randF();

      // if it's strictly less than the minimum entropy we've observed,
      // reset count and choose a tile to fix
      //
      if ( _entropy_sum < (_min_entropy - _eps) ) {
        _pick_tile_max_belief( anch_cell, &_max_cell, &_max_tile, &_max_tile_idx, &_max_belief );
        count=1;

        //DEBUG
        if (m_verbose > 2) {
          printf("  ## (a.0) picked cell:%i, tile:%i, tile_idx:%i, belief:%f, count:%i\n",
              (int)_max_cell, (int)_max_tile, (int)_max_tile_idx, (float)_max_belief, (int)count);
        }
      }

      // else we've seen the same minimum entropy, decide whether we want
      // to keep the entry we've already chosen or redraw from the current
      // cell
      //
      else {
        count++;
        p = m_rand.randF();
        if ( p < (1.0/(float)count) ) {
          _pick_tile_max_belief( anch_cell, &_max_cell, &_max_tile, &_max_tile_idx, &_max_belief );

          if (m_verbose > 2) {
            //DEBUG
            printf("  ## (b.0) picked cell:%i, tile:%i, tile_idx:%i, belief:%f, count:%i\n",
                (int)_max_cell, (int)_max_tile, (int)_max_tile_idx, (float)_max_belief, (int)count);
          }

        }
      }

      _min_entropy = _entropy_sum;
    }

  }

  if (max_cell)     { *max_cell     = _max_cell; }
  if (max_tile)     { *max_tile     = _max_tile; }
  if (max_tile_idx) { *max_tile_idx = _max_tile_idx; }
  if (max_belief)   { *max_belief   = _max_belief; }

  return count;
}

// wip
//
int BeliefPropagation::chooseMinEntropyMinBelief(int64_t *min_cell, int32_t *min_tile, int32_t *min_tile_idx, float *min_belief) 
{
  int64_t anch_cell=0;
  int32_t anch_tile_idx, anch_tile_idx_n, anch_tile;
  int count=0;

  float _min_belief = -1.0,
        f,
        p;
        
  int64_t _min_cell = -1;
  int32_t _min_tile = -1,
          _min_tile_idx = -1;

  float _eps = m_eps_zero;

  float _min_entropy = -1.0,
        _entropy_sum = 0.0;

  Vector3DI vp;

  for (anch_cell=0; anch_cell < m_num_verts; anch_cell++) {
    cellUpdateBelief(anch_cell);

    anch_tile_idx_n = getVali( BUF_TILE_IDX_N, anch_cell );
    if (anch_tile_idx_n==0) { return -1; }
    if (anch_tile_idx_n==1) { continue; }

    _entropy_sum = 0.0;
    for (anch_tile_idx=0; anch_tile_idx < anch_tile_idx_n; anch_tile_idx++) {
      anch_tile = getVali( BUF_TILE_IDX, anch_cell, anch_tile_idx );

      f = getVal( BUF_BELIEF, anch_tile );
      if (f > _eps) {
        _entropy_sum += -f*logf(f);
      }

    }

    //DEBUG
    if (m_verbose > 2) {
      printf("anch_cell: %i, _entropy_sum: %f, n: %i\n", (int)anch_cell, (float)_entropy_sum, (int)anch_tile_idx_n);
      for (anch_tile_idx=0; anch_tile_idx < anch_tile_idx_n; anch_tile_idx++) {
        anch_tile = getVali( BUF_TILE_IDX, anch_cell, anch_tile_idx );
        f = getVal( BUF_BELIEF, anch_tile );
        printf(" (%i)%f", (int)anch_tile, f);
      }
      printf("\n");
    }

    // if it's the first time we're doing an entropy calculation,
    // set initial value
    //
    if ( _min_entropy < 0 ) {
      _min_entropy = _entropy_sum;

      _pick_tile_min_belief( anch_cell, &_min_cell, &_min_tile, &_min_tile_idx, &_min_belief );
      count=1;

      //DEBUG
      if (m_verbose > 2) {
        vp = getVertexPos(_min_cell);
        printf("  ## (i.1) picked cell:[%i,%i,%i](%i), tile:%i, tile_idx:%i, belief:%f, count:%i\n",
            (int)vp.x, (int)vp.y, (int)vp.z,
            (int)_min_cell, (int)_min_tile, (int)_min_tile_idx, (float)_min_belief, (int)count);
      }

      continue;
    }

    // if we trigger a new minimum entropy...
    //
    if ( _entropy_sum < (_min_entropy + _eps) ) {

      if (m_verbose > 2) {
        printf("  !! picking cell %i (entropy_sum %f < _min_entropy %f + %f)\n", (int)anch_cell,
            _entropy_sum, _min_entropy, _eps);
      }

      p = m_rand.randF();

      // if it's strictly less than the minimum entropy we've observed,
      // reset count and choose a tile to fix
      //
      if ( _entropy_sum < (_min_entropy - _eps) ) {
        _pick_tile_min_belief( anch_cell, &_min_cell, &_min_tile, &_min_tile_idx, &_min_belief );
        count=1;

        //DEBUG
        if (m_verbose > 2) {
          printf("  ## (a.1) picked cell:[%i,%i,%i](%i), tile:%i, tile_idx:%i, belief:%f, count:%i\n",
              (int)vp.x, (int)vp.y, (int)vp.z,
              (int)_min_cell, (int)_min_tile, (int)_min_tile_idx, (float)_min_belief, (int)count);
        }
      }

      // else we've seen the same minimum entropy, so decide whether we want
      // to keep the entry we've already chosen or redraw from the current
      // cell
      //
      else {
        count++;
        p = m_rand.randF();
        if ( p < (1.0/(float)count) ) {
          _pick_tile_min_belief( anch_cell, &_min_cell, &_min_tile, &_min_tile_idx, &_min_belief );

          if (m_verbose > 2) {
            //DEBUG
            printf("  ## (b.1) picked cell:[%i,%i,%i](%i), tile:%i, tile_idx:%i, belief:%f, count:%i\n",
                (int)vp.x, (int)vp.y, (int)vp.z,
                (int)_min_cell, (int)_min_tile, (int)_min_tile_idx, (float)_min_belief, (int)count);
          }

        }
      }

      _min_entropy = _entropy_sum;
    }

  }

  if (min_cell)     { *min_cell     = _min_cell; }
  if (min_tile)     { *min_tile     = _min_tile; }
  if (min_tile_idx) { *min_tile_idx = _min_tile_idx; }
  if (min_belief)   { *min_belief   = _min_belief; }

  if (m_verbose > 2) {
    printf("?? count:%i\n", (int)count);
  }

  return count;
}

int BeliefPropagation::chooseMaxBelief(int64_t *max_cell, int32_t *max_tile, int32_t *max_tile_idx, float *max_belief) {
  int64_t anch_cell=0,
          nei_cell=0;
  int32_t anch_tile_idx, anch_tile_idx_n, anch_tile;
  int count=0;

  float _max_belief = -1.0, f, p;
  int64_t _max_cell = -1;
  int32_t _max_tile = -1,
          _max_tile_idx = -1;

  //float _eps = (1.0/(1024.0*1024.0));
  float _eps = m_eps_zero;

  for (anch_cell=0; anch_cell < m_num_verts; anch_cell++) {
    cellUpdateBelief(anch_cell);

    anch_tile_idx_n = getVali( BUF_TILE_IDX_N, anch_cell );
    if (anch_tile_idx_n==0) { return -1; }
    if (anch_tile_idx_n==1) { continue; }

    //DEBUG
    if (m_verbose > 2) {
      printf("anch_cell: %i, n: %i\n", (int)anch_cell, (int)anch_tile_idx_n);
      for (anch_tile_idx=0; anch_tile_idx < anch_tile_idx_n; anch_tile_idx++) {
        anch_tile = getVali( BUF_TILE_IDX, anch_cell, anch_tile_idx );
        f = getVal( BUF_BELIEF, anch_tile );
        printf(" (%i)%f", (int)anch_tile, f);
      }
      printf("\n");
    }


    for (anch_tile_idx=0; anch_tile_idx < anch_tile_idx_n; anch_tile_idx++) {
      anch_tile = getVali( BUF_TILE_IDX, anch_cell, anch_tile_idx );

      f = getVal( BUF_BELIEF, anch_tile );

      if (f > (_max_belief-_eps)) {

        if (f > _max_belief) {
          _max_cell = anch_cell;
          _max_tile = anch_tile;
          _max_tile_idx = anch_tile_idx;
          _max_belief = f;
          count=1;

          if (m_verbose > 2) {
            //DEBUG
            printf("  ## (a.2) picked cell:%i, tile:%i, tile_idx:%i, belief:%f, count:%i\n",
                (int)_max_cell, (int)_max_tile, (int)_max_tile_idx, (float)_max_belief, (int)count);
          }


        }

        // randomize 'equal' choices
        //
        else {
          count++;
          p = m_rand.randF();
          if ( p < (1.0/(float)count) ) {

            _max_cell = anch_cell;
            _max_tile = anch_tile;
            _max_tile_idx = anch_tile_idx;
            _max_belief = f;

            if (m_verbose > 2) {
              //DEBUG
              printf("  ## (b.2) picked cell:%i, tile:%i, tile_idx:%i, belief:%f, count:%i\n",
                  (int)_max_cell, (int)_max_tile, (int)_max_tile_idx, (float)_max_belief, (int)count);
            }


          }
        }

      }

      //nei_cell = getNeighbor(anch_cell, jp, dir_idx);
      //nei_cell = getNeighbor(anch_cell, dir_idx);
      //if (nei_cell < 0) { continue; }


    }

  }

  if (m_verbose > 1) {
    printf("## chooseMaxBelief: choosing cell:%i, tile:%i, tile_idx:%i, max_belief:%f, count:%i\n",
        (int)_max_cell, (int)_max_tile, (int)_max_tile_idx, (float)_max_belief, (int)count);
  }

  if (max_cell) { *max_cell = _max_cell; }
  if (max_tile) { *max_tile = _max_tile; }
  if (max_tile_idx)  { *max_tile_idx = _max_tile_idx; }
  if (max_belief) { *max_belief = _max_belief; }

  return count;
}

int BeliefPropagation::chooseMinBelief(int64_t *min_cell, int32_t *min_tile, int32_t *min_tile_idx, float *min_belief) {
  int64_t anch_cell=0;
  int32_t anch_tile_idx, anch_tile_idx_n, anch_tile;
  int count=0;

  float _min_belief = -1.0, f, p;
  int64_t _min_cell = -1;
  int32_t _min_tile = -1,
          _min_tile_idx = -1;

  //float _eps = (1.0/(1024.0*1024.0));
  float _eps = m_eps_zero;

  for (anch_cell=0; anch_cell < m_num_verts; anch_cell++) {
    cellUpdateBelief(anch_cell);

    anch_tile_idx_n = getVali( BUF_TILE_IDX_N, anch_cell );
    if (anch_tile_idx_n==0) { return -1; }
    if (anch_tile_idx_n==1) { continue; }

    //DEBUG
    if (m_verbose > 2) {
      printf("anch_cell: %i, n: %i\n", (int)anch_cell, (int)anch_tile_idx_n);
      for (anch_tile_idx=0; anch_tile_idx < anch_tile_idx_n; anch_tile_idx++) {
        anch_tile = getVali( BUF_TILE_IDX, anch_cell, anch_tile_idx );
        f = getVal( BUF_BELIEF, anch_tile );
        printf(" (%i)%f", (int)anch_tile, f);
      }
      printf("\n");
    }


    for (anch_tile_idx=0; anch_tile_idx < anch_tile_idx_n; anch_tile_idx++) {
      anch_tile = getVali( BUF_TILE_IDX, anch_cell, anch_tile_idx );

      f = getVal( BUF_BELIEF, anch_tile );

      if ( (_min_belief < 0.0) ||
           (f < (_min_belief+_eps)) ) {

        if ( (_min_belief < 0.0) ||
             (f < (_min_belief - _eps)) ) {
          _min_cell = anch_cell;
          _min_tile = anch_tile;
          _min_tile_idx = anch_tile_idx;
          _min_belief = f;
          count=1;

          if (m_verbose > 2) {
            //DEBUG
            printf("  ## (a.3) picked cell:%i, tile:%i, tile_idx:%i, belief:%f, count:%i\n",
                (int)_min_cell, (int)_min_tile, (int)_min_tile_idx, (float)_min_belief, (int)count);
          }


        }

        // randomize 'equal' choices
        //
        else {
          count++;
          p = m_rand.randF();
          if ( p < (1.0/(float)count) ) {
            _min_cell = anch_cell;
            _min_tile = anch_tile;
            _min_tile_idx = anch_tile_idx;
            _min_belief = f;

            if (m_verbose > 2) {
              //DEBUG
              printf("  ## (b.3) picked cell:%i, tile:%i, tile_idx:%i, belief:%f, count:%i\n",
                  (int)_min_cell, (int)_min_tile, (int)_min_tile_idx, (float)_min_belief, (int)count);
            }


          }
        }

      }

    }

  }

  if (min_cell) { *min_cell = _min_cell; }
  if (min_tile) { *min_tile = _min_tile; }
  if (min_tile_idx)  { *min_tile_idx = _min_tile_idx; }
  if (min_belief) { *min_belief = _min_belief; }

  return count;
}

int BeliefPropagation::chooseMaxEntropy(int64_t *max_cell, int32_t *max_tile, int32_t *max_tile_idx, float *max_entropy) {
  int64_t anch_cell=0;
  int32_t anch_tile_idx, anch_tile_idx_n, anch_tile;
  int count=0;

  float _max_entropy= -1.0, p, g, _entropy, g_sum, g_cdf;
  int64_t _max_cell = -1;
  int32_t _max_tile = -1,
          _max_tile_idx = -1;

  //float _eps = (1.0/(1024.0*1024.0));
  float _eps = m_eps_zero;

  for (anch_cell=0; anch_cell < m_num_verts; anch_cell++) {

    anch_tile_idx_n = getVali( BUF_TILE_IDX_N, anch_cell );
    if (anch_tile_idx_n==0) { return -1; }
    if (anch_tile_idx_n==1) { continue; }

    g_sum = 0.0;
    for (anch_tile_idx=0; anch_tile_idx < anch_tile_idx_n; anch_tile_idx++) {
      anch_tile = getVali( BUF_TILE_IDX, anch_cell, anch_tile_idx );
      g = getVal( BUF_G, anch_tile );
      g_sum += g;
    }

    if (g_sum < _eps) { continue; }

    _entropy = 0.0;
    for (anch_tile_idx=0; anch_tile_idx < anch_tile_idx_n; anch_tile_idx++) {
      anch_tile = getVali( BUF_TILE_IDX, anch_cell, anch_tile_idx );
      g = getVal( BUF_G, anch_tile ) / g_sum;
      if (g > _eps) {
        _entropy += -g * logf(g);
      }
    }

    if (_entropy > (_max_entropy - _eps)) {

      if (_entropy > _max_entropy) {
        _max_entropy  = _entropy;
        _max_cell     = anch_cell;
        //_max_tile     = anch_tile;
        //_max_tile_idx = anch_tile_idx;
        count=1;
      }

      // randomize 'equal' choices
      //
      else {
        count++;
        p = m_rand.randF();
        if ( p < (1.0/(float)count) ) {
          _max_entropy  = _entropy;
          _max_cell     = anch_cell;
          //_max_tile     = anch_tile;
          //_max_tile_idx = anch_tile_idx;
        }
      }

    }

  }

  if (_max_cell<0) { return 0; }

  _max_tile = getVali( BUF_TILE_IDX, _max_cell, 0 );
  _max_tile_idx = 0;

  // now we choose a particular tile from the tile position
  // (both tile ID and tile index)
  //
  anch_cell = _max_cell;
  anch_tile_idx_n = getVali( BUF_TILE_IDX_N, anch_cell );
  g_sum = 0.0;
  for (anch_tile_idx=0; anch_tile_idx < anch_tile_idx_n; anch_tile_idx++) {
    anch_tile = getVali( BUF_TILE_IDX, anch_cell, anch_tile_idx );
    g_sum += getVal( BUF_G, anch_tile);
  }

  if (g_sum > _eps) {

    p = m_rand.randF();

    g_cdf = 0.0;
    for (anch_tile_idx=0; anch_tile_idx < anch_tile_idx_n; anch_tile_idx++) {
      anch_tile = getVali( BUF_TILE_IDX, anch_cell, anch_tile_idx );
      g_cdf += getVal( BUF_G, anch_tile ) / g_sum;

      if (p < g_cdf) {
        _max_tile     = anch_tile;
        _max_tile_idx = anch_tile_idx;
        break;
      }
    }

  }

  if (max_cell)     { *max_cell     = _max_cell; }
  if (max_tile)     { *max_tile     = _max_tile; }
  if (max_tile_idx) { *max_tile_idx = _max_tile_idx; }
  if (max_entropy)  { *max_entropy  = _max_entropy; }

  return count;
}

//----

float BeliefPropagation::getVertexBelief ( uint64_t j ) {
  int64_t k;
  int a, kn;
  float sum = 0.0;
  float _bi = 1.0;

  int64_t tile_idx_n,
          tile_idx,
          tile_val;

  for (a=0; a < m_num_values; a++) {
    SetVal( BUF_BELIEF, a, 0.0 );
  }
  Vector3DI jp = getVertexPos(j);

  tile_idx_n= getVali( BUF_TILE_IDX_N, j );
  for (tile_idx=0; tile_idx<tile_idx_n; tile_idx++) {
    tile_val = getVali( BUF_TILE_IDX, j, tile_idx );

    _bi = 1.0;
    for (kn=0; kn<getNumNeighbors(j); kn++) {
      k = getNeighbor(j, jp, kn);
      if (k==-1) { continue; }

      _bi *= getVal(BUF_MU, kn, j, tile_val);
    }
    SetVal(BUF_BELIEF, tile_val, _bi);

    sum += _bi;
  }

  if (sum > m_eps_zero) {
    for (tile_idx=0; tile_idx<tile_idx_n; tile_idx++) {
      tile_val = getVali( BUF_TILE_IDX, j, tile_idx );

      _bi = getVal( BUF_BELIEF, tile_val ) / sum;
      SetVal( BUF_BELIEF, tile_val, _bi );
    }

  }

  return sum;
}

float BeliefPropagation::_getVertexBelief ( uint64_t j ) {
  int64_t k;
  int a, kn;
  float sum = 0;
  float _bi = 1.0;

  Vector3DI jp = getVertexPos(j);

  for (a=0; a < m_num_values; a++) {
    SetVal( BUF_BELIEF, a, 1.0 );

    for (kn=0; kn < getNumNeighbors(j); kn++) {
      k = getNeighbor(j, jp, kn);
      if (k!=-1) {

        // mu{k,j}(a)
        //
        _bi = getVal( BUF_BELIEF, a) * getVal(BUF_MU, kn, j, a );
        SetVal( BUF_BELIEF, a, _bi );
      }
    }
    sum += getVal( BUF_BELIEF, a );
  }
  if ( sum > 0 ) {
    for (a=0; a < m_num_values; a++) {
      _bi = getVal( BUF_BELIEF, a ) / sum;
      SetVal( BUF_BELIEF, a, _bi );
    }
  }

  return sum;
}

void BeliefPropagation::Restart() {
  m_rand.seed ( m_seed++ );

  ConstructF ();
  ConstructGH ();
  ConstructMU ();
  NormalizeMU ();

  ConstructTileIdx();
  ConstructConstraintBuffers();
}

//----

int _read_line(FILE *fp, std::string &line) {
  int ch=0, count=0;

  while (!feof(fp)) {
    ch = fgetc(fp);
    if (ch == '\n') { break; }
    if (ch == EOF) { break; }
    line += (char)ch;
    count++;
  }
  return count;
}

int _read_name_csv(std::string &fn, std::vector<std::string> &name, std::vector< float > &weight) {
  int i, idx;
  FILE *fp;
  float w = 1.0;

  std::string line, tok, _s;
  std::vector<std::string> toks;

  int dir_idx;

  std::string _color;

  fp = fopen(fn.c_str(), "r");
  if (!fp) { return -1; }

  while (!feof(fp)) {
    line.clear();
    _read_line(fp, line);

    if (line.size()==0) { continue; }
    if (line[0] == '#') { continue; }
    if (line[0] == ' ') { continue; }

    toks.clear();
    tok.clear();
    for (i=0; i<line.size(); i++) {
      if (line[i]==',') {
        toks.push_back(tok);
        tok.clear();
        continue;
      }
      tok += line[i];
    }
    toks.push_back(tok);

    //if (toks.size() != 2) { continue; }
    if (toks.size() < 2) { continue; }

    idx = atoi(toks[0].c_str());
    if (idx <= name.size()) {
      for (i=name.size(); i<=idx; i++) {
        _s.clear();
        name.push_back(_s);
        weight.push_back(0.0);
      }
    }
    name[idx] = toks[1];

    w = 1.0;
    if (toks.size() > 2) { w = atof(toks[2].c_str()); }
    weight[idx] = w;

    if (toks.size() > 3) { dir_idx  = atoi(toks[3].c_str()); }
    if (toks.size() > 4) { _color = toks[4]; }
  }

  fclose(fp);

  w = 0.0;
  for (i=0; i<weight.size(); i++) { w += weight[i]; }
  for (i=0; i<weight.size(); i++) { weight[i] /= w; }

  return 0;
}


int _read_rule_csv(std::string &fn, std::vector< std::vector<float> > &rule) {
  int i;
  float _weight;
  FILE *fp;
  std::string line, tok;
  std::vector<std::string> toks;
  std::vector<float> v;

  float _tile_src, _tile_dst;

  fp = fopen(fn.c_str(), "r");
  if (!fp) { return -1; }

  while (!feof(fp)) {
    line.clear();
    _read_line(fp, line);

    if (line.size()==0) { continue; }
    if (line[0] == '#') { continue; }
    if (line[0] == ' ') { continue; }

    toks.clear();
    tok.clear();
    for (i=0; i<line.size(); i++) {
      if (line[i]==',') {
        toks.push_back(tok);
        tok.clear();
        continue;
      }
      tok += line[i];
    }
    toks.push_back(tok);

    if ((toks.size() < 3) || (toks.size() > 4)) { continue; }

    _tile_src = atof(toks[0].c_str());
    _tile_dst = atof(toks[1].c_str());
    _weight = 1;

    if ((toks.size() >= 4) &&
        (toks[3].size() != 0) &&
        (toks[3][0] != 'u')) {
      _weight = atof(toks[3].c_str());
    }

    // direction wild card
    //
    if ((toks[2].size()==0) ||
        (toks[2][0] == '*')) {
      v.clear();
      v.push_back(0.0);
      v.push_back(0.0);
      v.push_back(0.0);
      v.push_back(0.0);
      for (i=0; i<6; i++) {
        v[0] = _tile_src;
        v[1] = _tile_dst;
        v[2] = (float)i;
        v[3] = _weight ;
        rule.push_back(v);
      }
    }

    // explicit entry
    //
    else {
      v.clear();
      v.push_back(_tile_src);
      v.push_back(_tile_dst);
      v.push_back(atof(toks[2].c_str()));
      v.push_back(_weight);
      rule.push_back(v);
    }

  }

  fclose(fp);

  return 0;
}

// constraint file format:
//
// <x>,<y>,<z>,<tile_id>
//
int _read_constraint_csv(std::string &fn, std::vector< std::vector<int32_t> > &admissible_tile) 
{
  int i;
  
  FILE *fp;
  std::string line, tok;
  std::vector<std::string> toks;
  std::vector<float> v;

  int x, y, z, tileid;

  std::vector< int32_t > v32;

  fp = fopen(fn.c_str(), "r");
  if (!fp) { return -1; }

  while (!feof(fp)) {
    line.clear();
    _read_line(fp, line);

    toks.clear();
    tok.clear();
    for (i=0; i<line.size(); i++) {
      if (line[i]==',') {
        toks.push_back(tok);
        tok.clear();
        continue;
      }
      tok += line[i];
    }
    toks.push_back(tok);

    if ((toks.size() < 3) || (toks.size() > 4)) { continue; }

    x = atoi(toks[0].c_str());
    y = atoi(toks[1].c_str());
    z = atoi(toks[2].c_str());
    tileid = atoi(toks[3].c_str());

    v32.clear();
    v32.push_back(x);
    v32.push_back(y);
    v32.push_back(z);
    v32.push_back(tileid);

    admissible_tile.push_back(v32);

  }
  fclose (fp);

  return 0;
}

//----

int BeliefPropagation::filter_constraint(std::vector< std::vector< int32_t > > &constraint_list) {
  int i;
  int32_t tile_id, x, y, z, n;
  int64_t pos;

  for (pos=0; pos<m_num_verts; pos++) {
    SetVali( BUF_TILE_IDX_N, pos, 0 );
  }

  for (i=0; i<constraint_list.size(); i++) {

    if ( constraint_list[i].size() != 4 ) {
        printf ( "error: constraints don't have 4.\n");
        exit(-1);
    }

    x = constraint_list[i][0];
    y = constraint_list[i][1];
    z = constraint_list[i][2];

    tile_id = constraint_list[i][3];

    pos = getVertex(x,y,z);
    if ((pos < 0) || (pos >= m_num_verts)) { continue; }

    if ( x < 0 || x >= m_res.x || y <0 || y >= m_res.y || z<0 || z >= m_res.z) {
        printf ( "error: constraint out of range: %d,%d,%d\n", x,y,z);
        exit(-1);
    }

    n = getVali( BUF_TILE_IDX_N, pos );

    SetVali( BUF_TILE_IDX, pos, n,  tile_id );
    n++;
    SetVali( BUF_TILE_IDX_N, pos, n );

  }

  return 0;
}

int BeliefPropagation::init_F_CSV(std::string &name_fn, std::string &rule_fn) {
  int i, ret;
  int b, maxb=-1, B;

  std::vector< std::vector<float> > tile_rule;
  std::vector< float > tile_weight;

  ret = _read_name_csv(name_fn, m_tile_name, tile_weight);
  if (ret < 0) { return ret; }

  ret = _read_rule_csv(rule_fn, tile_rule);
  if (ret < 0) { return ret; }

  // use tile_rule to determine maximum number of tiles
  //
  for (i=0; i<tile_rule.size(); i++) {
    b = (int)tile_rule[i][0];
    if (b>maxb) { maxb = b; }
    b = (int)tile_rule[i][1];
    if (b>maxb) { maxb = b; }
  }
  m_num_values = maxb+1;

  //printf(">>>> %i %i (%i)\n", (int)m_num_values, (int)(maxb+1), maxb);

  //---

  // F
  //
  B = m_num_values;
  AllocBPMap ( BUF_F, 6, B );
  memset( m_buf[BUF_F].getData(), 0, 6*B*B*sizeof(float) );

  for (i=0; i<tile_rule.size(); i++) {
    SetValF( BUF_F, tile_rule[i][0], tile_rule[i][1], tile_rule[i][2], tile_rule[i][3] );
  }

  ConstructGH();

  for (i=0; i<m_num_values; i++) {
    if (i < tile_weight.size()) {
      SetVal( BUF_G, i, tile_weight[i] );
    }
  }

  return 0;
}

void BeliefPropagation::init_dir_desc() {
  m_dir_desc.push_back("+1:0:0");
  m_dir_desc.push_back("-1:0:0");
  m_dir_desc.push_back("0:+1:0");
  m_dir_desc.push_back("0:-1:0");
  m_dir_desc.push_back("0:0:+1");
  m_dir_desc.push_back("0:0:-1");
}


//DEBUG
//
int BeliefPropagation::init(int R) {
  std::string name_fn = "examples/stair_name.csv";
  std::string rule_fn = "examples/stair_rule.csv";
  return init_CSV(R, name_fn, rule_fn);
}
int BeliefPropagation::init(int Rx, int Ry, int Rz) {
  std::string name_fn = "examples/stair_name.csv";
  std::string rule_fn = "examples/stair_rule.csv";
  return init_CSV(Rx, Ry, Rz, name_fn, rule_fn);
}
//
//DEBUG

//----

// assumes BUF_F already initailized
//
int BeliefPropagation::init_SVD(void) 
{
  int i, j, n;
  int r, c;
  int idir=0;

  float _eps = 1.0/(1024.0);
  float s=0.0;

  Eigen::MatrixXf M(m_num_values, m_num_values), S, U, V;
  Eigen::JacobiSVD<Eigen::MatrixXf> svd;

  n = m_num_values;
  for (idir=0; idir<6; idir++) {

    for (i=0; i<n; i++) {
      for (j=0; j<n; j++) {
        M(i,j) = getValF( BUF_F, i, j, idir );
      }
    }

    svd.compute(M, Eigen::ComputeThinV | Eigen::ComputeThinU );

    S = svd.singularValues();
    U = svd.matrixU();
    V = svd.matrixV();

    //printf("S(%i,%i), U(%i,%i), V(%i,%i)\n",
    //    (int)S.rows(), (int)S.cols(),
    //    (int)U.rows(), (int)U.cols(),
    //    (int)V.rows(), (int)V.cols());
    //printf("idir[%i] S:", idir);

    m_svd_nsv[idir] = 0;
    for (i=0; i<S.rows(); i++) {


      if ( fabs(S(i,0)) < _eps ) { break; }
      m_svd_nsv[idir]++;

      //printf(" %f", S(i,0));
    }
    //printf(" (((%i)))\n", (int)m_svd_nsv[idir]);


    // U * (S * V^t)
    //
    for (r=0; r<n; r++) {
      for (c=0; c<m_svd_nsv[idir]; c++) {
        SetValF( BUF_SVD_U, r, c, idir, U(r,c));
      }
    }

    for (r=0; r<m_svd_nsv[idir]; r++) {
      for (c=0; c<n; c++) {
        SetValF( BUF_SVD_Vt, r, c, idir, S(r,0)*V(c,r));
      }
    }


    // CHECK
    /*
    for (r=0; r<m_num_values; r++) {
      for (c=0; c<m_num_values; c++) {
        s = 0.0;
        for (k=0; k<m_num_values; k++) {
          s += getValF( BUF_SVD_U, r, k, idir ) * getValF( BUF_SVD_Vt, k, c, idir );
        }

        printf("[%i,%i,%i]: %f %f (%f) %c\n",
            r,c, idir,
            getValF( BUF_F, r, c, idir ),
            s,
            abs(getValF( BUF_F, r, c, idir ) - s),
            (abs(getValF( BUF_F, r, c, idir ) - s) < _eps) ? ' ' : '!');

      }
    }
    */


  }

  return 0;
}

int BeliefPropagation::init_CSV(int R, std::string &name_fn, std::string &rule_fn) {
  return init_CSV(R, R, R, name_fn, rule_fn);
}


int BeliefPropagation::init_CSV(int Rx, int Ry, int Rz, std::string &name_fn, std::string &rule_fn) 
{
  int ret = 0;
  int B;

  //m_rate = 0.98;

  init_dir_desc();

  m_dir_inv[0] = 1;
  m_dir_inv[1] = 0;
  m_dir_inv[2] = 3;
  m_dir_inv[3] = 2;
  m_dir_inv[4] = 5;
  m_dir_inv[5] = 4;

  ret = init_F_CSV(name_fn, rule_fn);
  if (ret<0) { return ret; }

  //---

  m_rand.seed ( m_seed++ );

  m_bpres.Set ( Rx, Ry, Rz );
  m_num_verts = m_bpres.x * m_bpres.y * m_bpres.z;
  m_num_values = m_tile_name.size();
  m_res.Set ( Rx, Ry, Rz );

  ConstructTileIdx();
  ConstructConstraintBuffers();

  ConstructMU();
  NormalizeMU ();

  AllocBPVec( BUF_BELIEF, m_num_values );

  AllocViz ( BUF_VIZ, m_num_verts );

  // options
  //
  m_run_cuda  = false;

  if (m_use_svd) {
    // m_num_values x m_num_values is an upper bound
    // ont he matrix size. The dimensions used will
    // be m_num_values x d and d x m_num_values for
    // U and V respectivley.
    //
    B = m_num_values;
    AllocBPMap( BUF_SVD_U, 6, B );
    memset( m_buf[BUF_SVD_U].getData(), 0, 6*B*B*sizeof(float) );

    AllocBPMap( BUF_SVD_Vt, 6, B );
    memset( m_buf[BUF_SVD_Vt].getData(), 0, 6*B*B*sizeof(float) );

    AllocBPVec( BUF_SVD_VEC, B );

    init_SVD();
  }

  return 0;
}

bool BeliefPropagation::_init() {
  int i;
  std::string name_fn = "examples/stair_name.csv";
  std::string rule_fn = "examples/stair_rule.csv";
  std::vector< std::string > tile_name;
  std::vector< std::vector<float> > tile_rule;
  std::vector< float > tile_weight;

  _read_name_csv(name_fn, tile_name, tile_weight);
  _read_rule_csv(rule_fn, tile_rule);

  //---
  m_rand.seed ( m_seed++ );

  int R = 32;
  //int R = 10;
  m_bpres.Set ( R, R, R );
  m_num_verts = m_bpres.x * m_bpres.y * m_bpres.z;
  m_num_values = tile_name.size();
  m_res.Set ( R, R, R );

  // F
  //
  int B = m_num_values;
  AllocBPMap ( BUF_F, 6, B );
  memset( m_buf[BUF_F].getData(), 0, 6*B*B*sizeof(float) );
  for (i=0; i<tile_rule.size(); i++) {
    SetValF( BUF_F, tile_rule[i][0], tile_rule[i][1], tile_rule[i][2], tile_rule[i][3] );
  }

  ConstructGH();
  ConstructMU();
  NormalizeMU ();

  AllocBPVec( BUF_BELIEF, m_num_values );

  // options
  //
  m_run_cuda  = false;

  printf("init done\n"); fflush(stdout);

  return true;
}

//---

int BeliefPropagation::wfc() {

  int ret = 1;

  ret = wfc_start();
  if (ret < 0) {
    printf("ERROR: start failed (%i)\n", ret);
    return ret;
  }


  for (int64_t it = 0; it < m_num_verts; it++) {
    ret = wfc_step ( it );

    if ( ret==0 ) break;

    if ( ret < 0) {
      switch (ret) {
      case -1: printf ( "wfc chooseMaxBelief error.\n" ); break;
      case -2: printf ( "wfc tileIdxCollapse error.\n" ); break;
      case -3: printf ( "wfc cellConstraintPropagate error.\n" ); break;
      };
      break;
    }
  }
  return ret;
}

int BeliefPropagation::wfc_start() {
  int ret=0;

  ret = CullBoundary();
  return ret;
}

int BeliefPropagation::wfc_step(int64_t it) {

  int ret;
  int64_t cell=-1;
  int32_t tile=-1, tile_idx=-1;
  float entropy=-1.0, d = -1.0;

  int64_t step_iter=0;

  ret = chooseMaxEntropy( &cell, &tile, &tile_idx, &entropy);
  if (ret < 0) { return -1; }
  if (ret==0) { return 0; }

  if (m_verbose > 1) {
    printf("wfc[%i]: cell:%i, tile:%i, tile_idx:%i, entropy:%f (ret:%i)\n",
      (int)it, (int)cell, (int)tile, (int)tile_idx, (float)entropy, (int)ret);
  }

  ret = tileIdxCollapse( cell, tile_idx );
  if (ret < 0) { return -2; }

  m_note_n[ m_grid_note_idx ] = 0;
  m_note_n[ 1-m_grid_note_idx ] = 0;

  cellFillAccessed(cell, m_grid_note_idx);
  unfillAccessed(m_grid_note_idx);
  //ret = cellConstraintPropagate(cell);
  ret = cellConstraintPropagate();
  if (ret < 0) { return -3; }

  return 1;
}


int BeliefPropagation::start () {
  int ret=0;

  ret = CullBoundary();
  return ret;
}

// WIP
//
int BeliefPropagation::single_realize_residue_cb (int64_t it, void (*cb)(void *)) {
  int ret;
  float belief=-1.0, d = -1.0;
  float _eps = m_eps_converge;
  Vector3DI vp;
  int32_t n_idx;

  int64_t step_iter=0;

  float updated_residue = -1.0;
  int64_t updated_cell=-1;
  int32_t updated_tile_idx=-1,
          updated_dir_idx=-1;

  int64_t cell=-1,
          mu_idx=-1;
  int32_t idir=-1,
          tile=-1,
          tile_idx=-1;
  float f_residue;

  float f_it = (float)it;
  float f_it_n = (float)m_num_verts;

  _eps = m_eps_converge_beg + ((m_eps_converge_end - m_eps_converge_beg)*f_it/f_it_n);

  if (m_verbose > 1) {
    printf("# _eps %f (%i/%i) {%f:%f}\n",
        (float)_eps, (int)it, (int)m_num_verts,
        (float)m_eps_converge_beg, (float)m_eps_converge_end);
  }



  // after we've propagated constraints, BUF_MU
  // needs to be renormalized
  //
  WriteBoundaryMUbuf(BUF_MU);
  WriteBoundaryMUbuf(BUF_MU_NXT);

  NormalizeMU(BUF_MU);
  NormalizeMU(BUF_MU_NXT);

  // first do a whole sweep, updating MU_NXT and keeping
  // the values there. An initial pass has to be done (step(1))
  // to make sure boundary conditions are populated and transferred
  // over correcly.
  //
  // populate the indexHeap: priority queue with maximum
  // difference of MU and MU_NXT as heap key in additon
  // to keeping the "mu index" (position in MU buffer)
  //
  // From this point forward, updates to BUF_MU or BUF_MU_NXT
  // will need a corresponding bookeeping call to indexXHeap
  // to keep track of the maximum difference between
  // the two buffers and corresponding cell index information.
  //
  d = step(1);
  d = step(0);
  indexHeap_init();

  // iterate bp until converged or max iteration count tripped
  //
  for (step_iter=1; step_iter<m_max_iteration; step_iter++) {

    mu_idx = indexHeap_peek_mu_pos( &idir, &cell, &tile, &f_residue);
    if (f_residue < _eps) { break; }

    if (m_verbose > 2) {
      printf("  [it:%i,step:%i] updating mu[%i,%i,%i](%i) residue:%f\n",
          (int)it, (int)step_iter,
          (int)idir, (int)cell, (int)tile, (int)mu_idx, (float)f_residue);
    }

    d = step_residue( idir, cell, tile );

    if (cb && ((step_iter % m_step_cb) == 0)) {

      if (m_verbose > 1) {
        if ((step_iter % 1000)==0) {
          printf("  [it:%i,step:%i] updated mu[%i,%i,%i](%i) residue:%f\n",
              (int)it, (int)step_iter,
              (int)idir, (int)cell, (int)tile, (int)mu_idx, (float)f_residue);
        }
      }

      m_state_info_d = d;
      m_state_info_iter = step_iter;
      cb(NULL);
    }

  }

  //----

  if (m_stat_enabled) { UpdateRunTimeStat(step_iter); }

  // we've converged in BP, so now we choose a cell/tile to collapse
  // and propagate out the implications of that choice.
  //

  // choose the cell and propagate choice
  //
  ret = chooseMinEntropyMaxBelief( &cell, &tile, &tile_idx, &belief );
  if (ret < 0) { return -1; }

  if (m_verbose > 1) {
    vp = getVertexPos(cell);
    n_idx = getVali( BUF_TILE_IDX_N, cell );
    printf("chose cell:[%i,%i,%i](%i), tile:%i, belief:%f (tile_idx:%i / %i)\n",
        (int)vp.x, (int)vp.y, (int)vp.z,
        (int)cell, (int)tile, (float)belief, (int)tile_idx, (int)n_idx);
  }



  // (success) end condition, all cell positions have exactly
  // one tile in them.
  //
  if (ret==0) { return 0; }

  ret = tileIdxCollapse( cell, tile_idx );
  if (ret < 0) { return -2; }

  m_note_n[ m_grid_note_idx ] = 0;
  m_note_n[ 1-m_grid_note_idx ] = 0;

  cellFillAccessed(cell, m_grid_note_idx);
  unfillAccessed(m_grid_note_idx);

  ret = cellConstraintPropagate();
  if (ret < 0) { return -3; }

  // non-error but still processing
  //
  return 1;
}

//-------
//-------
//-------

int BeliefPropagation::RealizePre(void) {
  int ret;
  int64_t cell=-1;
  int32_t tile=-1, tile_idx=-1, n_idx=-1;
  float belief=-1.0, d = -1.0;

  float _eps = m_eps_converge;

  float f_it = (float)m_run_iter;
  float f_it_n = (float)m_num_verts;

  _eps = m_eps_converge_beg + ((m_eps_converge_end - m_eps_converge_beg)*f_it/f_it_n);


  if (m_alg_run_opt == ALG_RUN_VANILLA) {

    // after we've propagated constraints, BUF_MU
    // needs to be renormalized
    //
    NormalizeMU();

    if (m_verbose > 1) {
      printf("# RealizePre %f (%i/%i) {%f:%f}\n",
          (float)_eps, (int)m_run_iter, (int)m_num_verts,
          (float)m_eps_converge_beg, (float)m_eps_converge_end);
    }

    m_step_iter = 0;

  }

  else if (m_alg_run_opt == ALG_RUN_RESIDUAL) {

    // after we've propagated constraints, BUF_MU
    // needs to be renormalized
    //
    WriteBoundaryMUbuf(BUF_MU);
    WriteBoundaryMUbuf(BUF_MU_NXT);

    NormalizeMU(BUF_MU);
    NormalizeMU(BUF_MU_NXT);

    // first do a whole sweep, updating MU_NXT and keeping
    // the values there. An initial pass has to be done (step(1))
    // to make sure boundary conditions are populated and transferred
    // over correcly.
    //
    // populate the indexHeap: priority queue with maximum
    // difference of MU and MU_NXT as heap key in additon
    // to keeping the "mu index" (position in MU buffer)
    //
    // From this point forward, updates to BUF_MU or BUF_MU_NXT
    // will need a corresponding bookeeping call to indexXHeap
    // to keep track of the maximum difference between
    // the two buffers and corresponding cell index information.
    //
    d = step(1);
    d = step(0);
    indexHeap_init();

  }

  return 0;
}

int BeliefPropagation::RealizePost(void) {
  int ret=0;
  int64_t cell=-1;
  int32_t tile=-1, tile_idx=-1, n_idx=-1;
  float belief=-1.0, d = -1.0;

  Vector3DI vp;

  if (m_stat_enabled) { UpdateRunTimeStat(m_step_iter); }

  // choose the cell and propagate choice
  //

  switch (m_alg_cell_opt) {
    case ALG_CELL_ANY:
      ret = chooseMaxBelief( &cell, &tile, &tile_idx, &belief );
      break;
    case ALG_CELL_MIN_ENTROPY:
      ret = chooseMinEntropyMaxBelief( &cell, &tile, &tile_idx, &belief );
      break;
    default:
      return -1;
      break;
  }
  if (ret < 0) { return -1; }

  if (m_verbose > 1) {
    vp = getVertexPos(cell);
    n_idx = getVali( BUF_TILE_IDX_N, cell );
    printf("chose cell:[%i,%i,%i](%i), tile:%i, belief:%f (tile_idx:%i / %i)\n",
        (int)vp.x, (int)vp.y, (int)vp.z,
        (int)cell, (int)tile, (float)belief, (int)tile_idx, (int)n_idx);
  }

  // (success) end condition, all cell positions have exactly
  // one tile in them.
  //
  if (ret==0) { return 0; }

  ret = tileIdxCollapse( cell, tile_idx );
  if (ret < 0) { return -2; }

  m_note_n[ m_grid_note_idx ] = 0;
  m_note_n[ 1-m_grid_note_idx ] = 0;

  cellFillAccessed(cell, m_grid_note_idx);
  unfillAccessed(m_grid_note_idx);

  ret = cellConstraintPropagate();
  if (ret < 0) { return -3; }

  // non-error but still processing
  //
  return 1;
}

int BeliefPropagation::RealizeRun(void) {
  int ret = 1;
  float d = -1.0;

  int64_t step_iter=0,
          max_step_iter = m_max_iteration;

  float _eps = m_eps_converge;

  float f_it = (float)m_run_iter;
  float f_it_n = (float)m_num_verts;

  _eps = m_eps_converge_beg + ((m_eps_converge_end - m_eps_converge_beg)*f_it/f_it_n);

  // iterate bp until converged
  //
  for (step_iter=0; step_iter<max_step_iter; step_iter++) {
    d = step(1);
    if (fabs(d) < _eps) {
      ret = 0;
      break;
    }
  }

  if (m_stat_enabled) { UpdateRunTimeStat(step_iter); }

  return ret;
}

int BeliefPropagation::RealizeStep(void) {
  int ret = 1;
  float d;

  float f_it = (float)m_run_iter;
  float f_it_n = (float)m_num_verts;
  float _eps;

  int64_t mu_idx, cell;
  float f_residue;
  int32_t idir, tile;


  _eps = m_eps_converge_beg + ((m_eps_converge_end - m_eps_converge_beg)*f_it/f_it_n);


  //---

  if (m_alg_run_opt == ALG_RUN_VANILLA) {

    d = step(MU_COPY);
    if (fabs(d) < _eps) { ret = 0; }

    m_step_iter++;
    if (m_step_iter >= m_max_iteration) { ret=-1; }

  }

  //---

  else if (m_alg_run_opt == ALG_RUN_RESIDUAL) {

    mu_idx = indexHeap_peek_mu_pos( &idir, &cell, &tile, &f_residue);

    if (f_residue < _eps) {
      ret = 0;
    }
    else {
      if (m_verbose > 2) {
        printf("  [it:%i,step:%i] updating mu[%i,%i,%i](%i) residue:%f\n",
            (int)m_run_iter, (int)m_step_iter,
            (int)idir, (int)cell, (int)tile, (int)mu_idx, (float)f_residue);
      }

      step_residue( idir, cell, tile );
    }

  }

  //---

  else { return -1; }

  return ret;
}

// Example of a full realization, running until completion
//
int BeliefPropagation::Realize(void) {
  int ret=-1;
  int64_t n_it, it, step_it, max_step_it;

  m_run_iter = 0;

  ret = start();
  if (ret<0) { return ret; }

  n_it = m_num_verts * m_num_values;
  for (m_run_iter=0; m_run_iter < n_it; m_run_iter++) {

    ret = RealizePre();
    if (ret < 0) { break; }

    ret = 1;
    while (ret>0) {
      ret = RealizeStep();
    }

    ret = RealizePost();
    if (ret <= 0) { break; }

  }

  return ret;
}

//-------
//-------
//-------


int BeliefPropagation::single_realize_min_entropy_max_belief_cb (int64_t it, void (*cb)(void *)) {
  int ret;
  int64_t cell=-1;
  int32_t tile=-1, tile_idx=-1, n_idx=-1;
  float belief=-1.0, d = -1.0;

  int64_t step_iter=0,
          max_step_iter = m_max_iteration;

  float _eps = m_eps_converge;
  Vector3DI vp;

  // after we've propagated constraints, BUF_MU
  // needs to be renormalized
  //
  NormalizeMU();

  float f_it = (float)it;
  float f_it_n = (float)m_num_verts;

  _eps = m_eps_converge_beg + ((m_eps_converge_end - m_eps_converge_beg)*f_it/f_it_n);

  if (m_verbose > 1) {
    printf("# _eps %f (%i/%i) {%f:%f}\n",
        (float)_eps, (int)it, (int)m_num_verts,
        (float)m_eps_converge_beg, (float)m_eps_converge_end);
  }

  // iterate bp until converged
  //
  for (step_iter=0; step_iter<max_step_iter; step_iter++) {
    d = step(1);

    if (cb && ((step_iter % m_step_cb) == 0)) {
      m_state_info_d = d;
      m_state_info_iter = step_iter;
      cb(NULL);
    }

    if (fabs(d) < _eps) { break; }
  }

  if (m_stat_enabled) { UpdateRunTimeStat(step_iter); }

  // choose the cell and propagate choice
  //
  ret = chooseMinEntropyMaxBelief( &cell, &tile, &tile_idx, &belief );
  if (ret < 0) { return -1; }

  if (m_verbose > 1) {
    vp = getVertexPos(cell);
    n_idx = getVali( BUF_TILE_IDX_N, cell );
    printf("chose cell:[%i,%i,%i](%i), tile:%i, belief:%f (tile_idx:%i / %i)\n",
        (int)vp.x, (int)vp.y, (int)vp.z,
        (int)cell, (int)tile, (float)belief, (int)tile_idx, (int)n_idx);
  }

  // (success) end condition, all cell positions have exactly
  // one tile in them.
  //
  if (ret==0) { return 0; }

  ret = tileIdxCollapse( cell, tile_idx );
  if (ret < 0) { return -2; }

  m_note_n[ m_grid_note_idx ] = 0;
  m_note_n[ 1-m_grid_note_idx ] = 0;

  cellFillAccessed(cell, m_grid_note_idx);
  unfillAccessed(m_grid_note_idx);

  ret = cellConstraintPropagate();
  if (ret < 0) { return -3; }

  // non-error but still processing
  //
  return 1;
}


int BeliefPropagation::single_realize_min_belief_cb (int64_t it, void (*cb)(void *)) {
  int ret;
  int64_t cell=-1;
  int32_t tile=-1, tile_idx=-1;
  float belief=-1.0, d = -1.0;

  int64_t step_iter=0,
          max_step_iter = m_max_iteration;

  float _eps = m_eps_converge;

  // after we've propagated constraints, BUF_MU
  // needs to be renormalized
  //
  NormalizeMU();

  // iterate bp until converged
  //
  for (step_iter=0; step_iter<max_step_iter; step_iter++) {
    d = step(1);

    if (cb && ((step_iter % m_step_cb) == 0)) {
      m_state_info_d = d;
      m_state_info_iter = step_iter;
      cb(NULL);
    }

    if (fabs(d) < _eps) { break; }
  }

  if (m_stat_enabled) { UpdateRunTimeStat(step_iter); }

  // choose the cell and propagate choice
  //
  ret = chooseMinBelief( &cell, &tile, &tile_idx, &belief );
  if (ret < 0) { return -1; }

  // (success) end condition, all cell positions have exactly
  // one tile in them.
  //
  if (ret==0) { return 0; }

  ret = tileIdxRemove( cell, tile_idx );
  if (ret < 0) { return -2; }

  // clear out note lengths (set both front and back buffer
  // to be zero length)
  //
  m_note_n[ m_grid_note_idx ] = 0;
  m_note_n[ 1-m_grid_note_idx ] = 0;

  cellFillSingle(cell, m_grid_note_idx);
  cellFillAccessed(cell, m_grid_note_idx);
  unfillAccessed(m_grid_note_idx);

  ret = cellConstraintPropagate();
  if (ret < 0) { return -3; }

  // non-error but still processing
  //
  return 1;
}

int BeliefPropagation::single_realize_min_entropy_min_belief_cb (int64_t it, void (*cb)(void *)) {
  int ret;
  int64_t cell=-1;
  int32_t tile=-1, tile_idx=-1;
  float belief=-1.0, d = -1.0;

  int64_t step_iter=0,
          max_step_iter = m_max_iteration;

  float _eps = m_eps_converge;

  // after we've propagated constraints, BUF_MU
  // needs to be renormalized
  //
  NormalizeMU();

  // iterate bp until converged
  //
  for (step_iter=0; step_iter<max_step_iter; step_iter++) {
    d = step(1);

    if (cb && ((step_iter % m_step_cb) == 0)) {
      m_state_info_d = d;
      m_state_info_iter = step_iter;
      cb(NULL);
    }

    if (fabs(d) < _eps) { break; }
  }

  if (m_stat_enabled) { UpdateRunTimeStat(step_iter); }

  // choose the cell and propagate choice
  //
  ret = chooseMinEntropyMinBelief( &cell, &tile, &tile_idx, &belief );
  if (ret < 0) { return -1; }

  // (success) end condition, all cell positions have exactly
  // one tile in them.
  //
  if (ret==0) { return 0; }

  ret = tileIdxRemove( cell, tile_idx );
  if (ret < 0) { return -2; }

  // clear out note lengths (set both front and back buffer
  // to be zero length)
  //
  m_note_n[ m_grid_note_idx ] = 0;
  m_note_n[ 1-m_grid_note_idx ] = 0;

  cellFillSingle(cell, m_grid_note_idx);
  cellFillAccessed(cell, m_grid_note_idx);
  unfillAccessed(m_grid_note_idx);

  ret = cellConstraintPropagate();
  if (ret < 0) { return -3; }

  // non-error but still processing
  //
  return 1;
}

int BeliefPropagation::single_realize_cb (int64_t it, void (*cb)(void *)) {
  return single_realize_max_belief_cb(it, cb);
}




// NOTE: this is setup to be called by app_belief_prop.cpp.
// The idea behind having a 'step' function was to essentially
// do what this function is doing and have the 'single_realize...' be
// wrappers around the step function, instead of then wrapping the single
// step in it's own single step
//
// There's some pre and post processing that needs to be done, so maybe it's
// better to wrap those in their own function.
//
// So something, like:
//
//   step_pre()  - supposed to be called before step (NormalizeMu)
//   step()      - as is
//   step_post() - do any post processing, assuming it's converged
//
// There's a question how to break these out, what information should be
// passed/saved and what helper functions should be provided, but the
// below function is, imo, the worst of both worlds.
//
//

int BeliefPropagation::RAMA_single_realize_max_belief_cb (int64_t it, void (*cb)(void *)) {
  int ret;
  int64_t cell=-1;
  int32_t tile=-1, tile_idx=-1;
  float belief=-1.0, d = -1.0;
  float _eps = m_eps_converge;

  if ( m_step_iter==0 ) {

      // First step

      // after we've propagated constraints, BUF_MU
      // needs to be renormalized
      //
      NormalizeMU();

  } else if ( m_step_iter < m_max_iteration ) {

      // Single step

      // set boundary MU to 1.0 in out-of-bounds directions
      //WriteBoundaryMU ();

      d = step(1);

      if (m_verbose > 1) {
        if ((m_step_iter>0) && ((m_step_iter % 10)==0)) {
          printf("  [%i/%i] step_iter %i (d:%f)\n", (int) it, (int)m_num_verts, (int) m_step_iter, d); fflush(stdout);
          if (m_verbose > 2) { gp_state_print(); }
        }
      }

      if (cb && ((m_step_iter % m_step_cb) == 0)) {
        m_state_info_d = d;
        m_state_info_iter = m_step_iter;
        cb(NULL);
      }
      if (fabs(d) < _eps) { m_step_iter = m_max_iteration; }

      //if (m_stat_enabled) { UpdateRunTimeStat(step_iter); }


  } else {

      // End of steps

      // choose single cell and propagate choice
      //
      ret = chooseMaxBelief( &cell, &tile, &tile_idx, &belief );
      if (ret < 0) { return -1; }

      // (success) overall end condition, all cell positions have exactly
      // one tile in them. return 0 = completed map
      //
      if (ret==0) return 0;

      ret = tileIdxCollapse( cell, tile_idx );
      if (ret < 0) { return -2; }

      m_note_n[ m_grid_note_idx ] = 0;
      m_note_n[ 1-m_grid_note_idx ] = 0;

      cellFillAccessed(cell, m_grid_note_idx);
      unfillAccessed(m_grid_note_idx);

      ret = cellConstraintPropagate();
      if (ret < 0) { return -3; }

      m_step_iter = 0;
      return 2;

      // non-error but still processing
      //
  }

  m_step_iter++;

  return 1;
}

int BeliefPropagation::single_realize_max_belief_cb (int64_t it, void (*cb)(void *)) {
  int ret;
  int64_t cell=-1;
  int32_t tile=-1, tile_idx=-1;
  float belief=-1.0, d = -1.0;
  float _eps = m_eps_converge;

  // after we've propagated constraints, BUF_MU
  // needs to be renormalized
  //
  NormalizeMU();


  for (m_step_iter=0; m_step_iter< m_max_iteration; m_step_iter++) {

    // Single step

    d = step(1);

    if (m_verbose > 1) {
      if ((m_step_iter>0) && ((m_step_iter % 10)==0)) {
        printf("  [%i/%i] step_iter %i (d:%f)\n", (int) it, (int)m_num_verts, (int) m_step_iter, d); fflush(stdout);
        if (m_verbose > 2) { gp_state_print(); }
      }
    }

    if (cb && ((m_step_iter % m_step_cb) == 0)) {
      m_state_info_d = d;
      m_state_info_iter = m_step_iter;
      cb(NULL);
    }
    if (fabs(d) < _eps) { m_step_iter = m_max_iteration; }

  }

  // choose single cell and propagate choice
  //
  ret = chooseMaxBelief( &cell, &tile, &tile_idx, &belief );
  if (ret < 0) { return -1; }

  // (success) overall end condition, all cell positions have exactly
  // one tile in them. return 0 = completed map
  //
  if (ret==0) return 0;

  ret = tileIdxCollapse( cell, tile_idx );
  if (ret < 0) { return -2; }

  m_note_n[ m_grid_note_idx ] = 0;
  m_note_n[ 1-m_grid_note_idx ] = 0;

  cellFillAccessed(cell, m_grid_note_idx);
  unfillAccessed(m_grid_note_idx);

  ret = cellConstraintPropagate();
  if (ret < 0) { return -3; }

  return 1;
}

int BeliefPropagation::single_realize (int64_t it) {
  int ret;
  int64_t cell=-1;
  int32_t tile=-1, tile_idx=-1;
  float belief=-1.0, d = -1.0;

  int64_t step_iter=0,
          max_step_iter = m_max_iteration;

  float _eps = m_eps_converge;

  // after we've propagated constraints, BUF_MU
  // needs to be renormalized
  //
  NormalizeMU();

  ComputeDiffMUField ();

  // iterate bp until converged
  //
  for (step_iter=0; step_iter<max_step_iter; step_iter++) {
    d = step(1);

    if (m_verbose > 1) {
      if ((step_iter>0) && ((step_iter%10)==0)) {
        printf("  [%i/%i] step_iter %i (d:%f)\n", (int)it, (int)m_num_verts, (int)step_iter, d); fflush(stdout);
        if (m_verbose > 2) { gp_state_print(); }
      }
    }
    if (fabs(d) < _eps) { break; }
  }

  // choose the cell and propagate choice
  //
  ret = chooseMaxBelief( &cell, &tile, &tile_idx, &belief );
  if (ret < 0) { return -1; }
  if (ret==0 ) { return 0; }      // was break

  ret = tileIdxCollapse( cell, tile_idx );
  if (ret < 0) { return -2; }

  m_note_n[ m_grid_note_idx ] = 0;
  m_note_n[ 1-m_grid_note_idx ] = 0;

  cellFillAccessed(cell, m_grid_note_idx);
  unfillAccessed(m_grid_note_idx);

  ret = cellConstraintPropagate();
  if (ret < 0) { return -3; }

  return 1;
}


void BeliefPropagation::gp_state_print() {
  int64_t anch_cell,
          anch_tile,
          anch_tile_idx,
          anch_tile_idx_n;
  Vector3DI pos;
  float max_belief = 0.0, b=0.0;

  for (anch_cell=0; anch_cell < m_num_verts; anch_cell++) {
    cellUpdateBelief(anch_cell);

    pos = getVertexPos(anch_cell);

    cellUpdateBelief(anch_cell);

    anch_tile_idx_n = getVali( BUF_TILE_IDX_N, anch_cell );
    for (anch_tile_idx=0; anch_tile_idx < anch_tile_idx_n; anch_tile_idx++) {
      anch_tile = getVali( BUF_TILE_IDX, anch_cell, anch_tile_idx );

      b = getVal( BUF_BELIEF, anch_tile );
      if (anch_tile_idx==0) { max_belief = b; }
      if (b>max_belief)     { max_belief = b; }
    }
    printf("#gp: %i %i %i %f\n", (int)pos.x, (int)pos.y, (int)pos.z, (float)max_belief);
  }
}

int BeliefPropagation::realize() {
  int ret = 1;

  ret = start();
  if (ret != 0) {
    printf("ERROR: start failed (%i)\n", ret);
    return ret;
  }

  // process all verts
  //
  for (int64_t it=0; it<m_num_verts; it++) {

    ret = single_realize( it );
    if (ret==0) { break; }

    // check for errors
    //
    if ( ret < 0) {
      switch (ret) {
      case -1: printf ( "chooseMaxBelief error.\n" ); break;
      case -2: printf ( "tileIdxCollapse error.\n" ); break;
      case -3: printf ( "cellConstraintPropagate error.\n" ); break;
      };
    }
  }

  // ret == 0 - success and done
  // ret  < 0 - error
  //
  return ret;
}

float BeliefPropagation::step (int update_mu) 
{
  float max_diff = -1.0;

  int m_calc_residue = 1;         
  
  // initial boundary condiitions
  //
  #ifdef OPT_MUBOUND
      WriteBoundaryMU();
      WriteBoundaryMUbuf(BUF_MU_NXT);

      //EXPERIMENTS
      NormalizeMU( BUF_MU );
  #endif


  // run main bp, store in BUF_MU_NXT
  //
  if (m_use_svd)  { BeliefProp_svd(); }
  else            { BeliefProp();     }

  // renormalize BUF_MU_NXT
  //
  NormalizeMU( BUF_MU_NXT );

  // calculate the difference between
  // BUF_MU_NXT and BUF_MU
  //
  max_diff = MaxDiffMU();

  if (update_mu) {

    // BUF_MU <- BUF_MU_NXT
    //
    UpdateMU();
  }

  return max_diff;
}

// !!!WIP!!!!
//
// idir, cell, tile should be the value to update in the MU buf.
// That is:
//
<<<<<<< HEAD
float BeliefPropagation::step_residue(float *max_diff, int64_t *max_residue_cell, int64_t *max_residue_tile_idx, int64_t *max_residue_dir_idx) {
  float _max_diff = -1.0;

  int64_t residue_cell = -1,
          residue_tile_idx = -1,
          residue_tile = -1,
          residue_dir_idx = -1,
          nei_cell=-1;

  int64_t dir_idx=-1;
          
  float mu_new,        
        max_residue=-1.0;

  // calculate the difference between
  // BUF_MU_NXT and BUF_MU
=======
//   MU[idir][cell][tile] = MU_NXT[idir][cell][tile]
//
// Once that's done, update all neighboring values that would be affected by this change,
// updating MU_NXT with the new values but also the indexHeap structure to do the
// boookeeping to make sure the maximum |MU-MU_NXT| can be fetched.
//
//
float BeliefPropagation::step_residue(int32_t idir, int64_t cell, int32_t tile) {
  int64_t nei_cell=-1;
  int64_t dir_idx=-1;
  float mu_new = -1.0,
        mu_cur_val,
        mu_nxt_val;
  int32_t _t;
  int64_t n_tile_idx, tile_idx;

  // update BUF_MU with new value
>>>>>>> 35324084
  //
  mu_new = getVal( BUF_MU_NXT, idir, cell, tile );
  SetVal( BUF_MU, idir, cell, tile, mu_new );

  // the single update to cell:tile requires a
  // renormalization, which can alter all values
  // in the cell, requiring an update to the
  // priority queue.
  //

  NormalizeMU_cell_residue( BUF_MU, cell );

  // run bp on neighbors potentially affected by the updated current
  // cell.
  //
  for (dir_idx=0; dir_idx < getNumNeighbors(cell); dir_idx++) {

    nei_cell = getNeighbor( cell, dir_idx );
    if (nei_cell < 0) { continue; }

    if (m_use_svd)  { BeliefProp_cell_residue_svd(nei_cell); }
    else            { BeliefProp_cell_residue(nei_cell); }

    NormalizeMU_cell_residue( BUF_MU_NXT, nei_cell );
  }

  return -1.0;
}

//--------------------------------//
//  _          _                  //
// | |__   ___| |_ __   ___ _ __  //
// | '_ \ / _ \ | '_ \ / _ \ '__| //
// | | | |  __/ | |_) |  __/ |    //
// |_| |_|\___|_| .__/ \___|_|    //
//              |_|               //
//--------------------------------//

// Keep tile in the array of tile_id at cell position `pos` and discard
// the rest
//
void BeliefPropagation::filterKeep(uint64_t pos, std::vector<int32_t> &tile_id) {
  int32_t tile_idx, idx, n, tile_val, tv;

  n = getVali( BUF_TILE_IDX_N, pos );
  for (idx=0; idx<n; idx++) {

    tile_val = getVali( BUF_TILE_IDX, pos, idx );

    for (tile_idx=0; tile_idx<tile_id.size(); tile_idx++) {
      if (tile_id[tile_idx] == tile_val) { break; }
    }
    if (tile_idx < tile_id.size()) { continue; }

    n--;
    tv = getVali( BUF_TILE_IDX, pos, n );
    SetVali( BUF_TILE_IDX, pos, n, tile_val );
    SetVali( BUF_TILE_IDX, pos, idx, tv);

    SetVali( BUF_TILE_IDX_N, pos, n );

    idx--;
  }

}

// Discard tile entreis at cell positoin `pos`
//
void BeliefPropagation::filterDiscard(uint64_t pos, std::vector<int32_t> &tile_id) {
  int32_t tile_idx, idx, n, tile_val, tv;

  n = getVali( BUF_TILE_IDX_N, pos );
  for (idx=0; idx<n; idx++) {

    tile_val = getVali( BUF_TILE_IDX, pos, idx );

    for (tile_idx=0; tile_idx<tile_id.size(); tile_idx++) {
      if (tile_id[tile_idx] == tile_val) { break; }
    }
    if (tile_idx==tile_id.size()) { continue; }

    n--;
    tv = getVali( BUF_TILE_IDX, pos, n );
    SetVali( BUF_TILE_IDX, pos, n, tile_val );
    SetVali( BUF_TILE_IDX, pos, idx, tv);

    SetVali( BUF_TILE_IDX_N, pos, n );

    idx--;
  }

}

// Iniefficiant scan to recover tile ID from tile name
//
int32_t BeliefPropagation::tileName2ID (std::string &tile_name) {
  int32_t  i;
  for (i=0; i<m_tile_name.size(); i++) {
    if (tile_name == m_tile_name[i]) { return i; }
  }
  return -1;
}

int32_t BeliefPropagation::tileName2ID (char *cs) 
{  
  std::string tile_name = cs;
  return tileName2ID(tile_name);
}

void BeliefPropagation::UpdateRunTimeStat(int64_t num_step) {
  m_stat_cur_iter++;
  m_stat_avg_iter =
    ((((double)(m_stat_cur_iter-1))*m_stat_avg_iter) + ((double)num_step)) / ((double)m_stat_cur_iter);
  if (num_step > m_stat_max_iter) {
    m_stat_max_iter = num_step;
  }
}


// print out state of BUF_NOTE, BUF_VISITED and BUF_CONSIDER
//
void BeliefPropagation::debugPrintC() {
  int i, n, fold = 20, m;

  printf("NOTE[%i][%i]", (int)m_grid_note_idx, (int)m_note_n[m_grid_note_idx]);
  for (m=0; m<2; m++) {
    n = m_note_n[m];
    for (i=0; i<n; i++) {
      if ((i%fold)==0) { printf("\n"); }
      printf(" %i", (int) getValNote( BUF_NOTE, m, i));
    }
    printf("\n");
  }

  n = m_num_verts;
  printf("VISITED[%i]\n", (int)m_num_verts);
  for (i=0; i<n; i++) {
    if ((i>0) && ((i%fold)==0)) { printf("\n"); }
    printf(" %i", (int)getVali( BUF_VISITED, i ));
  }
  printf("\n");

  n = m_num_verts;
  printf("CONSIDER[%i]\n", (int)m_num_verts);
  for (i=0; i<n; i++) {
    if ((i>0) && ((i%fold)==0)) { printf("\n"); }
    printf(" %i", (int)getVali( BUF_CONSIDER, i ));
  }
  printf("\n");

}

void BeliefPropagation::debugPrintS() {
  int i, j, dir_idx;

  for (dir_idx=0; dir_idx<6; dir_idx++) {
    printf("%s(%i)\n", m_dir_desc[dir_idx].c_str(), dir_idx);
    for (i=0; i<m_num_values; i++) {
      printf(" %s(%i)", m_tile_name[i].c_str(), i);
    }
    printf("\n");

    for (i=0; i<m_num_values; i++) {
      printf("%s(%i):", m_tile_name[i].c_str(), i);
      for (j=0; j<m_num_values; j++) {
        printf(" %0.1f", getValF( BUF_F, i, j, dir_idx));
      }
      printf("\n");
    }
    printf("---\n");
  }
}

void BeliefPropagation::debugPrint() {
  int i=0, j=0, n=3, m=7, jnbr=0, a=0;
  int a_idx=0, a_idx_n=0;
  int64_t u=0;
  Vector3DI p;
  double v=0.0;
  float _vf = 0.0, f, _eps;

  int __a = 0;

  int64_t max_cell=-1;
  int32_t max_tile=-1, max_tile_idx=-1;
  float max_belief=-1.0;
  int count=-1;

  int print_rule = 0;

  _eps = m_eps_zero;

  std::vector< std::string > _dp_desc;

  _dp_desc.push_back("+1:0:0");
  _dp_desc.push_back("-1:0:0");
  _dp_desc.push_back("0:+1:0");
  _dp_desc.push_back("0:-1:0");
  _dp_desc.push_back("0:0:+1");
  _dp_desc.push_back("0:0:-1");

  printf("bp version: %s\n", BELIEF_PROPAGATION_VERSION);
  printf("m_verbose: %i\n", m_verbose);

  printf("m_res: (%i,%i,%i)\n", m_res.x, m_res.y, m_res.z);
  printf("m_bpres: (%i,%i,%i)\n", m_bpres.x, m_bpres.y, m_bpres.z);
  printf("m_num_verts: %i, m_num_values: %i\n", (int)m_num_verts, (int)m_num_values);
  printf("m_run_cuda: %i, m_use_svd: %i, m_use_checkerboard: %i\n",
      (int)m_run_cuda, (int)m_use_svd, (int)m_use_checkerboard);
  printf("m_eps_converge: %f, m_eps_zero: %f, m_rate: %f, m_max_iteration: %i, seed: %i\n",
      (float)m_eps_converge, (float)m_eps_zero,
      (float)m_rate, (int)m_max_iteration,
      (int)m_seed);
  printf("m_stat_enabled: %i\n", (int)m_stat_enabled);
  if (m_stat_enabled) {
    float f_ele = (float)(m_num_values * m_num_verts);
    printf("m_stat_max_iter: %i, m_stat_avg_iter: %f\n", (int)m_stat_max_iter, (float)m_stat_avg_iter);
    printf("m_stat_num_culled: %i (density %f), m_stat_num_collapsed: %i (density %f)\n",
        (int)m_stat_num_culled, (float)m_stat_num_culled / f_ele,
        (int)m_stat_num_collapsed, (float)m_stat_num_collapsed / f_ele);
  }

  printf("m_tile_name[%i]:\n", (int)m_tile_name.size());
  for (i=0; i<m_tile_name.size(); i++) {
    if ((i%m)==0) { printf("\n"); }
    v = getVal( BUF_G, i );
    printf(" %s(%2i):%0.4f)", m_tile_name[i].c_str(), i, (float)v);
  }
  printf("\n\n");

  //---
  /*
  for (jnbr=0; jnbr<6; jnbr++) {
    for (i=0; i<m_num_values; i++) {
      for (j=0; j<m_num_values; j++) {
        f = getVal(BUF_F, i, j, jnbr);
      }
    }
  }
  */

  if (print_rule) {
    for (jnbr=0; jnbr<6; jnbr++) {
      printf("dir[%i]:\n", jnbr);

      for (i=0; i<m_num_values; i++) {
        printf(" ");
        for (j=0; j<m_num_values; j++) {
          f = getValF(BUF_F, i, j, jnbr);
          if (f > _eps) {
            printf(" %5.2f", (float)getValF(BUF_F, i, j, jnbr));
          }
          else {
            printf("      ");
          }
        }
        printf("\n");
      }
      printf("\n");
    }
  }

  //---

  for (u=0; u<m_num_verts; u++) {
    p = getVertexPos(u);

    a_idx_n = getVali( BUF_TILE_IDX_N, u );

    cellUpdateBelief(u);

    printf("[%i,%i,%i](%i):\n", (int)p.x, (int)p.y, (int)p.z, (int)u);
    for (a_idx=0; a_idx<a_idx_n; a_idx++) {
      a = getVali( BUF_TILE_IDX, (int)u, (int)a_idx );

      __a = tileName2ID( m_tile_name[a] );

      printf("  %s(%2i): ", m_tile_name[a].c_str(), a);
      //printf("  %s(%i,%i): ", m_tile_name[a].c_str(), a, __a);

      for (jnbr=0; jnbr<getNumNeighbors(u); jnbr++) {
        v = getVal( BUF_MU, jnbr, u, a );
        _vf = (float)v;
        printf(" [%s]", (char *)_dp_desc[jnbr].c_str());
        printf("(%i)", (int)jnbr);
        printf(":%f", (float)_vf);
        //printf(" [%s](%i):%f", (char *)_dp_desc[jnbr].c_str(), (int)jnbr, _vf);
      }

      printf(" {b:%f}", getVal( BUF_BELIEF, a ));

      printf("\n");
    }
    printf("\n");
  }

  count = chooseMaxBelief(&max_cell, &max_tile, &max_tile_idx, &max_belief);

  if (max_tile >= 0) {
    printf("max_belief: %i %s(%i) [%i] (%f) (%i)\n",
        (int)max_cell, m_tile_name[max_tile].c_str(), (int)max_tile,
        (int)max_tile_idx,
        (float)max_belief, (int)count);
  }
  else {
    printf("max_belief: %i -(%i) [%i] (%f) (%i)\n",
        (int)max_cell, (int)max_tile, (int)max_tile_idx, (float)max_belief, (int)count);
  }

}

void BeliefPropagation::debugPrintMU() {
  int i=0, j=0, n=3, m=7, jnbr=0, a=0;
  int a_idx=0, a_idx_n=0;
  uint64_t u=0;
  Vector3DI p;
  double v=0.0;
  float _vf = 0.0, f, _eps;

  int __a = 0;

  int64_t max_cell=-1;
  int32_t max_tile=-1, max_tile_idx=-1;
  float max_belief=-1.0;
  int count=-1;

  int print_rule = 0;

  _eps = m_eps_zero;

  std::vector< std::string > _dp_desc;

  _dp_desc.push_back("+1:0:0");
  _dp_desc.push_back("-1:0:0");
  _dp_desc.push_back("0:+1:0");
  _dp_desc.push_back("0:-1:0");
  _dp_desc.push_back("0:0:+1");
  _dp_desc.push_back("0:0:-1");

  printf("bp version: %s\n", BELIEF_PROPAGATION_VERSION);
  printf("m_verbose: %i\n", m_verbose);

  printf("m_res: (%i,%i,%i)\n", m_res.x, m_res.y, m_res.z);
  printf("m_bpres: (%i,%i,%i)\n", m_bpres.x, m_bpres.y, m_bpres.z);
  printf("m_num_verts: %i, m_num_values: %i\n", (int)m_num_verts, (int)m_num_values);
  printf("m_run_cuda: %i, m_use_svd: %i, m_use_checkerboard: %i\n",
      (int)m_run_cuda, (int)m_use_svd, (int)m_use_checkerboard);
  printf("m_eps_converge: %f, m_eps_zero: %f, m_rate: %f, m_max_iteration: %i, seed: %i\n",
      (float)m_eps_converge, (float)m_eps_zero,
      (float)m_rate, (int)m_max_iteration,
      (int)m_seed);

  printf("m_tile_name[%i]:\n", (int)m_tile_name.size());
  for (i=0; i<m_tile_name.size(); i++) {
    if ((i%m)==0) { printf("\n"); }
    v = getVal( BUF_G, i );
    printf(" %s(%2i):%0.4f)", m_tile_name[i].c_str(), i, (float)v);
  }
  printf("\n\n");

  if (print_rule) {
    for (jnbr=0; jnbr<6; jnbr++) {
      printf("dir[%i]:\n", jnbr);

      for (i=0; i<m_num_values; i++) {
        printf(" ");
        for (j=0; j<m_num_values; j++) {
          f = getValF(BUF_F, i, j, jnbr);
          if (f > _eps) {
            printf(" %5.2f", (float)getValF(BUF_F, i, j, jnbr));
          }
          else {
            printf("      ");
          }
        }
        printf("\n");
      }
      printf("\n");
    }
  }

  //---

  for (u=0; u<m_num_verts; u++) {
    p = getVertexPos(u);

    a_idx_n = getVali( BUF_TILE_IDX_N, u );

    cellUpdateBelief(u);

    printf("[%i,%i,%i](%i):\n", (int)p.x, (int)p.y, (int)p.z, (int)u);
    for (a_idx=0; a_idx<a_idx_n; a_idx++) {
      a = getVali( BUF_TILE_IDX, (int)u, (int)a_idx );

      __a = tileName2ID( m_tile_name[a] );

      printf("  %s(%2i): mu_cur: ", m_tile_name[a].c_str(), a);

      for (jnbr=0; jnbr<getNumNeighbors(u); jnbr++) {
        v = getVal( BUF_MU, jnbr, u, a );
        _vf = (float)v;
        printf(" [%s]", (char *)_dp_desc[jnbr].c_str());
        printf("(%i)", (int)jnbr);
        printf(":%f", (float)_vf);
      }
      printf("\n");

      printf("  %s(%2i): mu_nxt: ", m_tile_name[a].c_str(), a);

      for (jnbr=0; jnbr<getNumNeighbors(u); jnbr++) {
        v = getVal( BUF_MU_NXT, jnbr, u, a );
        _vf = (float)v;
        printf(" [%s]", (char *)_dp_desc[jnbr].c_str());
        printf("(%i)", (int)jnbr);
        printf(":%f", (float)_vf);
      }
      printf("\n\n");

      //printf(" {b:%f}", getVal( BUF_BELIEF, a ));
      //printf("\n");
    }
    printf("\n");
  }

  count = chooseMaxBelief(&max_cell, &max_tile, &max_tile_idx, &max_belief);

  if (max_tile >= 0) {
    printf("max_belief: %i %s(%i) [%i] (%f) (%i)\n",
        (int)max_cell, m_tile_name[max_tile].c_str(), (int)max_tile,
        (int)max_tile_idx,
        (float)max_belief, (int)count);
  }
  else {
    printf("max_belief: %i -(%i) [%i] (%f) (%i)\n",
        (int)max_cell, (int)max_tile, (int)max_tile_idx, (float)max_belief, (int)count);
  }

}

//----------------------------------
//----------------------------------

//--------------------------------------------------------------//
//                      _             _       _                  //
//   ___ ___  _ __  ___| |_ _ __ __ _(_)_ __ | |_               //
//  / __/ _ \| '_ \/ __| __| '__/ _` | | '_ \| __|              //
// | (_| (_) | | | \__ \ |_| | | (_| | | | | | |_               //
//  \___\___/|_| |_|___/\__|_|  \__,_|_|_| |_|\__|              //
//                                                              //
//                                          _   _               //
//  _ __  _ __ ___  _ __   __ _  __ _  __ _| |_(_) ___  _ __    //
// | '_ \| '__/ _ \| '_ \ / _` |/ _` |/ _` | __| |/ _ \| '_ \   //
// | |_) | | | (_) | |_) | (_| | (_| | (_| | |_| | (_) | | | |  //
// | .__/|_|  \___/| .__/ \__,_|\__, |\__,_|\__|_|\___/|_| |_|  //
// |_|             |_|          |___/                           //
//                                                              //
//--------------------------------------------------------------//

int BeliefPropagation::tileIdxCollapse(uint64_t pos, int32_t tile_idx) 
{
  int32_t n, tile_val, tv;

  n = getVali( BUF_TILE_IDX_N, pos );
  if (tile_idx >= n) { return -1; }

  tile_val = getVali( BUF_TILE_IDX, pos, tile_idx );
  tv = getVali( BUF_TILE_IDX, pos, 0 );
  SetVali( BUF_TILE_IDX, pos, 0, tile_val );
  SetVali( BUF_TILE_IDX, pos, tile_idx, tv );
  SetVali( BUF_TILE_IDX_N, pos, 1 );

  if (m_stat_enabled) {
    m_stat_num_collapsed += n-1;
  }

  return 0;
}

int BeliefPropagation::tileIdxRemove(uint64_t pos, int32_t tile_idx) {
  int32_t idx, n, tile_val, tv;

  n = getVali( BUF_TILE_IDX_N, pos );
  if (tile_idx >= n) { return -1; }
  if (n<=1) { return -1; }

  if (m_verbose > 2) {
    printf("tileIdxRemove before:");
    for (idx=0; idx<n; idx++) {
      printf(" (%i)idx:%i", (int)getVali(BUF_TILE_IDX, pos, idx), (int)idx);
    }
    printf("\n");
  }

  n--;

  tile_val = getVali( BUF_TILE_IDX, pos, tile_idx );
  tv = getVali( BUF_TILE_IDX, pos, n );
  SetVali( BUF_TILE_IDX, pos, n, tile_val );
  SetVali( BUF_TILE_IDX, pos, tile_idx, tv );
  SetVali( BUF_TILE_IDX_N, pos, n );

  if (m_verbose > 2) {
    printf("tileIdxRemove after:");
    n = getVali( BUF_TILE_IDX_N, pos );
    for (idx=0; idx<n; idx++) {
      printf(" (%i)idx:%i", (int)getVali(BUF_TILE_IDX, pos, idx), (int)idx);
    }
    printf("\n");
  }

  return 0;
}


int BeliefPropagation::CullBoundary() {
  int ret=0;
  int64_t x, y, z, vtx;
  Vector3DI vp;

  for (y=0; y<m_res.y; y++) {
    for (z=0; z<m_res.z; z++) {

      //printf("cb.yz %i,%i,%i\n", 0, (int)y, (int)z);

      vtx = getVertex(0, y, z);
      SetValNote( BUF_NOTE, m_grid_note_idx, m_note_n[m_grid_note_idx], vtx );
      m_note_n[m_grid_note_idx]++;

      if ((m_res.x-1) != 0) {

        //printf("cb.yz %i,%i,%i\n", (int)(m_res.x-1), (int)y, (int)z);

        vtx = getVertex(m_res.x-1, y, z);
        SetValNote( BUF_NOTE, m_grid_note_idx, m_note_n[m_grid_note_idx], vtx );
        m_note_n[m_grid_note_idx]++;
      }

    }
  }

  for (x=1; x<(m_res.x-1); x++) {
    for (z=0; z<m_res.z; z++) {

      //printf("cb.xz %i,%i,%i\n", (int)x, 0, (int)z);

      vtx = getVertex(x, 0, z);
      SetValNote( BUF_NOTE, m_grid_note_idx, m_note_n[m_grid_note_idx], vtx );
      m_note_n[m_grid_note_idx]++;

      if ((m_res.y-1) != 0) {

        //printf("cb.xz %i,%i,%i\n", (int)x, (int)(m_res.y-1), (int)z);

        vtx = getVertex(x, m_res.y-1, z);
        SetValNote( BUF_NOTE, m_grid_note_idx, m_note_n[m_grid_note_idx], vtx );
        m_note_n[m_grid_note_idx]++;
      }

    }
  }

  for (x=1; x<(m_res.x-1); x++) {
    for (y=1; y<(m_res.y-1); y++) {

      //printf("cb.xy %i,%i,%i\n", (int)x, (int)y, 0);

      vtx = getVertex(x, y, 0);
      SetValNote( BUF_NOTE, m_grid_note_idx, m_note_n[m_grid_note_idx], vtx );
      m_note_n[m_grid_note_idx]++;

      if ((m_res.z-1) != 0) {

        //printf("cb.xy %i,%i,%i\n", (int)x, (int)y, (int)(m_res.z-1));

        vtx = getVertex(x, y, m_res.z-1);
        SetValNote( BUF_NOTE, m_grid_note_idx, m_note_n[m_grid_note_idx], vtx );
        m_note_n[m_grid_note_idx]++;
      }

    }
  }

  ret = cellConstraintPropagate();

  return ret;
}

int BeliefPropagation::_CullBoundary() {
  int64_t anch_cell;
  int64_t anch_in_idx, nei_cell;
  float fval,
        _eps = m_eps_zero;
        //_eps = (1.0/(1024.0*1024.0));

  int boundary_tile = 0;
  int anch_tile_idx, anch_tile, anch_tile_n, tval;

  int count = 0;
  Vector3DI jp;

  for ( anch_cell=0; anch_cell < getNumVerts(); anch_cell++ ) {
    anch_tile_n = getVali( BUF_TILE_IDX_N, anch_cell );
    jp = getVertexPos(anch_cell);

    for (anch_tile_idx=0; anch_tile_idx<anch_tile_n; anch_tile_idx++) {

      anch_tile = getVali( BUF_TILE_IDX, anch_cell, anch_tile_idx );

      for (anch_in_idx=0; anch_in_idx < getNumNeighbors(anch_cell); anch_in_idx++) {
        nei_cell = getNeighbor(anch_cell, jp, anch_in_idx);
        if (nei_cell != -1) { continue; }

        fval = getValF( BUF_F, anch_tile, boundary_tile, anch_in_idx);
        if (fval > _eps) { continue; }

        anch_tile_n--;
        tval = getVali( BUF_TILE_IDX, anch_cell, anch_tile_n );
        SetVali( BUF_TILE_IDX, anch_cell, anch_tile_n, anch_tile);
        SetVali( BUF_TILE_IDX, anch_cell, anch_tile_idx, tval);

        SetVali( BUF_TILE_IDX_N, anch_cell, anch_tile_n );

        count++;

        anch_tile_idx--;
        break;
      }

    }


  }

  return count;
}


// To speed up the 'collapse' propagation, two
// auxiliary data structures are stored, one a copy
// of the grid x dim that holds a 'note' about whether
// it's been accessed or not, and a list of verticies
// to process.
//
// This is an alternative to a 'map' by allowing set
// inclusion tests to be done by inspecting the 'note'
// so we know which vertices are already present in
// the 'consider' array.
// The 'consider' array has a list of vertices (cell
// positions) that need to be inspected to determine
// if any tiles should be removed.
//
void BeliefPropagation::cellFillAccessed(uint64_t vtx, int32_t note_idx) 
{
  int64_t i, nei_vtx;
  

  Vector3DI jp = getVertexPos(vtx);

  for (i=0; i<getNumNeighbors(vtx); i++) {
    nei_vtx  = getNeighbor(vtx, jp, i);
    if (nei_vtx<0) { continue; }
    if (getVali( BUF_VISITED, nei_vtx ) != 0) { continue; }

    SetValNote( BUF_NOTE, note_idx, m_note_n[note_idx], nei_vtx );
    SetVali( BUF_VISITED, nei_vtx , 1 );
    m_note_n[note_idx]++;
  }

}

int BeliefPropagation::cellFillSingle(uint64_t vtx, int32_t note_idx) 
{
  if (getVali( BUF_VISITED, vtx ) != 0) { return 0; }

  SetValNote( BUF_NOTE, note_idx, m_note_n[note_idx], vtx );
  SetVali( BUF_VISITED, vtx, 1 );
  m_note_n[note_idx]++;

  return 1;
}

int BeliefPropagation::getTilesAtVertex ( int64_t vtx ) {

  int a = 0;
  int n_a = getVali( BUF_TILE_IDX_N, vtx );

  ZeroBPVec ( BUF_BELIEF );   // clear belief vec

  float p = 1.0 / n_a;

  for (int a_idx=0; a_idx<n_a; a_idx++) {
    a = getVali( BUF_TILE_IDX, vtx, a_idx );
    SetVal ( BUF_BELIEF, a, p );
  }

  return n_a;
}

/*void BeliefPropagation::UpdateAllVertsFromNotes ()
{
  int64_t i, vtx;

  for (i=0; i < m_note_n[ m_grid_note_idx ]; i++) {
    vtx = getValNote( BUF_NOTE, m_grid_note_idx, i );

    //SetVal( BUF_MU, 0, vtx, tile_val, 1.0 );
  }
}*/

// unwind/remove all 'filled' cells
//
void BeliefPropagation::unfillAccessed(int32_t note_idx) 
{
  int64_t i, vtx;

  for (i=0; i < (int64_t) m_note_n[note_idx]; i++) {
    vtx = getValNote( BUF_NOTE, note_idx, i );
    SetVali( BUF_VISITED, vtx, 0 );
  }
}

int BeliefPropagation::sanityAccessed() {
  int64_t i;

  for (i=0; i < m_num_verts; i++) {
    if (getVali( BUF_VISITED, i)!=0) { return -1; }
  }
  return 0;
}


int BeliefPropagation::removeTileIdx(int64_t anch_cell, int32_t anch_tile_idx) 
{
  int anch_tile_n, anch_tile, tval;

  anch_tile = getVali( BUF_TILE_IDX, anch_cell, anch_tile_idx );

  anch_tile_n = getVali( BUF_TILE_IDX_N, anch_cell );
  anch_tile_n--;
  if (anch_tile_n==0) { return -1; }

  tval = getVali( BUF_TILE_IDX, anch_cell, anch_tile_n );
  SetVali( BUF_TILE_IDX, anch_cell, anch_tile_n, anch_tile);
  SetVali( BUF_TILE_IDX, anch_cell, anch_tile_idx, tval);

  SetVali( BUF_TILE_IDX_N, anch_cell, anch_tile_n );

  if (m_stat_enabled) {
    m_stat_num_culled += 1;
  }

  return 0;
}

// This propagates constraints based on a 'wave front' approach,
// removing tiles from the BUF_TILE_IDX as necessary.
// This fills two structures, the BUF_NOTE and the BUFF_VISITED in
// addition to altering the BUF_TILE_IDX and BUF_TILE_IDX_N.
//
// For every vertex in the BUF_NOTE array, test to see if any
// tile needs to be removed.
// If so, add it to the other plane of the BUF_NOTE for the next
// round of processing.
// To make sure duplicate entries aren't added, the tile entry
// in BUF_VISITED is set and not added to BUF_NOTE if the entry is already set.
//
// Once the round of constraint propagation has been run, the current
// plane of BUF_NOTE is reset (m_note_n[plane]=0) and the BUF_VISITED
// vector is unwound.
// A note about unwinding the BUF_VISITED, this is done by walking
// the current BUF_NOTE plane as this holds all verticies that were
// touched, alleviating the need to touch every entry of BUF_VISITED.
//
// There are two major tests to see if a tile can be removed from the
// TILE_IDX list of choices:
//
// * if it connects outward to an out-of-bound area, cull it
// * if it does not have a valid connection to a neighboring cell, cull it
//
// In pseudo-code:
//
// while (current plane of BUF_NOTE non-empty) {
//   for (anch_cell in current plane of BUF_NOTE) {
//     for (anch_tile in anch_cell position) {
//       if (anch_tile @ anch_cell has connection that reachesout of bounds) {
//         cull it
//         if (neighbor vertex not in BUF_VISITED) {
//           add neighbor positions of anch_cell to next plane of BUF_NOTE
//           add vertex to BUF_VISITED
//         }
//       }
//       if (anch_tile @ anch_cell does not have at least one valid connection to neighboring tiles) {
//         cull it
//         if (neighbor vertex not in BUF_VISITED) {
//           add neighbor positions of anch_cell to next plane of BUF_NOTE
//           add vertex to BUF_VISITED
//         }
//       }
//     }
//   }
//   unwind visited by walking current plane of BUF_NOTE and setting entries back to 0
//   set current BUF_NOTE plane length to 0
//   update BUF_NOTE current plane to the next plane
// }
//
//
int BeliefPropagation::cellConstraintPropagate() {
  int still_culling=1, i;

  int64_t note_idx, anch_cell, nei_cell;
  int64_t nei_n_tile, nei_a_idx, nei_a_val;

  int64_t anch_n_tile, anch_b_idx, anch_b_val;
  int anch_has_valid_conn = 0;

  int boundary_tile = 0, tile_valid = 0;
  int gn_idx = 0;

  float _eps = m_eps_zero;
  Vector3DI jp;

  while (still_culling) {

    for (note_idx=0; note_idx < (int64_t) m_note_n[m_grid_note_idx]; note_idx++) {
      anch_cell = getValNote( BUF_NOTE, m_grid_note_idx, note_idx );
      jp = getVertexPos(anch_cell);

      anch_n_tile = getVali( BUF_TILE_IDX_N, anch_cell );
      for (anch_b_idx=0; anch_b_idx < anch_n_tile; anch_b_idx++) {

        // Test if anchor tile has connection that falls out of bounds.
        // if so, remove tile from BUF_TILE_IDX and add unvisited
        // neighbors to BUF_NOTE and BUF_CONSIDER for later processing.
        //
        tile_valid = 1;
        anch_b_val = getVali( BUF_TILE_IDX, anch_cell, anch_b_idx );

        for (i=0; i<getNumNeighbors(anch_cell); i++) {
          nei_cell = getNeighbor(anch_cell, jp, i);

          if ((nei_cell<0) &&
              (getValF( BUF_F, anch_b_val, boundary_tile, i ) < _eps)) {

            if (anch_n_tile==1) {

              if (m_verbose > 0) {
                printf("# BeliefPropagation::cellConstraintPropagate: ERROR, cell %i slated to rmove last remaining tile (tile %s(%i) conflicts with out of bounds neighbor %s(%i) dir %s(%d))\n",
                    (int)anch_cell,
                    m_tile_name[anch_b_val].c_str(), (int)anch_b_val,
                    m_tile_name[boundary_tile].c_str(), (int)boundary_tile,
                    m_dir_desc[i].c_str(), (int)i);
              }

              return -1;
            }

            tile_valid = 0;

            if (m_verbose > 2) {
               printf("# removing tile %i from cell %i (boundary nei, tile:%i, dir:%i(%s))\n",
                  (int)anch_b_val, (int)anch_cell,
                  (int)boundary_tile, (int)i, (char *)m_dir_desc[i].c_str());
            }

            removeTileIdx(anch_cell, anch_b_idx);
            cellFillAccessed(anch_cell, 1-m_grid_note_idx);

            anch_b_idx--;
            anch_n_tile--;

            break;
          }
        }

        if (!tile_valid) { continue; }

        // Test for at least one valid neighbor from the anchor point.
        // That is, for each anchor cell and tile value, make sure
        // there is at least one "admissible" tile in the appropriate
        // direction by checking the BUF_F table.
        //
        for (i=0; i<getNumNeighbors(anch_cell); i++) {
          nei_cell = getNeighbor(anch_cell, jp, i);

          if (nei_cell<0) { continue; }

          anch_has_valid_conn = 0;

          nei_n_tile = getVali( BUF_TILE_IDX_N, nei_cell );
          for (nei_a_idx=0; nei_a_idx < nei_n_tile; nei_a_idx++) {
            nei_a_val = getVali( BUF_TILE_IDX, nei_cell, nei_a_idx );

            if (getValF( BUF_F, anch_b_val, nei_a_val, i ) > _eps) {
              anch_has_valid_conn = 1;
              break;
            }
          }

          if (!anch_has_valid_conn) {
            if (anch_n_tile==1) {

              if (m_verbose > 0) {
                printf("# BeliefPropagation::cellConstraintPropagate: ERROR, cell %i slated to rmove last remaining tile (tile %s(%i) conflicts with neighbor cell %i, tile %s(%i) dir %s(%d))\n",
                    (int)anch_cell,
                    m_tile_name[anch_b_val].c_str(), (int)anch_b_val,
                    (int)nei_cell,
                    m_tile_name[nei_a_val].c_str(), (int)nei_a_val,
                    m_dir_desc[i].c_str(), (int)i);
              }

              return -1;
            }

            tile_valid = 0;

            if (m_verbose > 1) {
              printf("# removing tile %i from cell %i (invalid conn dir:%i(%s), tile:%i)\n",
                  (int)anch_b_val, (int)anch_cell,
                  (int)i, (char *)m_dir_desc[i].c_str(), (int)nei_a_val);
            }

            removeTileIdx(anch_cell, anch_b_idx);
            cellFillAccessed(anch_cell, 1-m_grid_note_idx);
            anch_b_idx--;
            anch_n_tile--;

            break;
          }

        }

        if (!tile_valid) { continue; }
      }
    }

    unfillAccessed(1-m_grid_note_idx);

    if (m_note_n[m_grid_note_idx] == 0) { still_culling = 0; }

    m_note_n[m_grid_note_idx] = 0;
    m_grid_note_idx = 1-m_grid_note_idx;
  }

  return 0;
}
<|MERGE_RESOLUTION|>--- conflicted
+++ resolved
@@ -493,44 +493,36 @@
 
 Vector4DF BeliefPropagation::getVisSample ( int buf, int64_t v )
 {
-<<<<<<< HEAD
-    Vector4DF s(0,0,0,1);
-=======
     Vector4DF s;
-/*
+
+    /*
     int t, c, f[6];
     float x, a;
->>>>>>> 35324084
 
     switch (buf) {
     case BUF_BELIEF: 
-        /* t = getVal(buf, v);
+        t = getVal(buf, v);
         a = pow( getVal(BUF_R, v), 0.1 );
         if (t==0) a=0;
-        s = Vector4DF( m_clr[t], a); */
+        s = Vector4DF( m_clr[t], a);
         break;
     case BUF_MU:
-        /* t = getVal(BUF_T,v);
+         t = getVal(BUF_T,v);
         c = CountBits( GetVertexConstraints( v ) );
         a = getVal(BUF_R, v);
         x = float(c); // 6.0;
-        s = Vector4DF(x,x,x,1); */
+        s = Vector4DF(x,x,x,1); 
         break;
-   };
-*/
+   }; 
+   */
+
    return s;
 }
 
 
-// do the belief propagation step but only on a single cell,
-// updating BUF_MU_NXT with the new values
-//
-<<<<<<< HEAD
-float BeliefPropagation::BeliefProp_cell (int64_t anch_cell) 
+
+float BeliefPropagation::BeliefProp_cell_residue (int64_t anch_cell) 
 {
-=======
-float BeliefPropagation::BeliefProp_cell_residue (int64_t anch_cell) {
->>>>>>> 35324084
   int64_t nei_cell=0;
   int d;
 
@@ -550,8 +542,7 @@
         max_diff=-1.0;
 
   float mu_cur_val,
-        mu_nxt_val,
-        mu_dif_val;
+        mu_nxt_val;       
 
 
   rate = m_rate;
@@ -1121,10 +1112,7 @@
   return max_diff;
 }
 
-<<<<<<< HEAD
-float BeliefPropagation::BeliefProp () 
-{
-=======
+
 // WARNING!
 // There might be a bug here.
 //
@@ -1137,21 +1125,18 @@
 //
 float BeliefPropagation::BeliefProp_cell_residue_svd (int64_t anch_cell) {
   int64_t nei_cell=0;
-  int a_idx, a_idx_n;
-  int a, b, d, r, c;
+  int a_idx;
+  int d, r, c;
 
   int anch_tile_idx, anch_tile_idx_n;
   int nei_tile_idx, nei_tile_idx_n;
   int anch_tile, nei_tile;
-  int64_t _neinei_cell;
-
+  
   int nei_in_idx, anch_in_idx;
-  int nei_out_idx, anch_out_idx;
-  int nei_to_anch_dir_idx;
-
+  
   float H_ij_a;
   float u_nxt_b, u_prev_b;
-  float mu_j, du;
+  float du;
   float mu_val;
 
   float rate = 1.0,
@@ -1306,8 +1291,9 @@
   return max_diff;
 }
 
-float BeliefPropagation::BeliefProp () {
->>>>>>> 35324084
+float BeliefPropagation::BeliefProp () 
+{
+
   int64_t anch_cell=0, nei_cell=0;
   int d;
 
@@ -3853,24 +3839,6 @@
 // idir, cell, tile should be the value to update in the MU buf.
 // That is:
 //
-<<<<<<< HEAD
-float BeliefPropagation::step_residue(float *max_diff, int64_t *max_residue_cell, int64_t *max_residue_tile_idx, int64_t *max_residue_dir_idx) {
-  float _max_diff = -1.0;
-
-  int64_t residue_cell = -1,
-          residue_tile_idx = -1,
-          residue_tile = -1,
-          residue_dir_idx = -1,
-          nei_cell=-1;
-
-  int64_t dir_idx=-1;
-          
-  float mu_new,        
-        max_residue=-1.0;
-
-  // calculate the difference between
-  // BUF_MU_NXT and BUF_MU
-=======
 //   MU[idir][cell][tile] = MU_NXT[idir][cell][tile]
 //
 // Once that's done, update all neighboring values that would be affected by this change,
@@ -3888,7 +3856,6 @@
   int64_t n_tile_idx, tile_idx;
 
   // update BUF_MU with new value
->>>>>>> 35324084
   //
   mu_new = getVal( BUF_MU_NXT, idir, cell, tile );
   SetVal( BUF_MU, idir, cell, tile, mu_new );
