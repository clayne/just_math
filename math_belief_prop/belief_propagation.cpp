--- conflicted
+++ resolved
@@ -2508,13 +2508,8 @@
 
     d = step(1);
 
-<<<<<<< HEAD
-    if (m_verbose > 1) {
-      if ((step_iter>0) && ((step_iter%10)==0)) {
-=======
     if (m_verbose > 0) {
       if ((step_iter>0) && ((step_iter % 10)==0)) {
->>>>>>> b13b8415
         printf("  [%i/%i] step_iter %i (d:%f)\n", (int)it, (int)m_num_verts, (int)step_iter, d); fflush(stdout);
         if (m_verbose > 2) { gp_state_print(); }
       }
