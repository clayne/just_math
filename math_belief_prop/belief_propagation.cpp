--- conflicted
+++ resolved
@@ -864,26 +864,16 @@
         //
 
         #ifdef RUN_OPT_FH
-<<<<<<< HEAD
           // Optimized: F and H access using pointers
           float* currH = getPtr(BUF_H, 0);
           float* currF = getPtrF(BUF_F, 0, anch_tile, nei_to_anch_dir_idx);
+
           for (d=0; d < m_num_values; d++) {
             u_nxt_b += (*currF) * (*currH);
+
+            currF++;
+            currH++;
           }
-=======
-            // Optimized: F and H access using pointers
-            float* currH = getPtr(BUF_H, 0);
-            float* currF = getPtrF(BUF_F, 0, anch_tile, nei_to_anch_dir_idx);
-
-            for (d=0; d < m_num_values; d++) {
-                u_nxt_b += (*currF) * (*currH);
-
-                currF++;
-                currH++;
-            }
-
->>>>>>> 2f872129
         #else
           // Non-optimized
           for (d=0; d < m_num_values; d++) {
