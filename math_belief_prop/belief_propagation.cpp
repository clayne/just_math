--- conflicted
+++ resolved
@@ -5290,15 +5290,9 @@
   // cur_iter is total number of realizepost completed (unconditional).
   // force stop if max_iter reached.
   op.cur_iter++;
-<<<<<<< HEAD
-  if (op.cur_iter >= op.max_iter)
+  if (op.cur_iter >= op.max_iter) {
      ret = -4;  
-=======
-  if (op.cur_iter >= op.max_iter) {
-    ret = 0;
-  }
->>>>>>> c32bda49
- 
+  } 
   return ret;
 }
 
@@ -5548,13 +5542,9 @@
     _block_bound.push_back( op.sub_block[2] );
     _block_bound.push_back( op.block_size[2] );
 
-<<<<<<< HEAD
     // fix a single cell (to one tile value) within the block
     //
-    ret = chooseMinEntropyBlock( _block_bound, &cell, &tile, &tile_idx, &belief);
-=======
     ret = chooseMinEntropyWithinNoisyBlock( _block_bound, &cell, &tile, &tile_idx, &belief);
->>>>>>> c32bda49
     m_return = ret;
 
     if (ret >= 1) {
