//--------------------------------------------------------------------------------
// JUST MATH:
// Belief Propagation - on a 3D grid domain
//
// Demonstration of Sum-Product Belief Propagation on a 3D spatial domain.
// Computes:
//     mu_{i,j}[b] = SUM f_{i,j}[a,b] g_i[a] PROD mu_{k,i}[b]
// The message function 'mu' is stored sparsely for neighboring cells in 3D, with size 6*R^3*B,
// where R is the grid resolution, B is the number of discrete values, and 6 is number of neighbors.
//
// To render the result, the belief is estimated at each vertex (voxel), and
// raytraced as a density volume where value probabilities are mapped to color.
//

//--------------------------------------------------------------------------------
// Copyright 2019-2022 (c) Quanta Sciences, Rama Hoetzlein, ramakarl.com
//
// * Derivative works may append the above copyright notice but should not remove or modify earlier notices.
//
// MIT License:
// Permission is hereby granted, free of charge, to any person obtaining a copy of this software and
// associated documentation files (the "Software"), to deal in the Software without restriction, including without
// limitation the rights to use, copy, modify, merge, publish, distribute, sublicense, and/or sell copies of the Software,
// and to permit persons to whom the Software is furnished to do so, subject to the following conditions:
// The above copyright notice and this permission notice shall be included in all copies or substantial portions of the Software.
//
// THE SOFTWARE IS PROVIDED "AS IS", WITHOUT WARRANTY OF ANY KIND, EXPRESS OR IMPLIED, INCLUDING BUT NOT LIMITED TO THE WARRANTIES
// OF MERCHANTABILITY, FITNESS FOR A PARTICULAR PURPOSE AND NONINFRINGEMENT. IN NO EVENT SHALL THE AUTHORS OR COPYRIGHT HOLDERS
// BE LIABLE FOR ANY CLAIM, DAMAGES OR OTHER LIABILITY, WHETHER IN AN ACTION OF CONTRACT, TORT OR OTHERWISE, ARISING FROM, OUT OF
// OR IN CONNECTION WITH THE SOFTWARE OR THE USE OR OTHER DEALINGS IN THE SOFTWARE.
//
// Sample utils
#include <algorithm>
#include "mersenne.h"
#include "dataptr.h"

// #define USE_PERF             // explicit perf instrumentation (uncomment to opt in)

#ifdef USE_PERF
  #include "timex.h"      // app perf
#else
  #define PERF_PUSH(x)
  #define PERF_POP()
#endif

/*
#ifdef USE_OPENGL
  #include <GL/glew.h>
#endif
#ifdef USE_CUDA
  #include "common_cuda.h"
#endif
*/

#include <stdio.h>
#include <stdlib.h>
#include <string.h>
#include <math.h>
#include <time.h>

#include <vector>
#include <string>

#include "belief_propagation.h"


void BeliefPropagation::setConverge ( bp_opt_t* oparg, float c ) {

  oparg->eps_converge = c;

  oparg->eps_converge_beg = c;
  oparg->eps_converge_end = c;

}

int BeliefPropagation::default_opts () {

  op.seed = 17;

  st.enabled = 1;
  st.post = 0;
  st.upper_step = 0;
  st.avg_step = 0;
  st.second_moment_step = 0;
  st.eps_curr = 0.0;
  st.max_dmu = 0.0;
  st.ave_mu = 0.0;
  st.ave_dmu = 0.0;
  st.num_culled = 0;
  st.num_collapsed = 0;
  st.num_chosen = 0;

  st.iter_resolved = 0;
  st.total_resolved=0;
  st.elapsed_time = 0.0;
  st.constraints = -1;

  st.instr = 0;

  st.occupancy_mean = 0.0;
  st.occupancy_mode = 0.0;
  st.occupancy_second_moment = 0.0;

  st.cluster_mean = 0.0;
  st.cluster_mode = 0.0;
  st.cluster_second_moment = 0.0;

  op.eps_converge = (1.0/(1024.0));

  setConverge ( &op, op.eps_converge );

  //op.eps_zero = (1.0/(1024.0*1024.0*1024.0*1024.0));
  op.eps_zero = (1.0/(1024.0*1024.0));

  op.cur_run = 0;
  op.max_run = 0;

  // iterations
  //
  op.cur_iter = 0;

  // default to max_iter 10000
  op.max_iter = 10000;

  // steps
  //
  op.cur_step = 0;
  op.max_step = 1024;

  op.step_cb = 1;
  op.state_info_d = -1;
  op.state_info_iter = 0;

  op.step_rate = 0.98;

  op.use_svd = 0;
  op.use_checkerboard = 0;
  op.use_lookahead = 0;

  op.index_heap_size = 0;

  op.viz_opt = VIZ_NONE;

  op.alg_cell_opt = ALG_CELL_MIN_ENTROPY;
  op.alg_tile_opt = ALG_TILE_MAX_BELIEF;
  op.alg_run_opt = ALG_RUN_VANILLA;
  op.alg_accel = ALG_ACCEL_NONE;

  op.use_cuda = false;

  op.tileset_stride_x = 0;
  op.tileset_stride_y = 0;
  op.tileset_margin = 0;
  op.tileset_spacing = 0;
  op.tileset_width = 0;
  op.tileset_height = 0;
  op.tiled_reverse_y = 0;

  op.block_schedule = OPT_BLOCK_NONE;

  return 0;
}

void BeliefPropagation::SelectAlgorithm ( int alg_idx ) {
  op.alg_idx = alg_idx;

  switch (alg_idx) {
  case ALG_BP:                                // BP
    op.alg_cell_opt = ALG_CELL_ANY;
    op.alg_tile_opt = ALG_TILE_MAX_BELIEF;
    op.alg_run_opt  = ALG_RUN_VANILLA;
    break;
  case ALG_WFC:                               // WFC
    op.alg_accel    = ALG_ACCEL_NONE;
    op.alg_run_opt  = ALG_RUN_WFC;
    op.alg_cell_opt = ALG_CELL_WFC;
    break;
  case ALG_MMS_SEQ:                           // MMS_SEQ
    op.alg_accel    = ALG_ACCEL_NONE;
    op.alg_run_opt  = ALG_RUN_MMS;
    op.alg_cell_opt = ALG_CELL_MMS;
    op.block_schedule = OPT_BLOCK_SEQUENTIAL;
    break;
  case ALG_MMS_RAND1:                         // MMS_RAND1
    op.alg_accel    = ALG_ACCEL_NONE;
    op.alg_run_opt  = ALG_RUN_MMS;
    op.alg_cell_opt = ALG_CELL_MMS;
    op.block_schedule = OPT_BLOCK_RANDOM_POS;
    break;
  case ALG_MMS_RAND2:                         // MMS_RAND2
    op.alg_accel    = ALG_ACCEL_NONE;
    op.alg_run_opt  = ALG_RUN_MMS;
    op.alg_cell_opt = ALG_CELL_MMS;
    op.block_schedule = OPT_BLOCK_RANDOM_POS_SIZE;
    break;

  case ALG_BMS:                               // BMS, Breakout Model Synth
    op.alg_accel    = ALG_ACCEL_NONE;
    op.alg_run_opt  = ALG_RUN_BREAKOUT;
    op.alg_cell_opt = ALG_CELL_BREAKOUT;
    op.block_schedule = OPT_BLOCK_RANDOM_POS;
    break;

  case ALG_BMS_MIN:                           // BMS, Breakout Model Synth, min block entropy
    op.alg_accel    = ALG_ACCEL_NONE;
    op.alg_run_opt  = ALG_RUN_BREAKOUT;
    op.alg_cell_opt = ALG_CELL_BREAKOUT;
    op.block_schedule = OPT_BLOCK_MIN_ENTROPY;
    break;
  case ALG_BMS_MIN_NOISE:                     // BMS, Breakout Model Synth, min block entropy + noise
    op.alg_accel    = ALG_ACCEL_NONE;
    op.alg_run_opt  = ALG_RUN_BREAKOUT;
    op.alg_cell_opt = ALG_CELL_BREAKOUT;
    op.block_schedule = OPT_BLOCK_NOISY_MIN_ENTROPY;
    break;

  case ALG_BMS_MAX_NOISE:                     // BMS, Breakout Model Synth, max block entropy + noise
    op.alg_accel    = ALG_ACCEL_NONE;
    op.alg_run_opt  = ALG_RUN_BREAKOUT;
    op.alg_cell_opt = ALG_CELL_BREAKOUT;
    op.block_schedule = OPT_BLOCK_NOISY_MAX_ENTROPY;
    break;

  case ALG_BP_MIN:                            // BP, Min Entropy
    op.alg_cell_opt = ALG_CELL_MIN_ENTROPY;
    op.alg_tile_opt = ALG_TILE_MAX_BELIEF;
    op.alg_run_opt  = ALG_RUN_VANILLA;
    break;
  case ALG_BP_MIN_WAVE:                       // BP, Min Entropy, Wavefront
    op.alg_cell_opt = ALG_CELL_MIN_ENTROPY;
    op.alg_tile_opt = ALG_TILE_MAX_BELIEF;
    op.alg_run_opt  = ALG_RUN_VANILLA;
    op.alg_accel    = ALG_ACCEL_WAVE;
    break;
  case ALG_BP_MIN_RESIDUAL:                   // BP, Min Entropy, Residual
    op.alg_cell_opt = ALG_CELL_MIN_ENTROPY;
    op.alg_tile_opt = ALG_TILE_MAX_BELIEF;
    op.alg_run_opt  = ALG_RUN_RESIDUAL;
    break;
  default:        // unspecified, BP default
    op.alg_cell_opt = ALG_CELL_ANY;
    op.alg_tile_opt = ALG_TILE_MAX_BELIEF;
    op.alg_run_opt  = ALG_RUN_VANILLA;
    break;
  };
}

// AllocBuf -- new allocation function
//
// supports multi-dimensional data of any type
// total elements = cntx * cnty * cntz
// cntx will be sequential in memory
//
void BeliefPropagation::AllocBuf (int id, char dt, uint64_t resx, uint64_t resy, uint64_t resz ) {

  char buf_dt;
  uint64_t type_sz = 0;

  // get type size
  switch (dt) {
  case 'i': type_sz = sizeof(int32_t);  buf_dt = DT_UINT;   break;
  case 'l': type_sz = sizeof(int64_t);  buf_dt = DT_UINT64; break;
  case 'f': type_sz = sizeof(float);    buf_dt = DT_FLOAT;  break;
  default:
    printf ("ERROR: Type not available.\n" );
    exit(-4);
  };
  int flags = (op.use_cuda ? (DT_CPU | DT_CUMEM) : DT_CPU);

  // resize buffer
  //
  uint64_t total_cnt = resx * resy * resz;
  m_buf[id].Resize( type_sz, total_cnt, 0x0, flags );

  // set usage by dimension
  //
  m_buf[id].SetUsage ( buf_dt, flags, resx, resy, resz );

  ZeroBuf ( id );
}

void BeliefPropagation::ZeroBuf ( int id ) {

  PERF_PUSH("ZeroBuf");
  m_buf[id].FillBuffer ( 0 );
  PERF_POP();
}


//---

int64_t BeliefPropagation::getVertex(int x, int y, int z) {

  return int64_t(z*m_bpres.y + y)*m_bpres.x + x;
}

// domain index to 3D pos
//
Vector3DI BeliefPropagation::getVertexPos(int64_t j) {

  Vector3DI p;

  p.z = j / (m_bpres.x*m_bpres.y);
  j -= p.z * (m_bpres.x*m_bpres.y);

  p.y = j / m_bpres.x;
  j -= p.y * m_bpres.x;

  p.x = j;

  return p;
}


// get 3D grid neighbor
//
int64_t BeliefPropagation::getNeighbor( uint64_t j, int nbr ) {

  Vector3DI jp = getVertexPos(j);

  // 3D spatial neighbor function
  //
  switch (nbr) {
  case 0:    return (jp.x < m_bpres.x-1) ?  j+1 : -1;
  case 1:    return (jp.x > 0) ?        j-1 : -1;
  case 2:    return (jp.y < m_bpres.y-1) ?  j+m_bpres.x : -1;
  case 3:    return (jp.y > 0) ?        j-m_bpres.x : -1;
  case 4:    return (jp.z < m_bpres.z-1) ?  j+(m_bpres.x*m_bpres.y) : -1;
  case 5:    return (jp.z > 0) ?        j-(m_bpres.x*m_bpres.y) : -1;
  };
  return -1;
}




// get 3D grid neighbor
//
int64_t BeliefPropagation::getNeighbor( uint64_t j, Vector3DI jp, int nbr ) {

  //-- using lookup
  /* int32_t ndx = (nbr<2) ? jp.x : (nbr<4) ? jp.y : jp.z;
  int64_t n = nbr_lookup[nbr][ ndx ];
  n = (n==NOUT) ? -1 : j + n;
  return n; */

  // 3D spatial neighbor function
  //
  switch (nbr) {
  case 0:    return (jp.x < m_bpres.x-1) ?  j+1 : -1;
  case 1:    return (jp.x > 0) ?        j-1 : -1;
  case 2:    return (jp.y < m_bpres.y-1) ?  j+m_bpres.x : -1;
  case 3:    return (jp.y > 0) ?        j-m_bpres.x : -1;
  case 4:    return (jp.z < m_bpres.z-1) ?  j+(m_bpres.x*m_bpres.y) : -1;
  case 5:    return (jp.z > 0) ?        j-(m_bpres.x*m_bpres.y) : -1;
  };
  return -1;
}


void BeliefPropagation::ConstructStaticBufs () {

  //-- Construct F
  //
  int B;
  B = m_num_values;
  AllocBuf ( BUF_F, 'f', B, B, 6 );

  //-- Construct G
  //
  AllocBuf ( BUF_G, 'f', m_num_values );

  // default weights. actual weights are set in init()
  float weight = 1.0 / m_num_values;
  for (int a=0; a < m_num_values; a++ ) {
    SetValF ( BUF_G, a, weight );
  }

  //-- Construct H
  //
  AllocBuf ( BUF_H, 'f', m_num_values );

}

void BeliefPropagation::ConstructDynamicBufs () {

  //-- Construct MU
  //
  AllocBuf ( BUF_MU,     'f', 6, m_num_values, m_num_verts );
  AllocBuf ( BUF_MU_NXT, 'f', 6, m_num_values, m_num_verts );

  //-- Construct TILE_IDX
  //
  AllocBuf ( BUF_TILE_IDX,   'i', m_num_values, m_num_verts );
  AllocBuf ( BUF_TILE_IDX_N, 'i', m_num_verts );

  //-- Construct PREFATORY_TILE_IDX
  //
  AllocBuf ( BUF_PREFATORY_TILE_IDX,   'i', m_num_values, m_num_verts );
  AllocBuf ( BUF_PREFATORY_TILE_IDX_N, 'i', m_num_verts );

  //-- Construct SAVE_TILE_IDX
  //
  AllocBuf ( BUF_SAVE_TILE_IDX,   'i', m_num_values, m_num_verts );
  AllocBuf ( BUF_SAVE_TILE_IDX_N, 'i', m_num_verts );

  // initialize to all tiles per vertex
  //
  for (int i=0; i<m_num_verts; i++) {

    // vtx i has num_vals possible number of tiles
    //
    SetValI ( BUF_TILE_IDX_N, (m_num_values), i );
    SetValI ( BUF_PREFATORY_TILE_IDX_N, (0), i );
    SetValI ( BUF_SAVE_TILE_IDX_N, (0), i );

    for (int b=0; b<m_num_values; b++) {

      // initially put all tile ids
      // in order at vtx i
      //
      SetValI ( BUF_TILE_IDX, b, b, i );
      SetValI ( BUF_PREFATORY_TILE_IDX, b, b, i );
      SetValI ( BUF_SAVE_TILE_IDX, b, b, i );
    }
  }

  //-- Construct visited
  //
  AllocBuf ( BUF_VISITED, 'l', m_num_verts );

  //-- Construct Residual BP buffers
  //
  AllocBuf ( BUF_RESIDUE_HEAP,          'f', 6 * m_num_verts * m_num_values );
  AllocBuf ( BUF_RESIDUE_HEAP_CELL_BP,  'l', 6 * m_num_verts * m_num_values );
  AllocBuf ( BUF_RESIDUE_CELL_HEAP,     'l', 6 * m_num_verts * m_num_values );

  AllocBuf ( BUF_BT,     'l', 2 * m_num_verts * m_num_values );
  AllocBuf ( BUF_BT_IDX, 'l',     m_num_verts * m_num_values );

  //-- Construct note
  //
  AllocBuf ( BUF_NOTE,    'l', m_num_verts, 2 );
  m_note_n[0] = 0;
  m_note_n[1] = 0;
  m_note_plane = 0;

  //-- Randomize MU
  RandomizeMU ();

}

void BeliefPropagation::ConstructTempBufs () {

  //-- Construct belief
  //
  AllocBuf ( BUF_BELIEF, 'f', m_num_values );

  //-- Construct viz
  //
  AllocBuf ( BUF_VIZ, 'f', m_num_verts );

  //-- Construct TILE buf
  //
  AllocBuf ( BUF_TILES, 'i', m_num_verts );

  //-- Construct B buf
  //
  AllocBuf ( BUF_B, 'f', m_num_verts );

  //-- Construct C (constraint count) buf
  //
  AllocBuf ( BUF_C, 'i', m_num_verts );

  //-- for block algorithms (mms, bms)
  //
  AllocBuf ( BUF_BLOCK, 'i', m_num_verts );

  //-- for block alg entropy calculations
  //
  AllocBuf ( BUF_CELL_ENTROPY, 'f', m_num_verts );
  AllocBuf ( BUF_BLOCK_ENTROPY, 'f', m_num_verts );

}

void BeliefPropagation::ConstructSVDBufs () {

  int B = m_num_values;

  AllocBuf ( BUF_SVD_U,   'f', B, B, 6 );
  AllocBuf ( BUF_SVD_Vt,  'f', B, B, 6 );
  AllocBuf ( BUF_SVD_VEC, 'f', B );
}


void BeliefPropagation::RandomizeMU () {
  int i;
  Vector3DI jp;

  float *mu = (float*) m_buf[BUF_MU].getData();
  uint64_t cnt = 6 * m_num_verts * m_num_values;
  memset ( mu, 0, cnt * sizeof(float) );

  for (int j=0; j < m_num_verts; j++) {
    jp = getVertexPos(j);

    for (int jnbr=0; jnbr < getNumNeighbors(j); jnbr++) {
      i = getNeighbor(j, jp, jnbr);

      for (int a=0; a < m_num_values; a++) {

        float w = m_rand.randF();

        // randomize MU
        //
        SetValF( BUF_MU, (w), jnbr, a, j );
      }
    }
  }
}

void BeliefPropagation::ComputeBP_DiffMUField () {

  int i, n_a, a;
  float v0, v1, d, max_diff;
  Vector3DI jp;

  for (int j=0; j < m_num_verts; j++) {
    jp = getVertexPos(j);

    max_diff = 0;

    for (int in=0; in < getNumNeighbors(j); in++) {
      i = getNeighbor(j, jp, in);
      n_a = getValI( BUF_TILE_IDX_N, j );

      for (int a_idx=0; a_idx<n_a; a_idx++) {
        a = getValI( BUF_TILE_IDX, a_idx, j );
        v0 = getValF( BUF_MU, in, a, j );
        v1 = getValF( BUF_MU_NXT, in, a, j );

        d = fabs(v0-v1);
        if (d > max_diff) { max_diff = d; }
      }
    }

    SetValF ( BUF_VIZ, max_diff, j );
  }

 }

int BeliefPropagation::getMaxBeliefTile ( uint64_t j ) {

  int tile_idx_n, tile_idx, tile_val;
  float b, maxb;
  int maxtv;

  // list of tile beliefs for single vertex
  //
  getVertexBelief ( j );

  // walk the tile vals to get max belief
  //
  b = 0;
  maxb = 0;
  maxtv = 0;
  tile_idx_n= getValI( BUF_TILE_IDX_N, j );

  if ( tile_idx_n > 1 ) {

    for (tile_idx=0; tile_idx<tile_idx_n; tile_idx++) {

      tile_val = getValI( BUF_TILE_IDX, tile_idx, j );

      b = getValF (BUF_BELIEF, tile_val );

      if ( b > maxb) {
        maxb = b;
        maxtv = tile_val;
      }
    }
  }

  return maxtv;
}

// ComputeTile0Field
// - called prior to CheckConstraints
// - computes a resolved tile field in which each
//   tile is just the first entry in the available list. eg. WFC
// - compare this to ComputeBP_BeliefField in which each tile
//   is selected based on BP belief
//
void BeliefPropagation::ComputeTile0Field() {

  int tile_val;

  for (int j=0; j < m_num_verts; j++) {

    tile_val = getValI ( BUF_TILE_IDX, 0, j );

    SetValI( BUF_TILES, tile_val , j );
  }

}

// ComputeNoteField
// - mark the notes for visualization
//
void BeliefPropagation::ComputeNoteField () {

  int64_t note_idx;
  int64_t vtx;

  if (m_note_n[m_note_plane]==0) return;

  // printf ( "%d\n", m_note_n[ m_note_plane ] );

  ZeroBuf ( BUF_VIZ );

  for (note_idx=0; note_idx < (int64_t) m_note_n[ m_note_plane  ]; note_idx++) {

    vtx = getValL ( BUF_NOTE, note_idx, m_note_plane  );

    SetValF( BUF_VIZ, 1.0, vtx );
  }

}


// ComputeBP_BeliefField
// - fills BUF_TILES with maxbelief tiles (always)
// - fills BUF_VIZ with maxbelief values (if VIZ_BELIEF)
//
void BeliefPropagation::ComputeBP_BeliefField () {

  int tile_idx_n, tile_idx, tile_val;

  float global_maxb;
  float b, maxb, sum;
  int maxt;

  global_maxb = 0;

  for (int j=0; j < m_num_verts; j++) {

    // list of tile beliefs for single vertex
    //
    getVertexBelief ( j );

    // walk the tile vals to get max belief
    //
    b = 0;
    maxb = 0;
    maxt = 0;

    tile_idx_n= getValI( BUF_TILE_IDX_N, j );

    if ( tile_idx_n == 1 ) {

      // only one tile
      //
      maxb = 0.0;
      maxt = getValI( BUF_TILE_IDX, 0, j );
      sum = 0;

    } else {

      // search for max belief tile
      //
      sum = 0;
      for (tile_idx=0; tile_idx < tile_idx_n; tile_idx++) {
        tile_val = getValI( BUF_TILE_IDX, tile_idx, j );

        b = getValF (BUF_BELIEF, tile_val );

        sum += (b < 0.0001) ? 0 : b * log(b);

        if ( b > maxb) {
          maxb = b;
          maxt = tile_val;
        }
      }

    }

    if ( maxb > global_maxb ) global_maxb = maxb;

    // set max belief for this vertex
    //
    SetValF( BUF_B, maxb, j );

    SetValI( BUF_TILES, maxt , j );
  }

  // global max belief
  st.max_belief = global_maxb;

}


//---

float BeliefPropagation::MaxDiffMU ()  {

  int i, n_a, a;
  float v0, v1, d;
  Vector3DI jp;

  float global_maxdiff = 0;
  float vert_maxdiff;

  int mu_cnt = 0;
  st.ave_mu = 0;
  st.ave_dmu = 0;

  for (int j=0; j < m_num_verts; j++) {
    jp = getVertexPos(j);

    vert_maxdiff = 0;

    for (int in=0; in < getNumNeighbors(j); in++) {
      i = getNeighbor(j, jp, in);
      n_a = getValI ( BUF_TILE_IDX_N, j );

      for (int a_idx=0; a_idx<n_a; a_idx++) {
        a = getValI ( BUF_TILE_IDX, a_idx, j );
        v0 = getValF ( BUF_MU, in, a, j );
        v1 = getValF ( BUF_MU_NXT, in, a, j );

        d = fabs(v0-v1);
        if (d > vert_maxdiff) { vert_maxdiff = d; }

        if (st.enabled) {
            st.ave_mu += v1;
            st.ave_dmu += d;
            mu_cnt++;
        }
      }
    }

    if ( op.alg_accel==ALG_ACCEL_WAVE) {
      // store the dmu in BUF_MU_NXT temporarily
      //  (will be overwritten on next bp step)
      SetValF ( BUF_MU_NXT, vert_maxdiff, 0, 0, j );
    }

    if ( vert_maxdiff > global_maxdiff ) {global_maxdiff = vert_maxdiff;}
    //printf ( "max overall: %f\n", max_overall );
  }

  st.ave_mu /= mu_cnt;
  st.ave_dmu /= mu_cnt;

  return global_maxdiff;
}

void BeliefPropagation::InitializeDMU (int buf_id) {

  for (int j=0; j < m_num_verts; j++) {
    SetValF ( BUF_MU_NXT, 1.0, 0, 0, j );
  }
}


float BeliefPropagation::MaxDiffMUCellTile (float *max_diff, int64_t *max_cell, int64_t *max_tile_idx, int64_t *max_dir_idx) {
  int i, n_a, a;
  float v0,v1, d, _max_diff=-1.0;
  int64_t _max_cell=-1,
          _max_tile_idx=-1,
          _max_dir_idx=-1;

  for (int j=0; j < m_num_verts; j++) {
    for (int in=0; in < getNumNeighbors(j); in++) {
      i = getNeighbor(j, in);
      n_a = getValI ( BUF_TILE_IDX_N, j );
      for (int a_idx=0; a_idx<n_a; a_idx++) {
        a = getValI ( BUF_TILE_IDX, a_idx, j );
        v0 = getValF ( BUF_MU, in, a, j );
        v1 = getValF ( BUF_MU_NXT, in, a, j );

        d = fabs(v0-v1);
        if (_max_diff < d) {
          _max_diff = d;
          _max_cell = j;
          _max_tile_idx = a_idx;
          _max_dir_idx = in;
        }
      }
    }
  }

  if (max_diff) { *max_diff = _max_diff; }
  if (max_cell) { *max_cell = _max_cell; }
  if (max_tile_idx) { *max_tile_idx = _max_tile_idx; }
  if (max_dir_idx) { *max_dir_idx = _max_dir_idx; }

  return _max_diff;
}

void BeliefPropagation::NormalizeMU () { NormalizeMU( BUF_MU ); }

void BeliefPropagation::NormalizeMU (int id) {
  int i=0, n_a=0, a=0;
  float v=0, sum=0;
  Vector3DI jp;

  for (int j=0; j < m_num_verts; j++) {
    jp = getVertexPos(j);

    for (int in=0; in < getNumNeighbors(j); in++) {

      i = getNeighbor(j, jp, in);

      // write 1 at boundaries
      if (i==-1) {
        n_a = getValI ( BUF_TILE_IDX_N, j );
        for (int a_idx=0; a_idx<n_a; a_idx++) {
          a = getValI ( BUF_TILE_IDX, a_idx, j );
          SetValF ( id, 1.0, in, a, j );
        }
      }

      // sum all MU values
      sum = 0;

      n_a = getValI ( BUF_TILE_IDX_N, j );
      for (int a_idx=0; a_idx<n_a; a_idx++) {
        a = getValI ( BUF_TILE_IDX, a_idx, j );
        sum += getValF( id, in, a, j );
      }

      // normalize each MU
      if ( sum > 0 ) {
        n_a = getValI ( BUF_TILE_IDX_N, j );
        for (int a_idx=0; a_idx<n_a; a_idx++) {
          a = getValI ( BUF_TILE_IDX, a_idx, j );

          v = getValF( id, in, a, j );
          SetValF( id, (v / sum), in, a, j );
        }
      }

    }
  }
}

void BeliefPropagation::NormalizeMU_cell_residue (int buf_id, int64_t cell) {
  int i=0, n_a=0, a=0;
  float v=0, sum=0,
        mu_cur_val,
        mu_nxt_val;
  Vector3DI cell_p;

  cell_p = getVertexPos(cell);
  for (int in=0; in < getNumNeighbors(cell); in++) {
    i = getNeighbor(cell, cell_p, in);
    sum = 0;

    if (i==-1) {
      n_a = getValI ( BUF_TILE_IDX_N, cell );
      for (int a_idx=0; a_idx<n_a; a_idx++) {
        a = getValI ( BUF_TILE_IDX, a_idx, cell );
        SetValF( buf_id, 1.0, in, a, cell );

        mu_cur_val = getValF( BUF_MU,      in, a, cell );
        mu_nxt_val = getValF( BUF_MU_NXT,  in, a, cell );
        indexHeap_update_mu_pos( in, cell, a, fabs(mu_cur_val - mu_nxt_val) );

      }
    }

    n_a = getValI( BUF_TILE_IDX_N, cell );
    for (int a_idx=0; a_idx<n_a; a_idx++) {
      a = getValI( BUF_TILE_IDX, a_idx, cell );
      sum += getValF ( buf_id, in, a, cell );
    }

    if ( sum > 0 ) {
      n_a = getValI( BUF_TILE_IDX_N, cell );
      for (int a_idx=0; a_idx<n_a; a_idx++) {
        a = getValI( BUF_TILE_IDX, a_idx, cell );

        v = getValF( buf_id, in, a, cell );
        SetValF( buf_id, (v / sum), in, a, cell );

        mu_cur_val = getValF( BUF_MU,      in, a, cell );
        mu_nxt_val = getValF( BUF_MU_NXT,  in, a, cell );
        indexHeap_update_mu_pos( in, cell, a, fabs(mu_cur_val - mu_nxt_val) );

      }
    }

  }

}

void BeliefPropagation::SetVis (int vopt) {

  op.viz_opt = vopt;

  std::string msg;
  switch ( vopt ) {
  case VIZ_TILES_2D:         msg = "VIZ_TILES_2D"; break;
  case VIZ_TILE0:            msg = "VIZ_TILE0"; break;
  case VIZ_TILECOUNT:        msg = "VIZ_TILECOUNT"; break;
  case VIZ_NOTES:            msg = "VIZ_NOTES"; break;
  case VIZ_CONSTRAINT:       msg = "VIZ_CONSTRAINT"; break;
  case VIZ_BP_BELIEF:        msg = "VIZ_BP_BELIEF"; break;
  case VIZ_BP_ENTROPY:       msg = "VIZ_BP_ENTROPY"; break;
  case VIZ_BP_MU:            msg = "VIZ_BP_MU"; break;
  case VIZ_BP_DMU:           msg = "VIZ_BP_DMU"; break;
  };
  printf ( "  Visualizing: %s\n", msg.c_str() );
}

void BeliefPropagation::PrepareVisualization ()
{
  // visualization prep
  // call this *before* updateMU, and use
  // to prepare for calling getVisSample
  //
  PERF_PUSH("PrepareVis");

  clock_t t1;
  if (st.instr) t1 = clock();
  switch (op.viz_opt) {
  case VIZ_TILE0:
      // simple viz. matches json output.
      // show the final tile resolved at tile entry 0. if multiple take the first one.
      //.. nothing to do here
      break;
  case VIZ_TILECOUNT:
      // simple viz. number of available tiles per cell.
      //.. nothing to do here
      break;
  case VIZ_CONSTRAINT:
      // this visualization is useful but more costly.
      // compute a resolved tile field, then checks how many remaining unresolved
      // constraints each tile has.
      ComputeTile0Field ();
      CheckConstraints ();
      break;
  case VIZ_NOTES:
      // visualize notes
      ComputeNoteField ();
      break;
  case VIZ_BP_BELIEF:
      // find the maximum belief tile for each cell.
      ComputeBP_BeliefField ();
      break;
  case VIZ_BP_MU:
      //ComputeMUField ();
      break;
  case VIZ_BP_DMU:
      ComputeBP_DiffMUField ();
      break;
  };

  if (st.instr) {st.time_viz += clock()-t1;}

  PERF_POP();
}

// WFC  cnt = getTilesAtVertex( j );
// DMU  dmu =  scalar * std::max(0.0f, std::min(1.0f, pow ( src.getVal ( BUF_DMU, j ), 0.1f ) ));
//
Vector4DF BeliefPropagation::getVisSample ( int64_t v ) {

  float f, r, g, b, c;
  Vector4DF s;

  int i;
  float vexp = 0.3;
  float vscale = 0.1;

  float vmax = op.eps_converge * 10.0;


  switch (op.viz_opt) {
  case VIZ_TILES_2D:
    // tiles for 2D render. get literal tile value & count
    i = getValI ( BUF_TILE_IDX, 0, v);
    f = getValI ( BUF_TILE_IDX_N, v );
    s = Vector4DF( i, i, i, f );
    break;
  case VIZ_TILE0:
    // readily available. no prepare needed.
    // get tile ID normalized to num tiles
    i = getValI ( BUF_TILE_IDX, 0, v );
    f = float(i) / float(getNumValues(v));
    s = (i<=1) ? Vector4DF(0,0,0,0) : Vector4DF( f, f, f, 0.5 );
    break;
  case VIZ_TILECOUNT:
    // readily available. no prepare needed.
    // visualize 1/TILE_NDX_N as alpha, so opaque/white = fully resolved
    i = getValI ( BUF_TILE_IDX_N, v );
    f = 1.0 / float(i);
    s = (i==1) ? Vector4DF(1,0.5,0,0.1) : Vector4DF( f, f, f, f );
    break;
  case VIZ_CONSTRAINT:
    // visualize remaining constraints per cell
    // constraints are associated with faces, so max per cell is 6
    c = getValI ( BUF_C, v ) / 6.0f;
    s = Vector4DF( c, c, c, c );
    break;
  case VIZ_NOTES:
    // visualize notes
    f = getValF ( BUF_VIZ, v );
    s = Vector4DF(f,f,f,f);
    break;
  case VIZ_BP_BELIEF:
    // get maxbelief value
    f = getValF ( BUF_B, v );
    f = f / st.max_belief;
    s = Vector4DF(f,f,f,f);
    break;
  case VIZ_BP_MU:
    // BP only. requires PrepareVisualization for ComputeMUField
    f = getValF ( BUF_VIZ, v );
    s = Vector4DF(f,f,f,f);
    break;
  case VIZ_BP_DMU:
    // BP only. requires PrepareVisualization for ComputeDiffMUField
    f = getValF ( BUF_VIZ, v );
    c = 0.1 + std::max(0.0f, std::min(1.0f, pow ( f * vscale / vmax, vexp ) ));
    if ( f <= op.eps_converge ) s = Vector4DF(0,c,0,c);
    else                        s = Vector4DF(c,c,c,c);
    break;
  }

  return s;
}



float BeliefPropagation::BeliefProp_cell_residue (int64_t anch_cell) {
  int64_t nei_cell=0;
  int d;

  int anch_tile_idx=0, anch_tile_idx_n=0;
  int nei_tile_idx=0, nei_tile_idx_n=0;
  int anch_tile, nei_tile=0;
  int64_t _neinei_cell=0;

  int nei_in_idx=0, anch_in_idx=0;
  int nei_to_anch_dir_idx=0;

  float H_ij_a=0;
  float u_nxt_b=0, u_prev_b=0;
  float du=0;

  float rate = 1.0,
        max_diff=-1.0;

  float mu_cur_val=0,
        mu_nxt_val=0;


  rate = op.step_rate;

  anch_tile_idx_n = getValI ( BUF_TILE_IDX_N, anch_cell );

  // 6 neighbors of j in 3D
  //
  for (anch_in_idx=0; anch_in_idx < getNumNeighbors(anch_cell); anch_in_idx++) {
    nei_cell = getNeighbor(anch_cell, anch_in_idx);

    // pathological conditions
    // * cell has none (which is an error) or only 1 tile
    // * cell's neighbor falls off the end
    //
    if (anch_tile_idx_n <= 1) {
      if (anch_tile_idx_n == 1) {
        anch_tile = getValI( BUF_TILE_IDX, 0, anch_cell );
        SetValF ( BUF_MU_NXT, 1.0, anch_in_idx, anch_tile, anch_cell  );

        mu_cur_val = getValF( BUF_MU,      anch_in_idx, anch_tile, anch_cell );
        mu_nxt_val = getValF( BUF_MU_NXT,  anch_in_idx, anch_tile, anch_cell );

        indexHeap_update_mu_pos( anch_in_idx, anch_cell, anch_tile, fabs(mu_cur_val - mu_nxt_val) );

      }
      continue;
    }
    if (nei_cell == -1) {

      for (anch_tile_idx=0; anch_tile_idx < anch_tile_idx_n; anch_tile_idx++) {
        anch_tile = getValI( BUF_TILE_IDX, anch_tile_idx, anch_cell );
        SetValF ( BUF_MU_NXT, 1.0, anch_in_idx, anch_tile, anch_cell  );

        mu_cur_val = getValF( BUF_MU,      anch_in_idx, anch_tile, anch_cell );
        mu_nxt_val = getValF( BUF_MU_NXT,  anch_in_idx, anch_tile, anch_cell );

        indexHeap_update_mu_pos( anch_in_idx, anch_cell, anch_tile, fabs(mu_cur_val - mu_nxt_val) );

      }

      continue;
    }

    // compute message from `nei` to `anch` for each a..
    // we're skipping some tiles, so zero out H
    //
    for (d=0; d<m_num_values; d++) { SetValF (BUF_H, 0, d); }

    nei_tile_idx_n = getValI ( BUF_TILE_IDX_N, nei_cell );

    // pathological condition
    // * neighbor cell has 0 values (error) or only 1
    //
    if (nei_tile_idx_n <= 1) {
      for (anch_tile_idx=0; anch_tile_idx < anch_tile_idx_n; anch_tile_idx++) {
        anch_tile = getValI( BUF_TILE_IDX, anch_tile_idx, anch_cell );
        SetValF ( BUF_MU_NXT, 1.0, anch_in_idx, anch_tile, anch_cell  );

        mu_cur_val = getValF( BUF_MU,      anch_in_idx, anch_tile, anch_cell );
        mu_nxt_val = getValF( BUF_MU_NXT,  anch_in_idx, anch_tile, anch_cell );

        indexHeap_update_mu_pos( anch_in_idx, anch_cell, anch_tile, fabs(mu_cur_val - mu_nxt_val) );

      }
      continue;
    }

    int numbrs = getNumNeighbors(nei_cell);
    int nei_in_ignore = getOppositeDir( anch_in_idx );

    for (nei_tile_idx=0; nei_tile_idx < nei_tile_idx_n; nei_tile_idx++) {

      nei_tile = getValI( BUF_TILE_IDX, anch_tile_idx, anch_cell );

      // first compute Hij_t
      // initialize Hij(a) = gi(a)
      //
      H_ij_a = getValF (BUF_G, nei_tile);

      float *currMu = (float*) getPtr (BUF_MU, 0, nei_tile, nei_cell );

      for (nei_in_idx=0; nei_in_idx < getNumNeighbors(nei_cell); nei_in_idx++ ) {
        _neinei_cell = getNeighbor(nei_cell, nei_in_idx);
        if (nei_in_idx != nei_in_ignore) { H_ij_a *= *currMu; }

        currMu++;
      }

      SetValF (BUF_H, H_ij_a, nei_tile );

    }

    // now compute mu_ij_t+1 = Fij * hij
    // b = rows in f{ij}(a,b), also elements of mu(b)/
    //
    for (anch_tile_idx=0; anch_tile_idx < anch_tile_idx_n; anch_tile_idx++) {
      anch_tile = getValI( BUF_TILE_IDX, anch_tile_idx, anch_cell );

      u_nxt_b = 0.0;
      nei_to_anch_dir_idx = m_dir_inv[anch_in_idx];

      float* currH = (float*) getPtr (BUF_H);
      float* currF = (float*) getPtr (BUF_F, 0, anch_tile, nei_to_anch_dir_idx);    // <B, B, 6>

      for (d=0; d < m_num_values; d++) {
        u_nxt_b += (*currF) * (*currH);

        currF++;
        currH++;
      }

      u_prev_b = getValF (BUF_MU, anch_in_idx, anch_tile, anch_cell );

      du = u_nxt_b - u_prev_b;

      if (max_diff < fabs(du)) { max_diff = (float)fabs(du); }

      SetValF (BUF_MU_NXT, (u_prev_b + du*rate), anch_in_idx, anch_tile, anch_cell );

      mu_cur_val = getValF( BUF_MU,      anch_in_idx, anch_tile, anch_cell );
      mu_nxt_val = getValF( BUF_MU_NXT,  anch_in_idx, anch_tile, anch_cell );

      indexHeap_update_mu_pos( anch_in_idx, anch_cell, anch_tile, fabs(mu_cur_val - mu_nxt_val) );

    }
  }

  return max_diff;
}

void BeliefPropagation::TransferBoundaryMU (int src_id, int dst_id) {
  Vector3DI jp;
  int64_t j;
  float v;
  // 0=x+
  // 1=x-
  // 2=y+
  // 3=y-
  // 4=z+
  // 5=z-

  // Set MU values on all boundary planes
  // to 1.0 in the direction of out-of-bounds

  for (int tile=0; tile < m_num_values; tile++) {

    // X plane
    for (jp.z=0; jp.z < m_bpres.z; jp.z++) {
      for (jp.y=0; jp.y < m_bpres.y; jp.y++) {
        jp.x = 0; j = getVertex(jp.x, jp.y, jp.z);

        v = getValF ( src_id, 1, tile, j );
        SetValF ( dst_id, v, 1, tile, j );

        jp.x = m_bpres.x-1; j = getVertex(jp.x, jp.y, jp.z);

        v = getValF ( src_id, 0, tile, j );
        SetValF ( dst_id, v, 0, tile, j );
      }
    }

    // Y plane
    for (jp.z=0; jp.z < m_bpres.z; jp.z++) {
      for (jp.x=0; jp.x < m_bpres.x; jp.x++) {
        jp.y = 0; j = getVertex(jp.x, jp.y, jp.z);

        v = getValF ( src_id, 3, tile, j );
        SetValF ( dst_id, v, 3, tile, j );

        jp.y = m_bpres.y-1; j = getVertex(jp.x, jp.y, jp.z);

        v = getValF ( src_id, 2, tile, j );
        SetValF ( dst_id, v, 2, tile, j );
      }
    }


    // Z plane
    for (jp.y=0; jp.y < m_bpres.y; jp.y++) {
      for (jp.x=0; jp.x < m_bpres.x; jp.x++) {
        jp.z = 0; j = getVertex(jp.x, jp.y, jp.z);

        v = getValF ( src_id, 5, tile, j );
        SetValF ( dst_id, v, 5, tile, j );

        jp.z = m_bpres.z-1; j = getVertex(jp.x, jp.y, jp.z);

        v = getValF ( src_id, 4, tile, j );
        SetValF ( dst_id, v, 4, tile, j );
      }
    }
  }
}

void BeliefPropagation::WriteBoundaryMUbuf(int buf_id=BUF_MU) {
  Vector3DI jp;
  int64_t j;

  // 0=x+
  // 1=x-
  // 2=y+
  // 3=y-
  // 4=z+
  // 5=z-

  // Set MU values on all boundary planes
  // to 1.0 in the direction of out-of-bounds

  for (int tile=0; tile < m_num_values; tile++) {

    // X plane
    for (jp.z=0; jp.z < m_bpres.z; jp.z++) {
      for (jp.y=0; jp.y < m_bpres.y; jp.y++) {
        jp.x = 0;
        j = getVertex(jp.x, jp.y, jp.z);
        SetValF ( buf_id, 1.0f, 1, tile, j );
        jp.x = m_bpres.x-1;
        j = getVertex(jp.x, jp.y, jp.z);
        SetValF ( buf_id, 1.0f, 0, tile, j );
      }
    }

    // Y plane
    for (jp.z=0; jp.z < m_bpres.z; jp.z++) {
      for (jp.x=0; jp.x < m_bpres.x; jp.x++) {
        jp.y = 0;
        j = getVertex(jp.x, jp.y, jp.z);
        SetValF ( buf_id, 1.0f, 3, tile, j );
        jp.y = m_bpres.y-1;
        j = getVertex(jp.x, jp.y, jp.z);
        SetValF ( buf_id, 1.0f, 2, tile, j );
      }
    }


    // Z plane
    for (jp.y=0; jp.y < m_bpres.y; jp.y++) {
      for (jp.x=0; jp.x < m_bpres.x; jp.x++) {
        jp.z = 0;
        j = getVertex(jp.x, jp.y, jp.z);
        SetValF ( buf_id, 1.0f, 5, tile, j );
        jp.z = m_bpres.z-1;
        j = getVertex(jp.x, jp.y, jp.z);
        SetValF ( buf_id, 1.0f, 4, tile, j );
      }
    }
  }
}


float BeliefPropagation::BeliefProp_svd () {
  int64_t anch_cell=0, nei_cell=0;
  int d, r, c;

  int anch_tile_idx, anch_tile_idx_n;
  int nei_tile_idx, nei_tile_idx_n;
  int anch_tile, nei_tile;

  int nei_in_idx, anch_in_idx;

  float H_ij_a;
  float u_nxt_b, u_prev_b;
  float du;
  float mu_val;

  float rate = 1.0,
        max_diff=-1.0;

  int   odd_even_cell = -1;

  rate = op.step_rate;

  Vector3DI jp;

  // for all `nei`->`anch` messages in graph domain
  //
  for ( anch_cell=0; anch_cell < getNumVerts(); anch_cell++ ) {

    anch_tile_idx_n = getValI ( BUF_TILE_IDX_N, anch_cell );
    jp = getVertexPos(anch_cell);

    if (op.use_checkerboard) {
      odd_even_cell = (jp.x + jp.y + jp.z)%2;
      if (odd_even_cell==0) {
        for (anch_in_idx=0; anch_in_idx < getNumNeighbors(anch_cell); anch_in_idx++) {
          for (anch_tile_idx=0; anch_tile_idx < anch_tile_idx_n; anch_tile_idx++) {
            anch_tile = getValI ( BUF_TILE_IDX, anch_tile_idx, anch_cell );
            mu_val = getValF( BUF_MU, anch_in_idx, anch_tile, anch_cell );
            SetValF ( BUF_MU_NXT, (mu_val), anch_in_idx, anch_tile, anch_cell );
          }
        }
        continue;
      }
    }

    // 6 neighbors of j in 3D
    //
    for (anch_in_idx=0; anch_in_idx < getNumNeighbors(anch_cell); anch_in_idx++) {
      nei_cell = getNeighbor(anch_cell, jp, anch_in_idx);

      // pathological conditions
      // * cell has none (which is an error) or only 1 tile
      // * cell's neighbor falls off the end
      //
      if (anch_tile_idx_n <= 1) {
        if (anch_tile_idx_n == 1) {
          anch_tile = getValI ( BUF_TILE_IDX, anch_cell );
          SetValF( BUF_MU_NXT, (1.0), anch_in_idx, anch_tile, anch_cell );
        }
        continue;
      }
      if (nei_cell == -1) {
        for (anch_tile_idx=0; anch_tile_idx < anch_tile_idx_n; anch_tile_idx++) {
          anch_tile = getValI ( BUF_TILE_IDX, anch_tile_idx, anch_cell );
          SetValF( BUF_MU_NXT, (1.0), anch_in_idx, anch_tile, anch_cell );
        }
        continue;
      }

      // compute message from `nei` to `anch` for each a..
      // we're skipping some tiles, so zero out H
      //
      for (d=0; d<m_num_values; d++) { SetValF (BUF_H, 0.0, d ); }

      nei_tile_idx_n = getValI ( BUF_TILE_IDX_N, nei_cell );

      // pathological condition
      // * neighbor cell has 0 values (error) or only 1
      //
      if (nei_tile_idx_n <= 1) {
        for (anch_tile_idx=0; anch_tile_idx < anch_tile_idx_n; anch_tile_idx++) {
          anch_tile = getValI( BUF_TILE_IDX, anch_tile_idx, anch_cell );
          SetValF( BUF_MU_NXT, (1.0), anch_in_idx, anch_tile, anch_cell );
        }
        continue;
      }
      //Vector3DI jp = getVertexPos(nei_cell);
      int numbrs = getNumNeighbors(nei_cell);

      // cache direction in which to ignore anch_cell
      int nei_in_ignore = getOppositeDir( anch_in_idx );

      // process all tiles for current nei_cell
      for (nei_tile_idx=0; nei_tile_idx < nei_tile_idx_n; nei_tile_idx++) {

        nei_tile = getValI( BUF_TILE_IDX, nei_tile_idx, nei_cell );

        // first compute Hij_t
        // initialize Hij(a) = gi(a)
        //
        H_ij_a = getValF (BUF_G, nei_tile);

        // starting MU for nei_cell and tile
        float* currMu = (float*) getPtr (BUF_MU, 0, nei_tile, nei_cell);

        // inner loop over neighbors of nei_cell
        for (nei_in_idx=0; nei_in_idx < numbrs; nei_in_idx++ ) {

            // compute: Hij(a) = gi(a) * PROD mu{ki}_a

            // Optimized:
            // - Eliminated boundary check using WriteBoundaryMU. getNeighbor was only used to check if _neinei_cell=-1
            // - Use direction instead of cell pos to eliminate anchor cell
            // - Optimized MUPTR: reorganized MU with 'nbr' as linear mem variable.
            if (nei_in_idx != nei_in_ignore) {
                H_ij_a *= *currMu;
            }
            currMu++;

        }

        SetValF (BUF_H, H_ij_a, nei_tile );
      }


      //--- ***************
      //--- ***************
      //--- ***************

      for (d=0; d < m_num_values; d++) { SetValF( BUF_SVD_VEC, 0.0, d); }

#ifdef BPC_SVD_NAIVE
      for (r=0; r<m_svd_nsv[anch_in_idx]; r++) {
        u_nxt_b = 0.0;
        for (c=0; c<m_num_values; c++) {
          u_nxt_b += getValF( BUF_SVD_Vt, r, c, anch_in_idx ) * getVal( BUF_H, c );
        }
        SetVal( BUF_SVD_VEC, r, u_nxt_b );
      }

      for (r=0; r < m_num_values; r++) {
        u_nxt_b = 0.0;
        for (c=0; c < m_svd_nsv[anch_in_idx]; c++) {
          u_nxt_b += getValF( BUF_SVD_U, r, c, anch_in_idx ) * getVal( BUF_SVD_VEC, c );
        }

        u_prev_b = getVal(BUF_MU, anch_in_idx, anch_cell, r);
        du = u_nxt_b - u_prev_b;
        if (max_diff < fabs(du)) { max_diff = (float)fabs(du); }
        SetVal (BUF_MU_NXT, anch_in_idx, anch_cell, r, u_prev_b + du*rate );
      }
#else
      for (r=0; r < m_svd_nsv[anch_in_idx]; r++) {
        u_nxt_b = 0.0;

        //for (anch_tile_idx=0; anch_tile_idx < anch_tile_idx_n; anch_tile_idx++) {
        //  anch_tile = getVali( BUF_TILE_IDX, anch_cell, anch_tile_idx );
        //  u_nxt_b += getValF( BUF_SVD_Vt, r, anch_tile, anch_in_idx ) * getVal( BUF_H, anch_tile );
        //}

        for (c=0; c < m_num_values; c++) {
          u_nxt_b += getValF( BUF_SVD_Vt, r, c, anch_in_idx ) * getValF( BUF_H, c );
        }

        SetValF ( BUF_SVD_VEC, u_nxt_b , r );
      }

      for (anch_tile_idx=0; anch_tile_idx < anch_tile_idx_n; anch_tile_idx++) {
        anch_tile = getValI( BUF_TILE_IDX, anch_tile_idx, anch_cell );

        u_nxt_b = 0.0;
        for (c=0; c < m_svd_nsv[anch_in_idx]; c++) {
          u_nxt_b += getValF( BUF_SVD_U, anch_tile, c, anch_in_idx ) * getValF( BUF_SVD_VEC, c );
        }

        u_prev_b = getValF (BUF_MU, anch_in_idx,  anch_tile, anch_cell );
        du = u_nxt_b - u_prev_b;
        if (max_diff < fabs(du)) { max_diff = (float)fabs(du); }
        SetValF (BUF_MU_NXT, (u_prev_b + du*rate), anch_in_idx, anch_tile, anch_cell );
      }
#endif

      /*
      // now compute mu_ij_t+1 = Fij * hij
      // b = rows in f{ij}(a,b), also elements of mu(b)/
      //
      for (anch_tile_idx=0; anch_tile_idx < anch_tile_idx_n; anch_tile_idx++) {
        anch_tile = getVali( BUF_TILE_IDX, anch_cell, anch_tile_idx );

        u_nxt_b = 0.0;
        nei_to_anch_dir_idx = m_dir_inv[anch_in_idx];

        // a = cols in f{ij}(a,b), also elements of h(a)
        //

        #ifdef OPT_FH
          // Optimized: F and H access using pointers
          float* currH = getPtr(BUF_H, 0);
          float* currF = getPtrF(BUF_F, 0, anch_tile, nei_to_anch_dir_idx);

          for (d=0; d < m_num_values; d++) {
            u_nxt_b += (*currF) * (*currH);

            currF++;
            currH++;
          }
        #else
          // Non-optimized
          for (d=0; d < m_num_values; d++) {
            // in orig code nei_to_arch_dir_idx computed here even though it is ok outside this loop
            nei_to_anch_dir_idx = m_dir_inv[anch_in_idx];
            u_nxt_b += getValF(BUF_F, anch_tile, nei_to_anch_dir_idx, d) * getVal(BUF_H, d);
          }
        #endif

        u_prev_b = getVal(BUF_MU, anch_in_idx, anch_cell, anch_tile);
        du = u_nxt_b - u_prev_b;
        if (max_diff < fabs(du)) { max_diff = (float)fabs(du); }
        SetVal (BUF_MU_NXT, anch_in_idx, anch_cell, anch_tile, u_prev_b + du*rate );

      }
      */

      //--- ***************
      //--- ***************
      //--- ***************

    }


  }

  return max_diff;
}


// WARNING!
// There might be a bug here.
//
// ./bpc -R ./assets/stair_rule.csv -N ./assets/stair_name.csv -I 100000000 -D 10 -G 4 -V 1 -S 124  -e 0.00025
// ./bpc -R ./assets/stair_rule.csv -N ./assets/stair_name.csv -I 100000000 -D 10 -G 4 -V 1 -S 124  -e 0.00025 -E
//
// The svd option for the above fails to converge whereas the non-svd one converges.
// These should be exactly equivalent, so there's something bad going on.
//
//
float BeliefPropagation::BeliefProp_cell_residue_svd (int64_t anch_cell) {

  int64_t nei_cell=0;
  int d, r, c;

  int anch_tile_idx, anch_tile_idx_n;
  int nei_tile_idx, nei_tile_idx_n;
  int anch_tile, nei_tile;

  int nei_in_idx, anch_in_idx;

  float H_ij_a;
  float u_nxt_b, u_prev_b;
  float du;
  float mu_val;

  float rate = 1.0,
        max_diff=-1.0,
        mu_cur_val,
        mu_nxt_val;

  int   odd_even_cell = -1;

  rate = op.step_rate;

  Vector3DI jp;

  anch_tile_idx_n = getValI( BUF_TILE_IDX_N, anch_cell );
  jp = getVertexPos(anch_cell);

  // 6 neighbors of j in 3D
  //
  for (anch_in_idx=0; anch_in_idx < getNumNeighbors(anch_cell); anch_in_idx++) {
    nei_cell = getNeighbor(anch_cell, jp, anch_in_idx);

    // pathological conditions
    // * cell has none (which is an error) or only 1 tile
    // * cell's neighbor falls off the end
    //
    if (anch_tile_idx_n <= 1) {
      if (anch_tile_idx_n == 1) {
        anch_tile = getValI( BUF_TILE_IDX, anch_cell, 0 );
        SetValF( BUF_MU_NXT, 1.0, anch_in_idx, anch_tile, anch_cell );

        mu_cur_val = getValF( BUF_MU,      anch_in_idx, anch_tile, anch_cell);
        mu_nxt_val = getValF( BUF_MU_NXT,  anch_in_idx, anch_tile, anch_cell);
        indexHeap_update_mu_pos( anch_in_idx, anch_cell, anch_tile, fabs(mu_cur_val - mu_nxt_val) );
      }
      continue;
    }
    if (nei_cell == -1) {
      for (anch_tile_idx=0; anch_tile_idx < anch_tile_idx_n; anch_tile_idx++) {
        anch_tile = getValI( BUF_TILE_IDX, anch_tile_idx, anch_cell );
        SetValF( BUF_MU_NXT, 1.0, anch_in_idx, anch_tile, anch_cell );

        mu_cur_val = getValF( BUF_MU,      anch_in_idx, anch_tile, anch_cell);
        mu_nxt_val = getValF( BUF_MU_NXT,  anch_in_idx, anch_tile, anch_cell);
        indexHeap_update_mu_pos( anch_in_idx, anch_cell, anch_tile, fabs(mu_cur_val - mu_nxt_val) );
      }
      continue;
    }

    // compute message from `nei` to `anch` for each a..
    // we're skipping some tiles, so zero out H
    //
    for (d=0; d<m_num_values; d++) { SetValF(BUF_H, 0.0, d); }

    nei_tile_idx_n = getValI( BUF_TILE_IDX_N, nei_cell );

    // pathological condition
    // * neighbor cell has 0 values (error) or only 1
    //
    if (nei_tile_idx_n <= 1) {
      for (anch_tile_idx=0; anch_tile_idx < anch_tile_idx_n; anch_tile_idx++) {
        anch_tile = getValI( BUF_TILE_IDX, anch_tile_idx, anch_cell );
        SetValF( BUF_MU_NXT, 1.0, anch_in_idx, anch_tile, anch_cell );

        mu_cur_val = getValF( BUF_MU,      anch_in_idx, anch_tile, anch_cell);
        mu_nxt_val = getValF( BUF_MU_NXT,  anch_in_idx, anch_tile, anch_cell);
        indexHeap_update_mu_pos( anch_in_idx, anch_cell, anch_tile, fabs(mu_cur_val - mu_nxt_val) );
      }
      continue;
    }

    //Vector3DI jp = getVertexPos(nei_cell);
    //
    int numbrs = getNumNeighbors(nei_cell);

    // cache direction in which to ignore anch_cell
    //
    int nei_in_ignore = getOppositeDir( anch_in_idx );

    // process all tiles for current nei_cell
    //
    for (nei_tile_idx=0; nei_tile_idx < nei_tile_idx_n; nei_tile_idx++) {

      nei_tile = getValI( BUF_TILE_IDX, nei_tile_idx, nei_cell );

      // first compute Hij_t
      // initialize Hij(a) = gi(a)
      //
      H_ij_a = getValF(BUF_G, nei_tile);

      // starting MU for nei_cell and tile
      //
      float* currMu = (float*) getPtr (BUF_MU, 0, nei_tile, nei_cell );

      // inner loop over neighbors of nei_cell
      //
      for (nei_in_idx=0; nei_in_idx < numbrs; nei_in_idx++ ) {

        // compute: Hij(a) = gi(a) * PROD mu{ki}_a

        // Optimized:
        // - Eliminated boundary check using WriteBoundaryMU. getNeighbor was only used to check if _neinei_cell=-1
        // - Use direction instead of cell pos to eliminate anchor cell

        // - Optimized MUPTR: reorganized MU with 'nbr' as linear mem variable.
        if (nei_in_idx != nei_in_ignore) {
          H_ij_a *= *currMu;
        }
        currMu++;

      }

      SetValF (BUF_H, (H_ij_a), nei_tile );
    }


    //--- ***************
    //--- ***************
    //--- ***************

    for (d=0; d < m_num_values; d++) { SetValF( BUF_SVD_VEC, 0.0, d); }

    for (r=0; r < m_svd_nsv[anch_in_idx]; r++) {
      u_nxt_b = 0.0;

      for (c=0; c < m_num_values; c++) {
        u_nxt_b += getValF( BUF_SVD_Vt, r, c, anch_in_idx ) * getValF( BUF_H, c );
      }

      SetValF( BUF_SVD_VEC, r, u_nxt_b );
    }

    for (anch_tile_idx=0; anch_tile_idx < anch_tile_idx_n; anch_tile_idx++) {
      anch_tile = getValI( BUF_TILE_IDX, anch_tile_idx, anch_cell );

      u_nxt_b = 0.0;
      for (c=0; c < m_svd_nsv[anch_in_idx]; c++) {
        u_nxt_b += getValF( BUF_SVD_U, anch_tile, c, anch_in_idx ) * getValF( BUF_SVD_VEC, c );
      }

      u_prev_b = getValF (BUF_MU, anch_in_idx, anch_tile, anch_cell );
      du = u_nxt_b - u_prev_b;
      if (max_diff < fabs(du)) { max_diff = (float)fabs(du); }
      SetValF (BUF_MU_NXT, (u_prev_b + du*rate), anch_in_idx, anch_tile, anch_cell );

      mu_cur_val = getValF( BUF_MU,      anch_in_idx, anch_tile, anch_cell );
      mu_nxt_val = getValF( BUF_MU_NXT,  anch_in_idx, anch_tile, anch_cell );
      indexHeap_update_mu_pos( anch_in_idx, anch_cell, anch_tile, fabs(mu_cur_val - mu_nxt_val) );
    }

  }

  return max_diff;
}

float BeliefPropagation::BeliefProp () {

  int64_t anch_cell=0, nei_cell=0;
  int d;

  int anch_tile_idx, anch_tile_idx_n;
  int nei_tile_idx, nei_tile_idx_n;
  int anch_tile, nei_tile;

  int nei_in_idx, anch_in_idx;
  int nei_to_anch_dir_idx;

  float H_ij_a;
  float u_nxt_b, u_prev_b;
  float du;

  float rate = 1.0,
        max_diff=-1.0;

  float dmu;

  float mu_val;
  int   odd_even_cell = -1;
  int   eval;

  // get linear interpolation eps
  //
  float _eps = getLinearEps();

  rate = op.step_rate;

  Vector3DI jp;

  // for all `nei`->`anch` messages in graph domain
  //
  for ( anch_cell=0; anch_cell < getNumVerts(); anch_cell++ ) {


    // if already decided, continue
    anch_tile_idx_n = getValI( BUF_TILE_IDX_N, anch_cell );

    if ( anch_tile_idx_n==1 ) { continue; }


    jp = getVertexPos(anch_cell);

    if ( op.alg_accel==ALG_ACCEL_WAVE) {
        //----- WAVEFRONT BP
        // vertex dmu was temporarily stored in mu_nxt from MaxDiffMU of last step
        float conv_frac = 2.0;
        eval = 0;
        for (anch_in_idx=0; anch_in_idx < getNumNeighbors(anch_cell); anch_in_idx++) {
          nei_cell = getNeighbor(anch_cell, jp, anch_in_idx);
          if (nei_cell==-1) {
              eval++;
          } else {
              dmu = getValF( BUF_MU_NXT, 0, 0, nei_cell );
              //if ( dmu >= op.eps_converge * conv_frac ) eval++;
              if ( dmu >= _eps * conv_frac ) eval++;
            }
        }
        dmu = getValF( BUF_MU_NXT, 0, 0, anch_cell );
        //if ( eval==0 && dmu < op.eps_converge * conv_frac ) { continue; }
        if ( eval==0 && dmu < _eps * conv_frac ) { continue; }
        //------
    }

    if (op.use_checkerboard) {
      odd_even_cell = (jp.x + jp.y + jp.z)%2;
      if (odd_even_cell==0) {
        for (anch_in_idx=0; anch_in_idx < getNumNeighbors(anch_cell); anch_in_idx++) {

          for (anch_tile_idx=0; anch_tile_idx < anch_tile_idx_n; anch_tile_idx++) {
            anch_tile = getValI( BUF_TILE_IDX, anch_tile_idx, anch_cell );

            mu_val = getValF( BUF_MU, anch_in_idx, anch_tile, anch_cell );

            SetValF ( BUF_MU_NXT, (mu_val), anch_in_idx, anch_tile, anch_cell );
          }
        }
        continue;
      }
    }


    // 6 neighbors of j in 3D
    //
    for (anch_in_idx=0; anch_in_idx < getNumNeighbors(anch_cell); anch_in_idx++) {
      nei_cell = getNeighbor(anch_cell, jp, anch_in_idx);

      // pathological conditions
      // * cell has none (which is an error) or only 1 tile
      // * cell's neighbor falls off the end
      //
      if (anch_tile_idx_n <= 1) {
        if (anch_tile_idx_n == 1) {
          anch_tile = getValI( BUF_TILE_IDX, anch_cell );
          SetValF ( BUF_MU_NXT, 1.0, anch_in_idx, anch_tile, anch_cell);
        }
        continue;
      }
      if (nei_cell == -1) {
        for (anch_tile_idx=0; anch_tile_idx < anch_tile_idx_n; anch_tile_idx++) {
          anch_tile = getValI( BUF_TILE_IDX, anch_tile_idx, anch_cell );
          SetValF ( BUF_MU_NXT, 1.0, anch_in_idx, anch_tile, anch_cell);
        }
        continue;
      }

      // compute message from `nei` to `anch` for each a..
      // we're skipping some tiles, so zero out H
      //
      for (d=0; d<m_num_values; d++) { SetValF (BUF_H, 0.0, d); }

      nei_tile_idx_n = getValI( BUF_TILE_IDX_N, nei_cell );

      // pathological condition
      // * neighbor cell has 0 values (error) or only 1
      //
      if (nei_tile_idx_n <= 1) {
        for (anch_tile_idx=0; anch_tile_idx < anch_tile_idx_n; anch_tile_idx++) {
          anch_tile = getValI( BUF_TILE_IDX, anch_tile_idx, anch_cell );
          SetValF ( BUF_MU_NXT, 1.0, anch_in_idx, anch_tile, anch_cell);
        }
        continue;
      }
      //Vector3DI jp = getVertexPos(nei_cell);
      int numbrs = getNumNeighbors(nei_cell);

      // cache direction in which to ignore anch_cell
      int nei_in_ignore = getOppositeDir( anch_in_idx );

      // process all tiles for current nei_cell
      for (nei_tile_idx=0; nei_tile_idx < nei_tile_idx_n; nei_tile_idx++) {

        nei_tile = getValI ( BUF_TILE_IDX, nei_tile_idx, nei_cell );

        // first compute Hij_t
        // initialize Hij(a) = gi(a)
        //
        H_ij_a = getValF( BUF_G, nei_tile );

        // starting MU for nei_cell and tile
        float* currMu = (float*) getPtr (BUF_MU, 0, nei_tile, nei_cell );

        // inner loop over neighbors of nei_cell
        for (nei_in_idx=0; nei_in_idx < numbrs; nei_in_idx++ ) {

          // compute: Hij(a) = gi(a) * PROD mu{ki}_a

          #ifdef OPT_MUBOUND
            // Optimized:
            // - Eliminated boundary check using WriteBoundaryMU. getNeighbor was only used to check if _neinei_cell=-1
            // - Use direction instead of cell pos to eliminate anchor cell

            #ifdef OPT_MUPTR
              // - Optimized MUPTR: reorganized MU with 'nbr' as linear mem variable.
              if (nei_in_idx != nei_in_ignore) {
                H_ij_a *= *currMu;
              }
              currMu++;
            #else
              if (nei_in_idx != nei_in_ignore) {
                H_ij_a *= getValF(BUF_MU, nei_in_idx, nei_tile, nei_cell );
              }
            #endif

          #else
            // Non-Optimized Bound:
            // - Original bounds check /w getNeighbor
            _neinei_cell = getNeighbor(nei_cell, jp, nei_in_idx);

            #ifdef OPT_MUPTR
              // - Optimized MUPTR: reorganized MU with 'nbr' as linear mem variable.
              if ((_neinei_cell != -1) && (_neinei_cell != anch_cell)) {
                H_ij_a *= *currMu;
              }
              currMu++;
            #else
              if ((_neinei_cell != -1) && (_neinei_cell != anch_cell)) {
                H_ij_a *= getValF ( BUF_MU, nei_in_idx, nei_tile, nei_cell );
              }
            #endif
          #endif
        }

        SetValF (BUF_H, H_ij_a, nei_tile );
      }


      // now compute mu_ij_t+1 = Fij * hij
      // b = rows in f{ij}(a,b), also elements of mu(b)/
      //
      for (anch_tile_idx=0; anch_tile_idx < anch_tile_idx_n; anch_tile_idx++) {
        anch_tile = getValI( BUF_TILE_IDX, anch_tile_idx, anch_cell );

        u_nxt_b = 0.0;
        nei_to_anch_dir_idx = m_dir_inv[anch_in_idx];

        // a = cols in f{ij}(a,b), also elements of h(a)
        //

        #ifdef OPT_FH
          // Optimized: F and H access using pointers
          float* currH = (float*) getPtr (BUF_H);
          float* currF = (float*) getPtr (BUF_F, 0, anch_tile, nei_to_anch_dir_idx);    // <B, B, 6>

          for (d=0; d < m_num_values; d++) {
            u_nxt_b += (*currF) * (*currH);

            currF++;
            currH++;
          }
        #else
          // Non-optimized
          for (d=0; d < m_num_values; d++) {
            // in orig code nei_to_arch_dir_idx computed here even though it is ok outside this loop
            nei_to_anch_dir_idx = m_dir_inv[anch_in_idx];
            u_nxt_b += getValF(BUF_F, d, anch_tile, nei_to_anch_dir_idx ) * getVal(BUF_H, d);
          }
        #endif

        u_prev_b = getValF (BUF_MU, anch_in_idx, anch_tile, anch_cell );

        du = u_nxt_b - u_prev_b;

        if (max_diff < fabs(du)) { max_diff = (float)fabs(du); }

        SetValF (BUF_MU_NXT, (u_prev_b + du*rate), anch_in_idx, anch_tile, anch_cell  );
      }
    }
  }

  return max_diff;
}

// copy BUF_MU_NXT back to BUF_MU
//
void BeliefPropagation::UpdateMU () {

  float* mu_curr = (float*) m_buf[BUF_MU].getData();
  float* mu_next = (float*) m_buf[BUF_MU_NXT].getData();

  uint64_t cnt = 6 * m_num_verts * m_num_values;
  memcpy ( mu_curr, mu_next, cnt * sizeof(float) );
}

//----

void BeliefPropagation::cellUpdateBelief(int64_t anch_cell) {

  int64_t nei_cell=0;
  int32_t anch_tile=0, anch_tile_idx=0, anch_tile_idx_n=0;
  int dir_idx;
  float sum=0.0,
        _eps = op.eps_zero;
  float _b_i_t_a = 0.0;

  sum = 0.0;

  Vector3DI jp = getVertexPos(anch_cell);

  anch_tile_idx_n = getValI( BUF_TILE_IDX_N, anch_cell );

  for (anch_tile_idx=0; anch_tile_idx < anch_tile_idx_n; anch_tile_idx++) {
    anch_tile = getValI( BUF_TILE_IDX, anch_tile_idx, anch_cell );

    SetValF( BUF_BELIEF, 1.0, anch_tile );

    _b_i_t_a = getValF( BUF_G, anch_tile );

    for (dir_idx=0; dir_idx < getNumNeighbors(anch_cell); dir_idx++) {
      nei_cell = getNeighbor(anch_cell, dir_idx);
      if (nei_cell < 0) { continue; }

      _b_i_t_a *= getValF ( BUF_MU, dir_idx, anch_tile, anch_cell );
    }
    SetValF (BUF_BELIEF, _b_i_t_a, anch_tile );

    sum += getValF( BUF_BELIEF, anch_tile);
  }

  if (sum > _eps) {
    for (anch_tile_idx=0; anch_tile_idx < anch_tile_idx_n; anch_tile_idx++) {
      anch_tile = getValI( BUF_TILE_IDX, anch_tile_idx, anch_cell );

      _b_i_t_a = getValF( BUF_BELIEF, anch_tile ) / sum;
      SetValF( BUF_BELIEF, _b_i_t_a, anch_tile );
    }
  }
  else {
    _b_i_t_a = 1.0 / (float) anch_tile_idx_n;
    for (anch_tile_idx=0; anch_tile_idx < anch_tile_idx_n; anch_tile_idx++) {
      anch_tile = getValI( BUF_TILE_IDX, anch_tile_idx, anch_cell );

      SetValF( BUF_BELIEF, _b_i_t_a, anch_tile );
    }
  }

}

int BeliefPropagation::_pick_tile(int64_t anch_cell, int64_t *max_cell, int32_t *max_tile, int32_t *max_tile_idx, float *max_belief) {
  return _pick_tile_max_belief(anch_cell, max_cell, max_tile, max_tile_idx, max_belief);
}

int BeliefPropagation::_pick_tile_max_belief(int64_t anch_cell, int64_t *max_cell, int32_t *max_tile, int32_t *max_tile_idx, float *max_belief) {
  float f, max_p=-1.0;
  int64_t anch_tile_idx,
          anch_tile_idx_n,
          anch_tile ;

  float belief_eps = 0.05;

  anch_tile_idx_n = getValI( BUF_TILE_IDX_N, anch_cell );
  if (anch_tile_idx_n==0) { return -1; }
  //if (anch_tile_idx_n==1) { continue; }

  for (anch_tile_idx=0; anch_tile_idx < anch_tile_idx_n; anch_tile_idx++) {
    anch_tile = getValI( BUF_TILE_IDX, anch_tile_idx, anch_cell );

    f = getValF( BUF_BELIEF, anch_tile );

    if (op.verbose >= VB_INTRASTEP ) {
      printf("##### f: %f, max_p %f, anch_cell %i, anch_tile %i, anch_tile_idx %i\n",
          f, max_p, (int) anch_cell, (int)anch_tile, (int)anch_tile_idx);
    }

    //---- attempt at more randomness in maps
    //float u = 1.0 - float(op.cur_iter) / op.max_iter;
    //if ( f >= max_p - belief_eps*u && m_rand.randF(0,1) > 0.5f*u ) {

    if ( f >= max_p ) {
      max_p = f;
      *max_cell = anch_cell;
      *max_tile = anch_tile;
      *max_tile_idx = anch_tile_idx;
      *max_belief = f;
    }
  }

  return 0;

}

int BeliefPropagation::_pick_tile_min_belief(int64_t anch_cell, int64_t *max_cell, int32_t *max_tile, int32_t *max_tile_idx, float *max_belief) {
  float f, min_p=-1.0;
  int64_t anch_tile_idx,
          anch_tile_idx_n,
          anch_tile ;

  anch_tile_idx_n = getValI( BUF_TILE_IDX_N, anch_cell );
  if (anch_tile_idx_n==0) { return -1; }
  //if (anch_tile_idx_n==1) { continue; }

  for (anch_tile_idx=0; anch_tile_idx < anch_tile_idx_n; anch_tile_idx++) {
    anch_tile = getValI( BUF_TILE_IDX, anch_tile_idx, anch_cell );

    f = getValF( BUF_BELIEF, anch_tile );

    if (op.verbose >= VB_INTRASTEP) {
      printf("##### f: %f, min_p%f, anch_cell %i, anch_tile %i, anch_tile_idx %i\n",
          f, min_p, (int)anch_cell, (int)anch_tile, (int)anch_tile_idx);
    }

    if ( min_p > f ) {
      min_p = f;
      *max_cell = anch_cell;
      *max_tile = anch_tile;
      *max_tile_idx = anch_tile_idx;
      *max_belief = f;
    }
  }

  return 0;

}

int BeliefPropagation::_pick_tile_pdf(int64_t anch_cell, int64_t *max_cell, int32_t *max_tile, int32_t *max_tile_idx, float *max_belief) {
  float p, f, sum_p;
  int64_t anch_tile_idx,
          anch_tile_idx_n,
          anch_tile ;

  anch_tile_idx_n = getValI( BUF_TILE_IDX_N, anch_cell );
  if (anch_tile_idx_n==0) { return -1; }
  //if (anch_tile_idx_n==1) { continue; }

  p = m_rand.randF();

  sum_p = 0.0;
  for (anch_tile_idx=0; anch_tile_idx < anch_tile_idx_n; anch_tile_idx++) {
    anch_tile = getValI( BUF_TILE_IDX, anch_tile_idx, anch_cell );

    f = getValF ( BUF_BELIEF, anch_tile );
    sum_p += f;
    if ( (sum_p > p) ||
         (anch_tile_idx == (anch_tile_idx_n-1)) ) {
      *max_cell = anch_cell;
      *max_tile = anch_tile;
      *max_tile_idx = anch_tile_idx;
      *max_belief = f;
      break;
    }
  }

  return 0;

}


int BeliefPropagation::chooseMinEntropyMaxBelief(int64_t *max_cell, int32_t *max_tile, int32_t *max_tile_idx, float *max_belief) {
  int64_t anch_cell=0;
  int32_t anch_tile_idx, anch_tile_idx_n, anch_tile;
  int count=0;

  float _max_belief = -1.0,
        f,
        p;

  int64_t _max_cell = -1;
  int32_t _max_tile = -1,
          _max_tile_idx = -1;

  float _eps = op.eps_zero;

  float _min_entropy = -1.0,
        _entropy_sum = 0.0;

  for (anch_cell=0; anch_cell < m_num_verts; anch_cell++) {
    cellUpdateBelief(anch_cell);

    anch_tile_idx_n = getValI( BUF_TILE_IDX_N, anch_cell );
    if (anch_tile_idx_n==0) { return -1; }
    if (anch_tile_idx_n==1) { continue; }

    _entropy_sum = 0.0;
    for (anch_tile_idx=0; anch_tile_idx < anch_tile_idx_n; anch_tile_idx++) {
      anch_tile = getValI( BUF_TILE_IDX, anch_tile_idx, anch_cell );

      f = getValF ( BUF_BELIEF, anch_tile );
      if (f > _eps) {
        _entropy_sum += -f*logf(f);
      }

    }

    if (op.verbose >= VB_DEBUG) {
      printf("anch_cell: %i, _entropy_sum: %f, n: %i\n", (int)anch_cell, (float)_entropy_sum, (int)anch_tile_idx_n);
      for (anch_tile_idx=0; anch_tile_idx < anch_tile_idx_n; anch_tile_idx++) {
        anch_tile = getValI( BUF_TILE_IDX, anch_tile_idx, anch_cell );
        f = getValF ( BUF_BELIEF, anch_tile );
        printf(" (%i)%f", (int)anch_tile, f);
      }
      printf("\n");
    }

    // if it's the first time we're doing an entropy calculation,
    // set initial value
    //
    if ( _min_entropy < 0 ) {
      _min_entropy = _entropy_sum;

      _pick_tile_max_belief( anch_cell, &_max_cell, &_max_tile, &_max_tile_idx, &_max_belief );
      count=1;

      if (op.verbose >= VB_DEBUG ) {
        printf("  ## (i.0) picked cell:%i, tile:%i, tile_idx:%i, belief:%f, count:%i\n",
            (int)_max_cell, (int)_max_tile, (int)_max_tile_idx, (float)_max_belief, (int)count);
      }

      continue;
    }

    // if we trigger a new minimum entropy...
    //
    if ( _entropy_sum < (_min_entropy + _eps) ) {

      if (op.verbose >= VB_DEBUG ) {
        printf("  !! picking cell %i (entropy_sum %f < _min_entropy %f + %f)\n", (int)anch_cell,
            _entropy_sum, _min_entropy, _eps);
      }

      p = m_rand.randF();

      // if it's strictly less than the minimum entropy we've observed,
      // reset count and choose a tile to fix
      //
      if ( _entropy_sum < (_min_entropy - _eps) ) {
        _pick_tile_max_belief( anch_cell, &_max_cell, &_max_tile, &_max_tile_idx, &_max_belief );
        count=1;

        if (op.verbose >= VB_DEBUG ) {
          printf("  ## (a.0) picked cell:%i, tile:%i, tile_idx:%i, belief:%f, count:%i\n",
              (int)_max_cell, (int)_max_tile, (int)_max_tile_idx, (float)_max_belief, (int)count);
        }
      }

      // else we've seen the same minimum entropy, decide whether we want
      // to keep the entry we've already chosen or redraw from the current
      // cell
      //
      else {
        count++;
        p = m_rand.randF();
        if ( p < (1.0/(float)count) ) {
          _pick_tile_max_belief( anch_cell, &_max_cell, &_max_tile, &_max_tile_idx, &_max_belief );

          if (op.verbose >= VB_DEBUG ) {
            printf("  ## (b.0) picked cell:%i, tile:%i, tile_idx:%i, belief:%f, count:%i\n",
                (int)_max_cell, (int)_max_tile, (int)_max_tile_idx, (float)_max_belief, (int)count);
          }

        }
      }

      _min_entropy = _entropy_sum;
    }

  }

  if (max_cell)     { *max_cell     = _max_cell; }
  if (max_tile)     { *max_tile     = _max_tile; }
  if (max_tile_idx) { *max_tile_idx = _max_tile_idx; }
  if (max_belief)   { *max_belief   = _max_belief; }

  return count;
}

// wip
//
int BeliefPropagation::chooseMinEntropyMinBelief(int64_t *min_cell, int32_t *min_tile, int32_t *min_tile_idx, float *min_belief) {
  int64_t anch_cell=0;
  int32_t anch_tile_idx, anch_tile_idx_n, anch_tile;
  int count=0;

  float _min_belief = -1.0,
        f,
        p;

  int64_t _min_cell = -1;
  int32_t _min_tile = -1,
          _min_tile_idx = -1;

  float _eps = op.eps_zero;

  float _min_entropy = -1.0,
        _entropy_sum = 0.0;

  Vector3DI vp;

  for (anch_cell=0; anch_cell < m_num_verts; anch_cell++) {
    cellUpdateBelief(anch_cell);

    anch_tile_idx_n = getValI( BUF_TILE_IDX_N, anch_cell );
    if (anch_tile_idx_n==0) { return -1; }
    if (anch_tile_idx_n==1) { continue; }

    _entropy_sum = 0.0;
    for (anch_tile_idx=0; anch_tile_idx < anch_tile_idx_n; anch_tile_idx++) {
      anch_tile = getValI( BUF_TILE_IDX, anch_tile_idx, anch_cell );

      f = getValF( BUF_BELIEF, anch_tile );
      if (f > _eps) {
        _entropy_sum += -f*logf(f);
      }

    }

    if (op.verbose >= VB_DEBUG ) {
      printf("anch_cell: %i, _entropy_sum: %f, n: %i\n", (int)anch_cell, (float)_entropy_sum, (int)anch_tile_idx_n);
      for (anch_tile_idx=0; anch_tile_idx < anch_tile_idx_n; anch_tile_idx++) {
        anch_tile = getValI( BUF_TILE_IDX, anch_tile_idx, anch_cell );
        f = getValF( BUF_BELIEF, anch_tile );
        printf(" (%i)%f", (int)anch_tile, f);
      }
      printf("\n");
    }

    // if it's the first time we're doing an entropy calculation,
    // set initial value
    //
    if ( _min_entropy < 0 ) {
      _min_entropy = _entropy_sum;

      _pick_tile_min_belief( anch_cell, &_min_cell, &_min_tile, &_min_tile_idx, &_min_belief );
      count=1;

      if (op.verbose >= VB_DEBUG ) {
        vp = getVertexPos(_min_cell);
        printf("  ## (i.1) picked cell:[%i,%i,%i](%i), tile:%i, tile_idx:%i, belief:%f, count:%i\n",
            (int)vp.x, (int)vp.y, (int)vp.z,
            (int)_min_cell, (int)_min_tile, (int)_min_tile_idx, (float)_min_belief, (int)count);
      }

      continue;
    }

    // if we trigger a new minimum entropy...
    //
    if ( _entropy_sum < (_min_entropy + _eps) ) {

      if (op.verbose >= VB_DEBUG ) {
        printf("  !! picking cell %i (entropy_sum %f < _min_entropy %f + %f)\n", (int)anch_cell,
            _entropy_sum, _min_entropy, _eps);
      }

      p = m_rand.randF();

      // if it's strictly less than the minimum entropy we've observed,
      // reset count and choose a tile to fix
      //
      if ( _entropy_sum < (_min_entropy - _eps) ) {
        _pick_tile_min_belief( anch_cell, &_min_cell, &_min_tile, &_min_tile_idx, &_min_belief );
        count=1;

        if (op.verbose >= VB_INTRASTEP ) {
          printf("  ## (a.1) picked cell:[%i,%i,%i](%i), tile:%i, tile_idx:%i, belief:%f, count:%i\n",
              (int)vp.x, (int)vp.y, (int)vp.z,
              (int)_min_cell, (int)_min_tile, (int)_min_tile_idx, (float)_min_belief, (int)count);
        }
      }

      // else we've seen the same minimum entropy, so decide whether we want
      // to keep the entry we've already chosen or redraw from the current
      // cell
      //
      else {
        count++;
        p = m_rand.randF();
        if ( p < (1.0/(float)count) ) {
          _pick_tile_min_belief( anch_cell, &_min_cell, &_min_tile, &_min_tile_idx, &_min_belief );

          if (op.verbose >= VB_INTRASTEP ) {
            printf("  ## (b.1) picked cell:[%i,%i,%i](%i), tile:%i, tile_idx:%i, belief:%f, count:%i\n",
                (int)vp.x, (int)vp.y, (int)vp.z,
                (int)_min_cell, (int)_min_tile, (int)_min_tile_idx, (float)_min_belief, (int)count);
          }

        }
      }

      _min_entropy = _entropy_sum;
    }

  }

  if (min_cell)     { *min_cell     = _min_cell; }
  if (min_tile)     { *min_tile     = _min_tile; }
  if (min_tile_idx) { *min_tile_idx = _min_tile_idx; }
  if (min_belief)   { *min_belief   = _min_belief; }

  if (op.verbose >= VB_INTRASTEP ) {
    printf("?? count:%i\n", (int)count);
  }

  return count;
}

int BeliefPropagation::chooseMaxBelief(int64_t *max_cell, int32_t *max_tile, int32_t *max_tile_idx, float *max_belief) {
  int64_t anch_cell=0,
          nei_cell=0;
  int32_t anch_tile_idx, anch_tile_idx_n, anch_tile;
  int count=0;

  float _max_belief = -1.0, f, p;
  int64_t _max_cell = -1;
  int32_t _max_tile = -1,
          _max_tile_idx = -1;

  //float _eps = (1.0/(1024.0*1024.0));
  float _eps = op.eps_zero;

  for (anch_cell=0; anch_cell < m_num_verts; anch_cell++) {
    cellUpdateBelief(anch_cell);

    anch_tile_idx_n = getValI ( BUF_TILE_IDX_N, anch_cell );
    if (anch_tile_idx_n==0) { return -1; }
    if (anch_tile_idx_n==1) { continue; }

    if (op.verbose >= VB_DEBUG ) {
      printf("anch_cell: %i, n: %i\n", (int)anch_cell, (int)anch_tile_idx_n);
      for (anch_tile_idx=0; anch_tile_idx < anch_tile_idx_n; anch_tile_idx++) {
        anch_tile = getValI( BUF_TILE_IDX, anch_tile_idx, anch_cell );
        f = getValF( BUF_BELIEF, anch_tile );
        printf(" (%i)%f", (int)anch_tile, f);
      }
      printf("\n");
    }


    for (anch_tile_idx=0; anch_tile_idx < anch_tile_idx_n; anch_tile_idx++) {
      anch_tile = getValI( BUF_TILE_IDX, anch_tile_idx, anch_cell );

      f = getValF( BUF_BELIEF, anch_tile );

      if (f > (_max_belief-_eps)) {

        if (f > _max_belief) {
          _max_cell = anch_cell;
          _max_tile = anch_tile;
          _max_tile_idx = anch_tile_idx;
          _max_belief = f;
          count=1;

          if (op.verbose >= VB_DEBUG ) {
            printf("  ## (a.2) picked cell:%i, tile:%i, tile_idx:%i, belief:%f, count:%i\n",
                (int)_max_cell, (int)_max_tile, (int)_max_tile_idx, (float)_max_belief, (int)count);
          }


        }

        // randomize 'equal' choices
        //
        else {
          count++;
          p = m_rand.randF();
          if ( p < (1.0/(float)count) ) {

            _max_cell = anch_cell;
            _max_tile = anch_tile;
            _max_tile_idx = anch_tile_idx;
            _max_belief = f;

            if (op.verbose >= VB_INTRASTEP ) {
              printf("  ## (b.2) picked cell:%i, tile:%i, tile_idx:%i, belief:%f, count:%i\n",
                  (int)_max_cell, (int)_max_tile, (int)_max_tile_idx, (float)_max_belief, (int)count);
            }


          }
        }

      }

      //nei_cell = getNeighbor(anch_cell, jp, dir_idx);
      //nei_cell = getNeighbor(anch_cell, dir_idx);
      //if (nei_cell < 0) { continue; }


    }

  }

  if (op.verbose >= VB_INTRASTEP ) {
    printf("## chooseMaxBelief: choosing cell:%i, tile:%i, tile_idx:%i, max_belief:%f, count:%i\n",
        (int)_max_cell, (int)_max_tile, (int)_max_tile_idx, (float)_max_belief, (int)count);
  }

  if (max_cell) { *max_cell = _max_cell; }
  if (max_tile) { *max_tile = _max_tile; }
  if (max_tile_idx)  { *max_tile_idx = _max_tile_idx; }
  if (max_belief) { *max_belief = _max_belief; }

  return count;
}

int BeliefPropagation::chooseMinBelief(int64_t *min_cell, int32_t *min_tile, int32_t *min_tile_idx, float *min_belief) {
  int64_t anch_cell=0;
  int32_t anch_tile_idx, anch_tile_idx_n, anch_tile;
  int count=0;

  float _min_belief = -1.0, f, p;
  int64_t _min_cell = -1;
  int32_t _min_tile = -1,
          _min_tile_idx = -1;

  //float _eps = (1.0/(1024.0*1024.0));
  float _eps = op.eps_zero;

  for (anch_cell=0; anch_cell < m_num_verts; anch_cell++) {
    cellUpdateBelief(anch_cell);

    anch_tile_idx_n = getValI ( BUF_TILE_IDX_N, anch_cell );
    if (anch_tile_idx_n==0) { return -1; }
    if (anch_tile_idx_n==1) { continue; }

    if (op.verbose >= VB_DEBUG ) {
      printf("anch_cell: %i, n: %i\n", (int)anch_cell, (int)anch_tile_idx_n);
      for (anch_tile_idx=0; anch_tile_idx < anch_tile_idx_n; anch_tile_idx++) {
        anch_tile = getValI( BUF_TILE_IDX, anch_tile_idx, anch_cell );
        f = getValF( BUF_BELIEF, anch_tile );
        printf(" (%i)%f", (int)anch_tile, f);
      }
      printf("\n");
    }


    for (anch_tile_idx=0; anch_tile_idx < anch_tile_idx_n; anch_tile_idx++) {
      anch_tile = getValI( BUF_TILE_IDX, anch_tile_idx, anch_cell );

      f = getValF( BUF_BELIEF, anch_tile );

      if ( (_min_belief < 0.0) ||
           (f < (_min_belief+_eps)) ) {

        if ( (_min_belief < 0.0) ||
             (f < (_min_belief - _eps)) ) {
          _min_cell = anch_cell;
          _min_tile = anch_tile;
          _min_tile_idx = anch_tile_idx;
          _min_belief = f;
          count=1;

          if (op.verbose >= VB_DEBUG ) {
            printf("  ## (a.3) picked cell:%i, tile:%i, tile_idx:%i, belief:%f, count:%i\n",
                (int)_min_cell, (int)_min_tile, (int)_min_tile_idx, (float)_min_belief, (int)count);
          }


        }

        // randomize 'equal' choices
        //
        else {
          count++;
          p = m_rand.randF();
          if ( p < (1.0/(float)count) ) {
            _min_cell = anch_cell;
            _min_tile = anch_tile;
            _min_tile_idx = anch_tile_idx;
            _min_belief = f;

            if (op.verbose >= VB_INTRASTEP ) {
              printf("  ## (b.3) picked cell:%i, tile:%i, tile_idx:%i, belief:%f, count:%i\n",
                  (int)_min_cell, (int)_min_tile, (int)_min_tile_idx, (float)_min_belief, (int)count);
            }


          }
        }

      }

    }

  }

  if (min_cell) { *min_cell = _min_cell; }
  if (min_tile) { *min_tile = _min_tile; }
  if (min_tile_idx)  { *min_tile_idx = _min_tile_idx; }
  if (min_belief) { *min_belief = _min_belief; }

  return count;
}

// find minimum entropy cell and tile
// If non-null, min_cell, min_tile, min_tile_idx and min_entropy will all be filled
//   in appropriately if a minimum entropy cell and tile is found
//
// return values:
//
// 0                - grid is fully realized (without contradictions, presumably), so no entry chosen
// positive value   - returns count of number of minimum entropy values (within eps_zero)
// negative value   - error
//
int BeliefPropagation::chooseMinEntropy(int64_t *min_cell, int32_t *min_tile, int32_t *min_tile_idx, float *min_entropy) {

  int64_t anch_cell=0;
  int32_t anch_tile_idx, anch_tile_idx_n, anch_tile;
  int count=0;

  float p, g, _entropy, g_sum, g_cdf;

  float _min_entropy= -1.0;
  int64_t _min_cell = -1;
  int32_t _min_tile = -1,
          _min_tile_idx = -1;
  float _eps = op.eps_zero;

  for (anch_cell=0; anch_cell < m_num_verts; anch_cell++) {


    anch_tile_idx_n = getValI( BUF_TILE_IDX_N, anch_cell );

    if (anch_tile_idx_n==0) { return -1; }
    if (anch_tile_idx_n==1) { continue; }

    g_sum = 0.0;
    for (anch_tile_idx=0; anch_tile_idx < anch_tile_idx_n; anch_tile_idx++) {
      anch_tile = getValI( BUF_TILE_IDX, anch_tile_idx, anch_cell );
      g = getValF( BUF_G, anch_tile );
      g_sum += g;
    }

    if (g_sum < _eps) { continue; }

    _entropy = 0.0;
    for (anch_tile_idx=0; anch_tile_idx < anch_tile_idx_n; anch_tile_idx++) {
      anch_tile = getValI( BUF_TILE_IDX, anch_tile_idx, anch_cell );
      g = getValF( BUF_G, anch_tile ) / g_sum;
      if (g > _eps) {
        _entropy += -g * logf(g);
      }
    }


    // initialize min entropy
    //
    if (count==0) {
      _min_cell     = anch_cell;
      _min_entropy = _entropy;
      count=1;
      continue;
    }

    if (_entropy < (_min_entropy + _eps)) {

      if (_entropy < _min_entropy) {
        _min_entropy  = _entropy;
        _min_cell     = anch_cell;
        count=1;
      }

      // randomize 'equal' choices
      //
      else {

        count++;
        p = m_rand.randF();

        if ( p < (1.0/(float)count) ) {
          _min_entropy  = _entropy;
          _min_cell     = anch_cell;
        }
      }

    }

  }

  if (_min_cell<0) { return 0; }

  _min_tile = getValI( BUF_TILE_IDX, _min_cell, 0 );
  _min_tile_idx = 0;

  // now we choose a particular tile from the tile position
  // (both tile ID and tile index)
  //
  anch_cell = _min_cell;
  anch_tile_idx_n = getValI( BUF_TILE_IDX_N, anch_cell );
  g_sum = 0.0;
  for (anch_tile_idx=0; anch_tile_idx < anch_tile_idx_n; anch_tile_idx++) {
    anch_tile = getValI( BUF_TILE_IDX, anch_tile_idx, anch_cell );
    g_sum += getValF( BUF_G, anch_tile);
  }

  if (g_sum > _eps) {

    p = m_rand.randF();

    g_cdf = 0.0;
    for (anch_tile_idx=0; anch_tile_idx < anch_tile_idx_n; anch_tile_idx++) {
      anch_tile = getValI( BUF_TILE_IDX, anch_tile_idx, anch_cell );
      g_cdf += getValF( BUF_G, anch_tile ) / g_sum;

      if (p < g_cdf) {
        _min_tile     = anch_tile;
        _min_tile_idx = anch_tile_idx;

        break;
      }
    }

  }

  // ? just pick the first one?
  //
  else {

    _min_tile = getValI( BUF_TILE_IDX, 0, anch_cell );
    _min_tile_idx = 0;

  }

  if (min_cell)     { *min_cell     = _min_cell; }
  if (min_tile)     { *min_tile     = _min_tile; }
  if (min_tile_idx) { *min_tile_idx = _min_tile_idx; }
  if (min_entropy)  { *min_entropy  = _min_entropy; }

  return count;
}


// find minimum entropy cell and tile restricted to a block
// If non-null, min_cell, min_tile, min_tile_idx and min_entropy will all be filled
//   in appropriately if a minimum entropy cell and tile is found
// Allow a noise component to the random choice
//
// return values:
//
// 0                - block is fully realized (without contradictions, presumably), so no entry chosen
// positive value   - returns count of number of minimum entropy values (within eps_zero)
// negative value   - error
//
int BeliefPropagation::chooseMinEntropyWithinBlock( std::vector<int64_t> &block_bound,
                                                    int64_t *min_cell,
                                                    int32_t *min_tile,
                                                    int32_t *min_tile_idx,
                                                    float *min_entropy) {

  int64_t anch_cell=0;
  int32_t anch_tile_idx,
          anch_tile_idx_n,
          anch_tile;
  int count=0;

  float p, g, _entropy, g_sum, g_cdf;

  float _min_entropy= -1.0;
  int64_t _min_cell = -1;
  int32_t _min_tile = -1,
          _min_tile_idx = -1;
  float _eps = op.eps_zero;

  int64_t block_s_x = -1,
          block_s_y = -1,
          block_s_z = -1;
  int64_t block_n_x = -1,
          block_n_y = -1,
          block_n_z = -1;

  int32_t ix, iy, iz;

  block_s_x = block_bound[0];
  block_n_x = block_bound[1];

  block_s_y = block_bound[2];
  block_n_y = block_bound[3];

  block_s_z = block_bound[4];
  block_n_z = block_bound[5];

  PERF_PUSH("chooseMinEntropyWithinBlock");

  for (iz=block_s_z; iz<(block_s_z + block_n_z); iz++) {
    for (iy=block_s_y; iy<(block_s_y + block_n_y); iy++) {
      for (ix=block_s_x; ix<(block_s_x + block_n_x); ix++) {

        anch_cell = getVertex( (int)ix, (int)iy, (int)iz );

        anch_tile_idx_n = getValI( BUF_TILE_IDX_N, anch_cell );

        if (anch_tile_idx_n==0) { PERF_POP(); return -1; }
        if (anch_tile_idx_n==1) { continue; }

        g_sum = 0.0;
        for (anch_tile_idx=0; anch_tile_idx < anch_tile_idx_n; anch_tile_idx++) {
          anch_tile = getValI( BUF_TILE_IDX, anch_tile_idx, anch_cell );
          g = getValF( BUF_G, anch_tile );
          g_sum += g;
        }

        if (g_sum < _eps) { continue; }

        _entropy = 0.0;
        for (anch_tile_idx=0; anch_tile_idx < anch_tile_idx_n; anch_tile_idx++) {
          anch_tile = getValI( BUF_TILE_IDX, anch_tile_idx, anch_cell );
          g = getValF( BUF_G, anch_tile ) / g_sum;
          if (g > _eps) {
            _entropy += -g * logf(g);
          }
        }

        // initialize min entropy
        //
        if (count==0) {
          _min_cell     = anch_cell;
          _min_entropy  = _entropy;
          count=1;
          continue;
        }

        if (_entropy < (_min_entropy + _eps)) {

          if (_entropy < _min_entropy) {
            _min_entropy  = _entropy;
            _min_cell     = anch_cell;
            count=1;
          }

          // randomize 'equal' choices
          //
          else {

            count++;
            p = m_rand.randF();

            if ( p < (1.0/(float)count) ) {
              _min_entropy  = _entropy;
              _min_cell     = anch_cell;
            }
          }

        }
      }
    }

  }

  if (_min_cell<0) { PERF_POP(); return 0; }

  _min_tile = getValI( BUF_TILE_IDX, _min_cell, 0 );
  _min_tile_idx = 0;

  // now we choose a particular tile from the tile position
  // (both tile ID and tile index)
  //
  anch_cell = _min_cell;
  anch_tile_idx_n = getValI( BUF_TILE_IDX_N, anch_cell );
  g_sum = 0.0;
  for (anch_tile_idx=0; anch_tile_idx < anch_tile_idx_n; anch_tile_idx++) {
    anch_tile = getValI( BUF_TILE_IDX, anch_tile_idx, anch_cell );
    g_sum += getValF( BUF_G, anch_tile);
  }

  if (g_sum > _eps) {

    // choose tile value based on distribution of tile probabilities
    p = m_rand.randF();

    g_cdf = 0.0;
    for (anch_tile_idx=0; anch_tile_idx < anch_tile_idx_n; anch_tile_idx++) {
        anch_tile = getValI( BUF_TILE_IDX, anch_tile_idx, anch_cell );
        g_cdf += getValF( BUF_G, anch_tile ) / g_sum;

        if (p < g_cdf) {
        _min_tile     = anch_tile;
        _min_tile_idx = anch_tile_idx;

        break;
        }
    }



  }

  // ? just pick the first one?
  //
  else {

    _min_tile = getValI( BUF_TILE_IDX, 0, anch_cell );
    _min_tile_idx = 0;

  }

  if (min_cell)     { *min_cell     = _min_cell; }
  if (min_tile)     { *min_tile     = _min_tile; }
  if (min_tile_idx) { *min_tile_idx = _min_tile_idx; }
  if (min_entropy)  { *min_entropy  = _min_entropy; }

  PERF_POP();

  return count;
}

// find minimum entropy cell and tile restricted to a block
// If non-null, min_cell, min_tile, min_tile_idx and min_entropy will all be filled
//   in appropriately if a minimum entropy cell and tile is found
//
// return values:
//
// 0                - block is fully realized (without contradictions, presumably), so no entry chosen
// positive value   - returns count of number of minimum entropy values (within eps_zero)
// negative value   - error
//
int BeliefPropagation::chooseMinEntropyWithinNoisyBlock(  std::vector<int64_t> &block_bound,
                                                          int64_t *min_cell,
                                                          int32_t *min_tile,
                                                          int32_t *min_tile_idx,
                                                          float *min_entropy) {

  int64_t anch_cell=0;
  int32_t anch_tile_idx,
          anch_tile_idx_n,
          anch_tile;
  int count=0;

  float p, g,
        _entropy, _df,
        _saved_entropy, _saved_noise,
        _tmp_entropy, _tmp_noise,
        g_sum, g_cdf;

  float _min_entropy= -1.0;
  int64_t _min_cell = -1;
  int32_t _min_tile = -1,
          _min_tile_idx = -1;
  float _eps = op.eps_zero;

  int64_t block_s_x = -1,
          block_s_y = -1,
          block_s_z = -1;
  int64_t block_n_x = -1,
          block_n_y = -1,
          block_n_z = -1;

  int32_t ix, iy, iz;

  block_s_x = block_bound[0];
  block_n_x = block_bound[1];

  block_s_y = block_bound[2];
  block_n_y = block_bound[3];

  block_s_z = block_bound[4];
  block_n_z = block_bound[5];

  PERF_PUSH("chooseMinEntropyWithinNoisyBlock");

  for (iz=block_s_z; iz<(block_s_z + block_n_z); iz++) {
    for (iy=block_s_y; iy<(block_s_y + block_n_y); iy++) {
      for (ix=block_s_x; ix<(block_s_x + block_n_x); ix++) {

        anch_cell = getVertex( (int)ix, (int)iy, (int)iz );

        anch_tile_idx_n = getValI( BUF_TILE_IDX_N, anch_cell );

        if (anch_tile_idx_n==0) { PERF_POP(); return -1; }
        if (anch_tile_idx_n==1) { continue; }

        g_sum = 0.0;
        for (anch_tile_idx=0; anch_tile_idx < anch_tile_idx_n; anch_tile_idx++) {
          anch_tile = getValI( BUF_TILE_IDX, anch_tile_idx, anch_cell );
          g = getValF( BUF_G, anch_tile );
          g_sum += g;
        }

        if (g_sum < _eps) { continue; }

        _entropy = 0.0;
        for (anch_tile_idx=0; anch_tile_idx < anch_tile_idx_n; anch_tile_idx++) {
          anch_tile = getValI( BUF_TILE_IDX, anch_tile_idx, anch_cell );
          g = getValF( BUF_G, anch_tile ) / g_sum;
          if (g > _eps) {
            _entropy += -g * logf(g);
          }
        }

        _tmp_entropy = _entropy;

        // add noise to entropy choice
        // from specified noise function
        //
        _df = pickNoiseFunc( op.wfc_noise_func, op.wfc_noise_coefficient, op.wfc_noise_alpha );
        _entropy += _df;

        _tmp_noise = _df;


        // initialize min entropy
        //
        if (count==0) {
          _min_cell     = anch_cell;
          _min_entropy  = _entropy;
          count=1;

          _saved_entropy = _tmp_entropy;
          _saved_noise = _tmp_noise;

          continue;
        }

        if (_entropy < (_min_entropy + _eps)) {

          if (_entropy < _min_entropy) {
            _min_entropy  = _entropy;
            _min_cell     = anch_cell;
            count=1;

            _saved_entropy = _tmp_entropy;
            _saved_noise = _tmp_noise;
          }

          // randomize 'equal' choices
          //
          else {

            count++;
            p = m_rand.randF();

            if ( p < (1.0/(float)count) ) {
              _min_entropy  = _entropy;
              _min_cell     = anch_cell;

              _saved_entropy = _tmp_entropy;
              _saved_noise = _tmp_noise;

            }
          }

        }
      }
    }

  }

  if (_min_cell<0) { PERF_POP(); return 0; }

  _min_tile = getValI( BUF_TILE_IDX, _min_cell, 0 );
  _min_tile_idx = 0;

  // now we choose a particular tile from the tile position
  // (both tile ID and tile index)
  //
  anch_cell = _min_cell;
  anch_tile_idx_n = getValI( BUF_TILE_IDX_N, anch_cell );
  g_sum = 0.0;
  for (anch_tile_idx=0; anch_tile_idx < anch_tile_idx_n; anch_tile_idx++) {
    anch_tile = getValI( BUF_TILE_IDX, anch_tile_idx, anch_cell );
    g_sum += getValF( BUF_G, anch_tile);
  }

  if (g_sum > _eps) {

    p = m_rand.randF();

    g_cdf = 0.0;
    for (anch_tile_idx=0; anch_tile_idx < anch_tile_idx_n; anch_tile_idx++) {
      anch_tile = getValI( BUF_TILE_IDX, anch_tile_idx, anch_cell );
      g_cdf += getValF( BUF_G, anch_tile ) / g_sum;

      if (p < g_cdf) {
        _min_tile     = anch_tile;
        _min_tile_idx = anch_tile_idx;

        break;
      }
    }

  }

  // ? just pick the first one?
  //
  else {

    _min_tile = getValI( BUF_TILE_IDX, 0, anch_cell );
    _min_tile_idx = 0;

  }

  if (op.verbose >= VB_DEBUG) {
    printf("### chooseMinEntropyWithinNoisyBlock, picked entropy:%f+%f(%f), tile:%i, cell:%i\n",
        (float)_saved_entropy, (float)_saved_noise,
        (float)_min_entropy,
        (int)_min_tile,
        (int)_min_cell);
  }



  if (min_cell)     { *min_cell     = _min_cell; }
  if (min_tile)     { *min_tile     = _min_tile; }
  if (min_tile_idx) { *min_tile_idx = _min_tile_idx; }
  if (min_entropy)  { *min_entropy  = _min_entropy; }

  PERF_POP();

  return count;
}



//----

float BeliefPropagation::getVertexBelief ( uint64_t j ) {
  int64_t k;
  int a, kn;
  float sum = 0.0;
  float _bi = 1.0;

  int64_t tile_idx_n,
          tile_idx,
          tile_val;

  for (a=0; a < m_num_values; a++) {
    SetValF( BUF_BELIEF, 0.0, a );
  }
  Vector3DI jp = getVertexPos(j);

  tile_idx_n= getValI ( BUF_TILE_IDX_N, j );
  for (tile_idx=0; tile_idx<tile_idx_n; tile_idx++) {
    tile_val = getValI ( BUF_TILE_IDX, tile_idx, j );

    _bi = 1.0;
    for (kn=0; kn<getNumNeighbors(j); kn++) {
      k = getNeighbor(j, jp, kn);
      if (k==-1) { continue; }

      _bi *= getValF(BUF_MU, kn, tile_val, j);
    }
    SetValF(BUF_BELIEF, _bi, tile_val );

    sum += _bi;
  }

  if (sum > op.eps_zero) {
    for (tile_idx=0; tile_idx<tile_idx_n; tile_idx++) {
      tile_val = getValI( BUF_TILE_IDX, tile_idx, j );

      _bi = getValF ( BUF_BELIEF, tile_val ) / sum;
      SetValF( BUF_BELIEF, _bi, tile_val );
    }
  }

  return sum;
}

float BeliefPropagation::_getVertexBelief ( uint64_t j ) {
  int64_t k;
  int a, kn;
  float sum = 0;
  float _bi = 1.0;

  Vector3DI jp = getVertexPos(j);

  for (a=0; a < m_num_values; a++) {
    SetValF( BUF_BELIEF, 1.0, a );

    for (kn=0; kn < getNumNeighbors(j); kn++) {
      k = getNeighbor(j, jp, kn);
      if (k!=-1) {

        // mu{k,j}(a)
        //
        _bi = getValF( BUF_BELIEF, a) * getValF(BUF_MU, kn, a, j );
        SetValF( BUF_BELIEF, _bi, a );
      }
    }
    sum += getValF( BUF_BELIEF, a );
  }
  if ( sum > 0 ) {
    for (a=0; a < m_num_values; a++) {
      _bi = getValF( BUF_BELIEF, a ) / sum;
      SetValF( BUF_BELIEF, _bi, a  );
    }
  }

  return sum;
}


int BeliefPropagation::start () {

  int ret=0;

  int64_t cell=-1;
  int32_t n_idx=0;

  int32_t ix=0, iy=0, iz=0;
  int32_t x=0, y=0, z=0;
  int32_t end_x=0, end_y=0, end_z=0;
  int32_t block_odd_dx=0,
          block_odd_dy=0,
          block_odd_dz=0;

  m_num_nbrs = getNumNeighbors(0);

  op.solved_tile_cnt = 0;

  m_rand.seed ( op.seed );

  int v = m_rand.randI();  // first random # (used as spot check)

  if (op.verbose >= VB_RUN ) {
    printf ("  bpc start. GRID = %d,%d,%d, SEED = %d\n", op.X, op.Y, op.Z, op.seed );
  }

  //------------
  //------------ BLOCK calculations
  //------------

  // clip block parameters (if needed)
  //
  op.block_size[0] = ( (op.block_size[0] < m_bpres.x) ? op.block_size[0] : m_bpres.x );
  op.block_size[1] = ( (op.block_size[1] < m_bpres.y) ? op.block_size[1] : m_bpres.y );
  op.block_size[2] = ( (op.block_size[2] < m_bpres.z) ? op.block_size[2] : m_bpres.z );

  op.sub_block_range[0][0] = ( (op.sub_block_range[0][0] < m_bpres.x) ? op.sub_block_range[0][0] : m_bpres.x );
  op.sub_block_range[0][1] = ( (op.sub_block_range[0][1] < m_bpres.x) ? op.sub_block_range[0][1] : m_bpres.x );

  op.sub_block_range[1][0] = ( (op.sub_block_range[1][0] < m_bpres.y) ? op.sub_block_range[1][0] : m_bpres.y );
  op.sub_block_range[1][1] = ( (op.sub_block_range[1][1] < m_bpres.y) ? op.sub_block_range[1][1] : m_bpres.y );

  op.sub_block_range[2][0] = ( (op.sub_block_range[2][0] < m_bpres.z) ? op.sub_block_range[2][0] : m_bpres.z );
  op.sub_block_range[2][1] = ( (op.sub_block_range[2][1] < m_bpres.z) ? op.sub_block_range[2][1] : m_bpres.z );

  m_block_admissible_tile.clear();
  for (n_idx=0; n_idx<m_num_values; n_idx++) {
    m_block_admissible_tile.push_back(n_idx);
  }
  
  // starting soften
  m_soften_range = 2;

  
  // calculate block index bounds.
  //
  op.block_idx[0] = 0;
  op.block_idx[1] = 0;
  op.block_idx[2] = 0;

  block_odd_dx = op.block_size[0] / 2;
  block_odd_dy = op.block_size[1] / 2;
  block_odd_dz = op.block_size[2] / 2;

  if (op.verbose >= VB_RUN) {
    printf ("  calc block index bounds.\n");
  }

  end_x = m_bpres.x - op.block_size[0];
  for (ix=0,x=0; ix<m_bpres.x; ix++) {
    op.block_idx[0]++;

    if (x >= end_x) { break; }
    if ((ix%2)==0) { x += block_odd_dx; }
    else { x = ((ix+1)/2) * op.block_size[0]; }
    if (x > end_x) { x = end_x; }
  }

  end_y = m_bpres.y - op.block_size[1];
  for (iy=0,y=0; iy<m_bpres.y; iy++) {
    op.block_idx[1]++;

    if (y >= end_y) { break; }
    if ((iy%2)==0) { y += block_odd_dy; }
    else { y = ((iy+1)/2) * op.block_size[1]; }
    if (y > end_y) { y = end_y; }
  }

  end_z = m_bpres.z - op.block_size[2];
  for (iz=0,z=0; iz<m_bpres.z; iz++) {
    op.block_idx[2]++;

    if (z >= end_z) { break; }
    if ((iz%2)==0) { z += block_odd_dz; }
    else { z = ((iz+1)/2) * op.block_size[2]; }
    if (z > end_z) { z = end_z; }
  }

  //------------
  //------------
  //------------


  // reset stats (must do first)
  //
  ResetStats ();

  // rebuild dynamic bufs
  //
  if (op.verbose >= VB_RUN) { printf ("  rebuild dynamic bufs.\n"); }
  ConstructDynamicBufs ();

  // taken care of in constructdyanmicbufs
  //RandomizeMU ();

  // debugInspect (Vector3DI(1,1,0), 0 );

  // cull boundary
  //
  if (op.verbose >= VB_RUN) {
    printf ("  cull boundary..\n");
  }

  ret = CullBoundary();
  if (ret < 0) { return ret; }

  // requires tileidx filled (in DynamicBufs)
  //
  NormalizeMU ();
  if ( op.alg_accel==ALG_ACCEL_WAVE) {
    InitializeDMU ();
  }

  // caller should remove constrained tiles
  // right after this func
  //
  return ret;
}

int BeliefPropagation::finish (int ret) {

  if ( ret==0 ) {
    // success. complete.
    printf ( "  DONE (SUCCESS).\n" );
  } else {
    // post error condition
    switch (ret) {
    case -1: printf ( "  DONE (FAIL). ERROR: chooseMaxBelief.\n" ); break;
    case -2: printf ( "  DONE (FAIL). ERROR: tileIdxCollapse.\n" ); break;
    case -3: printf ( "  DONE (FAIL). ERROR: cellConstraintPropagate.\n" ); break;
    case -4: printf ( "  DONE (FAIL). MAX ITER HIT.\n" ); break;
    case -77: printf ( "  DONE (STOPPED BY USER).\n"); break;
    default:
        printf ( "  DONE (FAIL).\n"); break;
    };
  }
  return ret;
}

void BeliefPropagation::advance_seed ( int amt ) {
  op.seed += amt;
}

void BeliefPropagation::ResetStats () {

  op.cur_iter = 0;
  st.elapsed_time = 0;
  st.iter_resolved = 0;
  st.total_resolved = 0;
  st.post = 1;

  st.total_block_cnt = 0;
  st.num_block_fail = 0;
  st.num_block_retry = 0;
  st.num_block_success = 0;
  st.num_soften = 0;

  st.time_boundary = 0;
  st.time_normalize = 0;
  st.time_bp = 0;
  st.time_viz = 0;
  st.time_maxdiff = 0;
  st.time_updatemu = 0;
}


//----

int BeliefPropagation::filter_constraint(std::vector< std::vector< int32_t > > &constraint_list) {
  int i;
  int32_t tile_id, x, y, z, n;
  int64_t pos;

  for (pos=0; pos<m_num_verts; pos++) {
    SetValI( BUF_TILE_IDX_N, 0, pos );
  }

  for (i=0; i<constraint_list.size(); i++) {

    if ( constraint_list[i].size() != 4 ) {
      printf ( "error: constraints don't have 4.\n");
      exit(-1);
    }

    x = constraint_list[i][0];
    y = constraint_list[i][1];
    z = constraint_list[i][2];

    tile_id = constraint_list[i][3];

    pos = getVertex(x,y,z);
    if ((pos < 0) || (pos >= m_num_verts)) { continue; }

    if ( (x < 0) || (x >= m_res.x) ||
         (y < 0) || (y >= m_res.y) ||
         (z < 0) || (z >= m_res.z) ) {
      printf ( "error: constraint out of range: %d,%d,%d\n", x,y,z);
      exit(-1);
    }

    n = getValI( BUF_TILE_IDX_N, pos );

    SetValI( BUF_TILE_IDX, n, tile_id, pos );
    n++;
    SetValI( BUF_TILE_IDX_N, n, pos );

  }

  return 0;
}


void BeliefPropagation::reset () {

  // reset clears all memory buffers
  // allowing a full rebuild of bp from init.

  // erase all buffers
  for (int n=0; n < BUF_MAX; n++) {
    m_buf[ n ].Clear ();
  }

  // reset stats
  ResetStats();

  // do not erase ops as they
  // may be needed for re-init
}

void BeliefPropagation::init_dir_desc() {

  m_dir_desc.clear();

  m_dir_desc.push_back("+1:0:0");
  m_dir_desc.push_back("-1:0:0");
  m_dir_desc.push_back("0:+1:0");
  m_dir_desc.push_back("0:-1:0");
  m_dir_desc.push_back("0:0:+1");
  m_dir_desc.push_back("0:0:-1");

}

int BeliefPropagation::init( int Rx, int Ry, int Rz,
                             std::vector< std::string  >           tile_name_list,
                             std::vector< float >                  tile_weight_list,
                             std::vector< std::vector < float > >  tile_rule_list ) {

  int i, ret=0,
      b, maxb=-1;

  init_dir_desc();

  m_dir_inv[0] = 1;
  m_dir_inv[1] = 0;
  m_dir_inv[2] = 3;
  m_dir_inv[3] = 2;
  m_dir_inv[4] = 5;
  m_dir_inv[5] = 4;


  //---

  m_tile_name.clear();
  for (i=0; i<tile_name_list.size(); i++) {
    m_tile_name.push_back( tile_name_list[i] );
  }

  // use tile_rule_list to determine maximum number of tiles
  //
  for (i=0; i<tile_rule_list.size(); i++) {
    b = (int)tile_rule_list[i][0];
    if (b>maxb) { maxb = b; }
    b = (int)tile_rule_list[i][1];
    if (b>maxb) { maxb = b; }
  }
  m_num_values = maxb+1;

  //---

  //-- Construct static buffers & populate them
  //
  ConstructStaticBufs ();

  // populate F - tile rules
  for (int i=0; i < tile_rule_list.size(); i++) {
    SetValF( BUF_F, (tile_rule_list[i][3]), tile_rule_list[i][0], tile_rule_list[i][1], tile_rule_list[i][2] );
  }
  // populate G - tile weights
  for (i=0; i<m_num_values; i++) {
    if (i < tile_weight_list.size()) {
      SetValF( BUF_G, tile_weight_list[i], i );
    }
  }

  // Prepare problem size
  //

  m_bpres.Set ( Rx, Ry, Rz );
  m_num_verts = m_bpres.x * m_bpres.y * m_bpres.z;
  m_num_values = m_tile_name.size();
  m_res.Set ( Rx, Ry, Rz );


  // Neighbor lookups
  if ( m_bpres.x > 1024 || m_bpres.y > 1024 || m_bpres.z > 1024 ) {
      printf ( "ERROR: Neighbor lookup limit. Must also modify NOUT.\n" );
      exit(-17);
  }
  for (int nbr=0; nbr < 6; nbr++) {
    for (int i=0; i < std::max(m_bpres.x, std::max(m_bpres.y, m_bpres.z)); i++) {
        switch (nbr) {
        case 0: nbr_lookup[nbr][i] = (i < m_bpres.x-1) ?     1 : NOUT;                      break;
        case 1: nbr_lookup[nbr][i] = (i > 0) ?              -1 : NOUT;                      break;
        case 2: nbr_lookup[nbr][i] = (i < m_bpres.y-1) ?    +m_bpres.x : NOUT;              break;
        case 3: nbr_lookup[nbr][i] = (i > 0) ?              -m_bpres.x : NOUT;              break;
        case 4: nbr_lookup[nbr][i] = (i < m_bpres.z-1) ?    +(m_bpres.x*m_bpres.y) : NOUT;  break;
        case 5: nbr_lookup[nbr][i] = (i > 0) ?              -(m_bpres.x*m_bpres.y) : NOUT;  break;
        };
    }
  }



  //-- Construct temp buffers
  //
  ConstructTempBufs ();

  //-- Reset dynamic buffers
  // MU, MU_NXT, TILE_IDX
  //

  // rebuild dynamic bufs
  //
  ConstructDynamicBufs ();
  //RandomizeMU (); // taken care of in constructdynamicbufs

  // options
  //
  op.use_cuda  = false;

  if (op.use_svd) {

    // m_num_values x m_num_values is an upper bound
    // on the matrix size. The dimensions used will
    // be m_num_values x d and d x m_num_values for
    // U and V respectively.
    //
    ConstructSVDBufs ();

    init_SVD();
  }

  // set max iterations
  //
  op.cur_iter = 0;

  // block init
  //
  if (op.block_size[0] == 0) { op.block_size[0] = 16; }
  if (op.block_size[1] == 0) { op.block_size[1] = 16; }
  if (op.block_size[2] == 0) { op.block_size[2] = 16; }

  op.sub_block[0] = 0;
  op.sub_block[1] = 0;
  op.sub_block[2] = 0;

  return 0;
}


//----

// assumes BUF_F already initailized
//
int BeliefPropagation::init_SVD(void) {
  int i, j, n;
  int r, c;
  int idir=0;

  float _eps = 1.0/(1024.0);
  float s=0.0;

  Eigen::MatrixXf M(m_num_values, m_num_values), S, U, V;
  Eigen::JacobiSVD<Eigen::MatrixXf> svd;

  n = m_num_values;
  for (idir=0; idir<6; idir++) {

    for (i=0; i<n; i++) {
      for (j=0; j<n; j++) {
        M(i,j) = getValF( BUF_F, i, j, idir );
      }
    }

    svd.compute(M, Eigen::ComputeThinV | Eigen::ComputeThinU );

    S = svd.singularValues();
    U = svd.matrixU();
    V = svd.matrixV();

    m_svd_nsv[idir] = 0;
    for (i=0; i<S.rows(); i++) {

      if ( fabs(S(i,0)) < _eps ) { break; }
      m_svd_nsv[idir]++;
    }


    // U * (S * V^t)
    //
    for (r=0; r<n; r++) {
      for (c=0; c<m_svd_nsv[idir]; c++) {
        SetValF( BUF_SVD_U, r, c, idir, U(r,c));
      }
    }

    for (r=0; r<m_svd_nsv[idir]; r++) {
      for (c=0; c<n; c++) {
        SetValF( BUF_SVD_Vt, r, c, idir, S(r,0)*V(c,r));
      }
    }

  }

  return 0;
}

//---

// deprecated?
//
int BeliefPropagation::wfc() {

  int ret = 1;
  int64_t it;

  ret = wfc_start();
  if (ret < 0) {
    printf("ERROR: start failed (%i)\n", ret);
    return ret;
  }

  for (it = 0; it < m_num_verts; it++) {

    ret = wfc_step ( it );

    if ( ret==0 ) { break; }

    if ( ret < 0) {
      switch (ret) {
      case -1: printf ( "wfc chooseMaxBelief error.\n" ); break;
      case -2: printf ( "wfc tileIdxCollapse error.\n" ); break;
      case -3: printf ( "wfc cellConstraintPropagate error.\n" ); break;
      };
      break;
    }
  }

  return ret;
}

// deprecated?
//
int BeliefPropagation::wfc_start() {
  int ret=0;

  m_rand.seed ( op.seed );

  ret = CullBoundary();
  return ret;
}

// deprecated?
//
int BeliefPropagation::wfc_step(int64_t it) {

  int ret;
  int64_t cell=-1;
  int32_t tile=-1, tile_idx=-1;
  float entropy=-1.0, d = -1.0;

  int64_t step_iter=0;

  ret = chooseMinEntropy( &cell, &tile, &tile_idx, &entropy);
  if (ret < 0) { return -1; }
  if (ret==0) { return 0; }

  if (op.verbose >= VB_STEP ) {
    printf("wfc[%i]: cell:%i, tile:%i, tile_idx:%i, entropy:%f (ret:%i)\n",
      (int)it, (int)cell, (int)tile, (int)tile_idx, (float)entropy, (int)ret);
  }

  ret = tileIdxCollapse( cell, tile_idx );
  if (ret < 0) { return -2; }

  m_note_n[ m_note_plane ] = 0;
  m_note_n[ 1 - m_note_plane ] = 0;

  cellFillVisitedNeighbor(cell, m_note_plane );
  unfillVisited( m_note_plane );

  ret = cellConstraintPropagate();
  if (ret < 0) { return -3; }

  return 1;
}

//-------


void BeliefPropagation::_saveTileIdx(void) {
  int64_t cell=-1;
  int32_t tile=-1,
          tile_idx=-1,
          n_idx=-1;

  PERF_PUSH( "_saveTileIdx" );

  for (cell=0; cell<m_num_verts; cell++) {
    n_idx = getValI( BUF_TILE_IDX_N, cell );
    SetValI( BUF_SAVE_TILE_IDX_N, n_idx, cell );
    for (tile_idx=0; tile_idx<n_idx; tile_idx++) {
      tile = getValI( BUF_TILE_IDX, tile_idx, cell );
      SetValI( BUF_SAVE_TILE_IDX, tile, tile_idx, cell );
    }
  }
  PERF_POP();
}

void BeliefPropagation::_restoreTileIdx(void) {
  int64_t cell=-1;
  int32_t tile=-1,
          tile_idx=-1,
          n_idx=-1;

  PERF_PUSH( "_restoreTileIdx" );

  op.solved_tile_cnt = 0;

  for (cell=0; cell<m_num_verts; cell++) {
    n_idx = getValI( BUF_SAVE_TILE_IDX_N, cell );
    if (n_idx==1) op.solved_tile_cnt++;
    SetValI( BUF_TILE_IDX_N, n_idx, cell );
    for (tile_idx=0; tile_idx<n_idx; tile_idx++) {
      tile = getValI( BUF_SAVE_TILE_IDX, tile_idx, cell );
      SetValI( BUF_TILE_IDX, tile, tile_idx, cell );
    }
  }

  PERF_POP();

}

// Compute individual cell entropies, using the BUF_G
// buffer to determine the individual tile probabilities.
// Cell entries with only 1 tile have 0 entropy.
//
// return:
// 0  - success
// !0 - failure (currently can't happen)
//
int BeliefPropagation::ComputeCellEntropy(void) {
  int32_t x, y, z,
          bx, by, bz,
          mx, my, mz;
  int64_t cell;
  int32_t tile, tile_idx, n_tile;

  float cell_entropy = 0.0,
        cell_renorm = 0.0,
        f = 0.0,
        lg2 = 0.0;

  lg2 = log(2.0);

  for (z=0; z<m_res.z; z++) {
    for (y=0; y<m_res.y; y++) {
      for (x=0; x<m_res.x; x++) {

        cell_renorm = 0.0;
        cell_entropy = 0.0;

        cell = getVertex(x,y,z);
        n_tile = getValI( BUF_TILE_IDX_N, cell );
        if (n_tile > 0) {
          for (tile_idx=0; tile_idx<n_tile; tile_idx++) {
            tile = getValI( BUF_TILE_IDX, tile_idx, cell );
            f = getValF( BUF_G, tile );
            cell_renorm += f;

            cell_entropy += (f * log(f) / lg2 );
          }
          cell_entropy /= cell_renorm;
          cell_entropy -= log(cell_renorm) / lg2;
          cell_entropy = -cell_entropy;
        }

        SetValF( BUF_CELL_ENTROPY, cell_entropy, cell );

      }
    }
  }

  return 0;
}

// Compute a block sum of entropies in BUF_CELL_ENTROPY
// and store in BUF_BLOCK_ENTROPY.
//
// if `reuse_cell_entropy` is non zero, don't recalculate
// the cell entropies. Otherwise, populate the cell entropies
// (BUF_CELL_ENTROPY).
//
// Block size is stored in op.block_size[].
// Uses a dynamic programming method to re-use partially
// constructed answers. This might suffer from some roundoff
// issues but is significantly faster than doing it the naive way.
//
// The algorithm proceeds in phases:
// * first calculate the B[0,0,0] block entropy
// * calculate the block entropy in each of the principle directions
//   (B[x,0,0], B[0,y,0], B[0,0,z]) subtracting off the receding plane
//   and adding the incoming plane from BUF_CELL_ENTROPY
// * calculate the xy, xz, yz corner planes (B[x,y,0], B[x,0,z], B[0,y,z])
//   by subtracting off the receding line from BUF_CELL_ENTROPY
//   and adding in the incoming line from BUF_CELL_ENTROPY
// * finally, do the 'bulk' middle section (B[1:,1:,1:]) by re-using
//   already calculated sum block entries and adding/subtracting the
//   appropriate
//
// return:
// 0  - success
// !0 - failure (currently can't happen)
//
int BeliefPropagation::ComputeBlockEntropy(int32_t reuse_cell_entropy) {
  int32_t x, y, z,
          xx, yy, zz,
          bx, by, bz,
          mx, my, mz;
  int64_t cell,
          cell_a, cell_b,
          cell_00, cell_01, cell_10, cell_11,
          be_cell,
          te_cell;
  int32_t tile, tile_idx, n_tile,
          c_idx;

  float f,
        block_entropy;

  //                  0  1  2  3  4  5  6  7
  //                  +  -  -  +  -  +  +  -
  int32_t coef[8] = { 1,-1,-1, 1,-1, 1, 1,-1 };

  int32_t d_idx[8][3] = {
    { -1, -1, -1 },
    { -1, -1,  0 },
    { -1,  0, -1 },
    { -1,  0,  0 },
    {  0, -1, -1 },
    {  0, -1,  0 },
    {  0,  0, -1 },
    {  0,  0,  0 }
  };

  int32_t n_b[3] = { 0, 0, 0 };
  int32_t bs[3] = { 0, 0, 0 };

  n_b[0] = m_res.x - op.block_size[0] + 1;
  n_b[1] = m_res.y - op.block_size[1] + 1;
  n_b[2] = m_res.z - op.block_size[2] + 1;

  bs[0] = op.block_size[0];
  bs[1] = op.block_size[1];
  bs[2] = op.block_size[2];

  // reuse_cell_entropy != 0
  // ===> reuse and don't recompute the cell
  //      entropy buffer (BUF_CELL_ENTROPY)
  //
  if (reuse_cell_entropy==0) {
    ComputeCellEntropy();
  }


  // init B[0,0,0]
  // O( s * s * s )
  //
  block_entropy = 0.0;
  for (z=0; z<bs[2]; z++) {
    for (y=0; y<bs[1]; y++) {
      for (x=0; x<bs[0]; x++) {
        cell = getVertex(x,y,z);
        block_entropy += getValF( BUF_CELL_ENTROPY, cell );
      }
    }
  }
  SetValF( BUF_BLOCK_ENTROPY, block_entropy, 0 );


  // B[0,0,z]
  // O( s * s * (Z-s) )
  //
  x=0; y=0;
  for (z=1; z<n_b[2]; z++) {
    block_entropy = getValF( BUF_BLOCK_ENTROPY, getVertex(x,y,z-1) );
    for (yy=0; yy<bs[1]; yy++) {
      for (xx=0; xx<bs[0]; xx++) {
        cell_a = getVertex( xx, yy, (z+bs[2]-1) );
        cell_b = getVertex( xx, yy, (z-1) );
        block_entropy += getValF( BUF_CELL_ENTROPY, cell_a ) - getValF( BUF_CELL_ENTROPY, cell_b );
      }
    }
    SetValF( BUF_BLOCK_ENTROPY, block_entropy, getVertex(x,y,z) );
  }


  // B[0,y,0]
  // O( s * (Y-s) * s )
  //
  x=0; z=0;
  for (y=1; y<n_b[1]; y++) {

    block_entropy = getValF( BUF_BLOCK_ENTROPY, getVertex(x,y-1,z) );
    for (zz=0; zz<bs[2]; zz++) {
      for (xx=0; xx<bs[0]; xx++) {
        cell_a = getVertex( xx, (y+bs[1]-1), zz );
        cell_b = getVertex( xx, (y-1), zz );

        block_entropy +=
            getValF( BUF_CELL_ENTROPY, getVertex( xx, (y+bs[1]-1), zz ) )
          - getValF( BUF_CELL_ENTROPY, getVertex( xx, (y-1),        zz ) );
      }
    }

    SetValF( BUF_BLOCK_ENTROPY, block_entropy, getVertex(x,y,z) );
  }

  // B[x,0,0]
  // O( (X-s) * s * s )
  //
  y=0; z=0;
  for (x=1; x<n_b[0]; x++) {
    block_entropy = getValF( BUF_BLOCK_ENTROPY, getVertex(x-1,y,z) );
    for (zz=0; zz<bs[2]; zz++) {
      for (yy=0; yy<bs[1]; yy++) {
        cell_a = getVertex( (x+bs[0]-1), yy, zz );
        cell_b = getVertex( (x-1), yy, zz);
        block_entropy += getValF( BUF_CELL_ENTROPY, cell_a ) - getValF( BUF_CELL_ENTROPY, cell_b );
      }
    }
    SetValF( BUF_BLOCK_ENTROPY, block_entropy, getVertex(x,y,z) );
  }



  // B[x,y,0]
  // O( (X-s) * (Y-s) * s )
  //
  z=0;
  for (y=1; y<n_b[1]; y++) {
    for (x=1; x<n_b[0]; x++) {
      block_entropy =
          getValF( BUF_BLOCK_ENTROPY, getVertex(x,    y-1,  z) )
        + getValF( BUF_BLOCK_ENTROPY, getVertex(x-1,  y,    z) )
        - getValF( BUF_BLOCK_ENTROPY, getVertex(x-1,  y-1,  z) );
      for (zz=0; zz<bs[2]; zz++) {
        block_entropy +=
            getValF( BUF_CELL_ENTROPY, getVertex( x-1,        y-1,        zz ) )
          - getValF( BUF_CELL_ENTROPY, getVertex( x-1,        y+bs[1]-1,  zz ) )
          - getValF( BUF_CELL_ENTROPY, getVertex( x+bs[0]-1,  y-1,        zz ) )
          + getValF( BUF_CELL_ENTROPY, getVertex( x+bs[0]-1,  y+bs[1]-1,  zz ) );
      }
      SetValF( BUF_BLOCK_ENTROPY, block_entropy, getVertex(x,y,z) );
    }
  }

  // B[x,0,z]
  // O( (X-s) * (Y-s) * s )
  //
  y=0;
  for (z=1; z<n_b[2]; z++) {
    for (x=1; x<n_b[0]; x++) {
      block_entropy =
          getValF( BUF_BLOCK_ENTROPY, getVertex(x,    y,  z-1) )
        + getValF( BUF_BLOCK_ENTROPY, getVertex(x-1,  y,  z  ) )
        - getValF( BUF_BLOCK_ENTROPY, getVertex(x-1,  y,  z-1) );
      for (yy=0; yy<bs[1]; yy++) {
        block_entropy +=
            getValF( BUF_CELL_ENTROPY, getVertex( x-1,        yy, z-1        ) )
          - getValF( BUF_CELL_ENTROPY, getVertex( x-1,        yy, z+bs[2]-1 ) )
          - getValF( BUF_CELL_ENTROPY, getVertex( x+bs[0]-1,  yy, z-1        ) )
          + getValF( BUF_CELL_ENTROPY, getVertex( x+bs[0]-1,  yy, z+bs[2]-1 ) );
      }
      SetValF( BUF_BLOCK_ENTROPY, block_entropy, getVertex(x,y,z) );
    }
  }

  // B[0,y,z]
  // O( s * (Y-s) * (Z-s) )
  //
  x=0;
  for (z=1; z<n_b[2]; z++) {
    for (y=1; y<n_b[1]; y++) {
      block_entropy =
          getValF( BUF_BLOCK_ENTROPY, getVertex(x,  y,    z-1) )
        + getValF( BUF_BLOCK_ENTROPY, getVertex(x,  y-1,  z  ) )
        - getValF( BUF_BLOCK_ENTROPY, getVertex(x,  y-1,  z-1) );
      for (xx=0; xx<bs[0]; xx++) {
        block_entropy +=
            getValF( BUF_CELL_ENTROPY, getVertex( xx, y-1,        z-1        ) )
          - getValF( BUF_CELL_ENTROPY, getVertex( xx, y-1,        z+bs[2]-1 ) )
          - getValF( BUF_CELL_ENTROPY, getVertex( xx, y+bs[1]-1,  z-1        ) )
          + getValF( BUF_CELL_ENTROPY, getVertex( xx, y+bs[1]-1,  z+bs[2]-1 ) );
      }
      SetValF( BUF_BLOCK_ENTROPY, block_entropy, getVertex(x,y,z) );
    }
  }

  // B[1:,1:,1:]
  // O( (X -s) * (Y -s) * (Z -s ) )
  //

  for (z=1; z<n_b[2]; z++) {
    for (y=1; y<n_b[1]; y++) {
      for (x=1; x<n_b[0]; x++) {

        block_entropy = 0.0;
        for (c_idx=0; c_idx<8; c_idx++) {
          bx = x + d_idx[c_idx][0];
          by = y + d_idx[c_idx][1];
          bz = z + d_idx[c_idx][2];

          if (c_idx<7) {
            block_entropy += coef[c_idx] * getValF( BUF_BLOCK_ENTROPY, getVertex( bx, by, bz ) );
          }

          xx = x - 1 + bs[0]*(d_idx[c_idx][0]+1);
          yy = y - 1 + bs[1]*(d_idx[c_idx][1]+1);
          zz = z - 1 + bs[2]*(d_idx[c_idx][2]+1);

          block_entropy += -coef[c_idx] * getValF( BUF_CELL_ENTROPY, getVertex( xx, yy, zz ) );
        }

        SetValF( BUF_BLOCK_ENTROPY, block_entropy, getVertex(x,y,z) );

      }
    }
  }

  return 0;

}

// Noise function, used in breakout's pickMaxEntropyNoiseBlock
// to add noise to max entropy block pick.
// Returns random value based on noise_func,
// noise_coefficient and noise_alpha.
//
// See https://mathworld.wolfram.com/RandomNumber.html
// for motivation on generating the power law random variable.
//
float BeliefPropagation::pickNoiseFunc(int32_t noise_func, float noise_coefficient, float noise_alpha) {
  float f,
        val = 0.0,
        x_0=(1/1024.0),
        x_1=(1024.0*1024.0);
  float tx0, tx1;

  if (noise_coefficient < op.eps_zero) {
    return 0.0;
  }

  switch (noise_func) {
    case OPT_NOISE_FUNC_UNIFORM:
      val = m_rand.randF() * noise_coefficient;
      break;
    case OPT_NOISE_FUNC_POWER_LAW:

      f = m_rand.randF();

      tx0 = pow(x_0, noise_alpha+1.0);
      tx1 = pow(x_1, noise_alpha+1.0);

      val = pow( (f*(tx1 - tx0) + tx0), 1.0/(noise_alpha+1.0) );
      val *= noise_coefficient;
      break;

    default:
      val=0.0;
      break;
  }

  return val;
}


// Pick the maximum entropy block.
// Entropy blocks are calculated from the simple sum of
// cell entropies.
// call ComputeBlockEntropy to populate BUF_BLOCK_ENTROPY
// and BUF_CELL_ENTROPY, then do a sweep to find the maximum.
//
// stores chosen block in:
//
//  op.sub_block[]
//
//
// return:
// >=0  - success, number of maximum equal entropy blocks
// <0   - failure (currently can't happen)
//
int BeliefPropagation::pickMaxEntropyNoiseBlock(void) {
  int32_t x,y,z;

  // block buffer size: (X,Y,Z) - blocksize(x,y,z)
  //
  int32_t n_b[3] = {0,0,0};

  float max_entropy = -1, cur_entropy,
        saved_entropy=-1, saved_noise=-1,
        tmp_ent, tmp_noise;
  int32_t max_x=0, max_y=0, max_z=0;
  int64_t cell;

  int32_t equal_entropy_count=0;

  float df = 0.0;

  // we have significant round off error because
  // of the running sums, so use a local epsilon
  // to try and mitigate the issue.
  //
  //float _eps = (1.0/16.0);
  float _eps = op.eps_zero;

  n_b[0] = m_res.x - op.block_size[0]+1;
  n_b[1] = m_res.y - op.block_size[1]+1;
  n_b[2] = m_res.z - op.block_size[2]+1;

  if (op.verbose >= VB_DEBUG) {
    printf("### pickMaxEntropyNoiseBlock: block bounds: [%i,%i,%i]\n", n_b[0], n_b[1], n_b[2]);
  }

  ComputeBlockEntropy();

  for (z=0; z<n_b[2]; z++) {
    for (y=0; y<n_b[1]; y++) {
      for (x=0; x<n_b[0]; x++) {

        cell = getVertex(x,y,z);
        cur_entropy = getValF( BUF_BLOCK_ENTROPY, cell );

        tmp_ent = cur_entropy;

        df = pickNoiseFunc( op.block_noise_func, op.block_noise_coefficient, op.block_noise_alpha );
        cur_entropy += df;

        tmp_noise = df;

        if ((max_entropy < 0.0) ||
            ( (cur_entropy - max_entropy) > -_eps )) {

          // if we have a choice between blocks of equal entropy,
          // choose one from the list at random.
          //
          if (fabs(cur_entropy - max_entropy) < _eps) {
            equal_entropy_count++;
          }
          else {
            equal_entropy_count = 1;
          }

          if (m_rand.randF() <= (1.0/(float)equal_entropy_count)) {
            max_entropy = cur_entropy;
            max_x = x;
            max_y = y;
            max_z = z;

            saved_entropy = tmp_ent;
            saved_noise = tmp_noise;
          }
        }

      }
    }
  }

  //DEBUG
  if (op.verbose >= VB_DEBUG) {
    printf("### pickMaxEntropyNoiseBlock picked max entropy:%f+%f(%f), block[%i][%i][%i]\n",
        (float)saved_entropy, (float)saved_noise, max_entropy,
        (int)max_x,
        (int)max_y,
        (int)max_z);
  }
  //DEBUG

  op.sub_block[0] = max_x;
  op.sub_block[1] = max_y;
  op.sub_block[2] = max_z;

  return (int)equal_entropy_count;
}

// Pick the minimum entropy block.
// Entropy blocks are calculated from the simple sum of
// cell entropies.
// call ComputeBlockEntropy to populate BUF_BLOCK_ENTROPY
// and BUF_CELL_ENTROPY, then do a sweep to find the minimum.
//
// stores chosen block in:
//
//  op.sub_block[]
//
//
// return:
// >=0  - success, number of minimum equal entropy blocks
// <0   - failure (currently can't happen)
//
int BeliefPropagation::pickMinEntropyNoiseBlock(void) {
  int32_t x,y,z;

  // block buffer size: (X,Y,Z) - blocksize(x,y,z)
  //
  int32_t n_b[3] = {0,0,0};

  float min_entropy = -1, cur_entropy;
  int32_t min_x=0, min_y=0, min_z=0;
  int64_t cell;

  int32_t equal_entropy_count=0;

  n_b[0] = m_res.x - op.block_size[0]+1;
  n_b[1] = m_res.y - op.block_size[1]+1;
  n_b[2] = m_res.z - op.block_size[2]+1;

  if (op.verbose >= VB_DEBUG) {
    printf("## pickMinEntropyNoiseBlock: block bounds: [%i,%i,%i]\n", n_b[0], n_b[1], n_b[2]);
  }

  ComputeBlockEntropy();

  for (z=0; z<n_b[2]; z++) {
    for (y=0; y<n_b[1]; y++) {
      for (x=0; x<n_b[0]; x++) {

        cell = getVertex(x,y,z);
        cur_entropy = getValF( BUF_BLOCK_ENTROPY, cell );

        cur_entropy += pickNoiseFunc( op.block_noise_func, op.block_noise_coefficient, op.block_noise_alpha );

        if ((min_entropy < 0.0) ||
            ( (cur_entropy - min_entropy) < op.eps_zero )) {

          // if we have a choice between blocks of equal entropy,
          // choose one from the list at random.
          //
          if (fabs(cur_entropy - min_entropy) < op.eps_zero) {
            equal_entropy_count++;
          }
          else {
            equal_entropy_count = 1;
          }

          if (m_rand.randF() <= (1.0/(float)equal_entropy_count)) {
            min_entropy = cur_entropy;
            min_x = x;
            min_y = y;
            min_z = z;
          }
        }

      }
    }
  }

  op.sub_block[0] = min_x;
  op.sub_block[1] = min_y;
  op.sub_block[2] = min_z;

  return (int)equal_entropy_count;
}

void BeliefPropagation::getCurrentBlock ( Vector3DI& bmin, Vector3DI& bmax ) {
  bmin = Vector3DI(op.sub_block[0], op.sub_block[1], op.sub_block[2] );
  bmax = bmin + Vector3DI(op.block_size[0]-1, op.block_size[1]-1, op.block_size[2]-1 );
}

void BeliefPropagation::jitterBlock ()
{
    // [optional] block jittering
    // randomize the block center somewhat 
    if (op.jitter_block > 0 ) {    
        Vector3DI v;
    
        // jitter annealing
        //float anneal = float(op.solved_tile_cnt)/getNumVerts();
        //anneal = (anneal > 0.90) ? (1-anneal)*10.0 : 1;

        v = m_rand.randV3(-op.jitter_block, op.jitter_block);
        op.sub_block[0] += v.x;  
        op.sub_block[1] += v.y;
        op.sub_block[2] += v.z;      

        // jitter center bias     
        // *DOES NOT WORK* - only shifts the work window, doesn't push the entropy.
        // - bias blocks toward center when >98% solved to press long-distance constraints together
        /*float pct_solved = 100.0*float(op.solved_tile_cnt)/getNumVerts() ;
        if (pct_solved > 98.0) {
            Vector3DI ctr, bias;
            ctr.x = op.sub_block[0] + (op.block_size[0]/2);
            ctr.y = op.sub_block[1] + (op.block_size[1]/2);
            ctr.z = op.sub_block[2] + (op.block_size[2]/2);
            bias.x = (ctr.x < op.X/2) ? +1 : -1;
            bias.y = (ctr.y < op.Y/2) ? +1 : -1;
            bias.z = (ctr.z < op.Z/2) ? +1 : -1;
            op.sub_block[0] += bias.x;
            op.sub_block[1] += bias.y;
            op.sub_block[2] += bias.z;
        }*/

        if (op.sub_block[0] < 0) op.sub_block[0] = 0;
        if (op.sub_block[1] < 0) op.sub_block[1] = 0;
        if (op.sub_block[2] < 0) op.sub_block[2] = 0;
        if (op.sub_block[0] > op.X-op.block_size[0]) op.sub_block[0] = op.X-op.block_size[0];
        if (op.sub_block[1] > op.Y-op.block_size[1]) op.sub_block[1] = op.Y-op.block_size[1];
        if (op.sub_block[2] > op.Z-op.block_size[2]) op.sub_block[2] = op.Z-op.block_size[2];
    }
}

// Compute the center-of-mass of the tile entropy within a block
//
void BeliefPropagation::getBlockCenterOfMass (Vector3DF& center, float& mass)
{
    int64_t cell;
    int32_t n_idx;
    int x,y,z;
    
    center.Set(0,0,0);
    mass = 0;

    for (x=op.sub_block[0]; x<(op.sub_block[0]+op.block_size[0]); x++) {
      for (y=op.sub_block[1]; y<(op.sub_block[1]+op.block_size[1]); y++) {
        for (z=op.sub_block[2]; z<(op.sub_block[2]+op.block_size[2]); z++) {

          cell = getVertex(x,y,z);
          n_idx = getValI( BUF_TILE_IDX_N, cell );          

          if (n_idx > 1 ) {
              center += Vector3DF(x,y,z);
              mass++;
          }          
        }
      }
    }
    if (mass > 0) {        
        // center-of-mass
        center *= 1.0f / mass;
    }    
}

//  0 - success
// -1 - error
//
int BeliefPropagation::RealizePre(void) {

  int ret = 0;

  int64_t cell=-1;
  int32_t tile=-1,
          tile_idx=-1,
          n_idx=-1,
          orig_tile=-1;
  int32_t prev_n;
  float belief=-1.0, d = -1.0;

  // reset steps
  //
  op.cur_step = 0;

  float _eps = getLinearEps();

  int32_t x=0,y=0,z=0;

  int32_t ix=0, iy=0, iz=0;
  int32_t end_s[3];

  int sanity=0;

  if (op.verbose >= VB_INTRASTEP) {
    printf("RealizePre cp.0\n");
  }

  clock_t t1 = clock();

  //-----------
  //----------- REALIZEPRE - BLOCK SCHEDULE SECTION
  //-----------

  // block schedule is set means we're using an algorithm
  // that needs a block choice
  //
  if (op.block_schedule != OPT_BLOCK_NONE) {


    // If fail count is zero, it means we're at the start of the block
    // choice phase, so pick a new block.
    // Otherwise, keep the block that was previously picked.
    //
    if (m_block_fail_count==0) {

      // random position, fixed size
      //
      if (op.block_schedule == OPT_BLOCK_RANDOM_POS) {
        op.sub_block[0] = (int)(m_rand.randF() * (float)(m_res.x - op.block_size[0]));
        op.sub_block[1] = (int)(m_rand.randF() * (float)(m_res.y - op.block_size[1]));
        op.sub_block[2] = (int)(m_rand.randF() * (float)(m_res.z - op.block_size[2]));
      }

      // random position, random size
      //
      else if (op.block_schedule == OPT_BLOCK_RANDOM_POS_SIZE) {

        op.block_size[0] = ( op.sub_block_range[0][0] +
                            (int32_t)( m_rand.randF() * (float)(op.sub_block_range[0][1] - op.sub_block_range[0][0]) ) );
        op.block_size[1] = ( op.sub_block_range[1][0] +
                            (int32_t)( m_rand.randF() * (float)(op.sub_block_range[1][1] - op.sub_block_range[1][0]) ) );
        op.block_size[2] = ( op.sub_block_range[2][0] +
                            (int32_t)( m_rand.randF() * (float)(op.sub_block_range[2][1] - op.sub_block_range[2][0]) ) );

        op.sub_block[0] = (int)(m_rand.randF() * (float)(m_res.x - op.block_size[0]));
        op.sub_block[1] = (int)(m_rand.randF() * (float)(m_res.y - op.block_size[1]));
        op.sub_block[2] = (int)(m_rand.randF() * (float)(m_res.z - op.block_size[2]));

      }

      // sequential and overlapping
      //
      else if (op.block_schedule == OPT_BLOCK_SEQUENTIAL) {

        end_s[0] = m_bpres.x - op.block_size[0];
        end_s[1] = m_bpres.y - op.block_size[1];
        end_s[2] = m_bpres.z - op.block_size[2];

        iz = op.seq_iter / (op.block_idx[0] * op.block_idx[1]);
        iy = ( op.seq_iter - (iz * op.block_idx[0] * op.block_idx[1]) ) / (op.block_idx[0]) ;
        ix = ( op.seq_iter - (iz * op.block_idx[0] * op.block_idx[1]) - (iy * op.block_idx[0]) );

        ix %= op.block_idx[0];
        iy %= op.block_idx[1];
        iz %= op.block_idx[2];

        x = (ix/2) * op.block_size[0];
        if ((ix%2)==1) { x += (op.block_size[0]/2); }
        if (ix == (op.block_idx[0]-1)) { x = end_s[0]; }

        y = (iy/2) * op.block_size[1];
        if ((iy%2)==1) { y += (op.block_size[1]/2); }
        if (iy == (op.block_idx[1]-1)) { y = end_s[1]; }

        z = (iz/2) * op.block_size[2];
        if ((iz%2)==1) { z += (op.block_size[2]/2); }
        if (iz == (op.block_idx[2]-1)) { z = end_s[2]; }

        op.sub_block[0] = x;
        op.sub_block[1] = y;
        op.sub_block[2] = z;
      }

      else if ((op.block_schedule == OPT_BLOCK_MIN_ENTROPY) ||
               (op.block_schedule == OPT_BLOCK_NOISY_MIN_ENTROPY)) {
        pickMinEntropyNoiseBlock();
      }

      else if (op.block_schedule == OPT_BLOCK_NOISY_MAX_ENTROPY) {
        pickMaxEntropyNoiseBlock();
        
      }

      else {
        // error in block choice option?
        //
      }

      if (op.verbose >= VB_STEP) {
        printf("RealizePre : choosing new block ([%i+%i][%i+%i][%i+%i]) (block sched:%i)\n",
            (int)op.sub_block[0], (int)op.block_size[0],
            (int)op.sub_block[1], (int)op.block_size[1],
            (int)op.sub_block[2], (int)op.block_size[2],
            (int)op.block_schedule);
      }

    }

    else {

      if (op.verbose >= VB_STEP) {
        printf("RealizePre : keeping block ([%i+%i][%i+%i][%i+%i]) (block sched:%i)\n",
            (int)op.sub_block[0], (int)op.block_size[0],
            (int)op.sub_block[1], (int)op.block_size[1],
            (int)op.sub_block[2], (int)op.block_size[2],
            (int)op.block_schedule);
      }

    }

  }

  // non block algorithm
  //
  else { }

<<<<<<< HEAD
  // [optional] block jittering
  // randomize the block center somewhat 
  if (op.jitter_block > 0 ) {    
    Vector3DI v;
    v = m_rand.randV3(-op.jitter_block, op.jitter_block);
    op.sub_block[0] += v.x;  
    op.sub_block[1] += v.y;
    op.sub_block[2] += v.z;      
    if (op.sub_block[0] < 0) { op.sub_block[0] = 0; }
    if (op.sub_block[1] < 0) { op.sub_block[1] = 0; }
    if (op.sub_block[2] < 0) { op.sub_block[2] = 0; }
    if (op.sub_block[0] > op.X-op.block_size[0]) { op.sub_block[0] = op.X-op.block_size[0]; }
    if (op.sub_block[1] > op.Y-op.block_size[1]) { op.sub_block[1] = op.Y-op.block_size[1]; }
    if (op.sub_block[2] > op.Z-op.block_size[2]) { op.sub_block[2] = op.Z-op.block_size[2]; }
  }
=======
  
  // Jitter Block
  jitterBlock ();
>>>>>>> 30b6ce6c


  //-----------
  //----------- REALIZEPRE - ALG SECTION
  //-----------

  //---
  switch (op.alg_run_opt) {
  case ALG_RUN_VANILLA:
    // after we've propagated constraints, BUF_MU
    // needs to be renormalized
    //
    WriteBoundaryMUbuf(BUF_MU);
    NormalizeMU(BUF_MU);

    if (op.verbose >= VB_STEP) {
      printf("# RealizePre %f (%i/%i) eps[%f:%f]\n",
          (float) _eps, (int) op.cur_iter, (int) op.max_iter,
          (float) op.eps_converge_beg, (float) op.eps_converge_end);
    }
    break;

  case ALG_RUN_RESIDUAL:

    // after we've propagated constraints, BUF_MU
    // needs to be renormalized
    //
    WriteBoundaryMUbuf(BUF_MU);
    WriteBoundaryMUbuf(BUF_MU_NXT);

    NormalizeMU(BUF_MU);
    NormalizeMU(BUF_MU_NXT);

    // first do a whole sweep, updating MU_NXT and keeping
    // the values there. An initial pass has to be done (step(1))
    // to make sure boundary conditions are populated and transferred
    // over correctly.
    //
    // populate the indexHeap: priority queue with maximum
    // difference of MU and MU_NXT as heap key in addition
    // to keep the "mu index" (position in MU buffer)
    //
    // From this point forward, updates to BUF_MU or BUF_MU_NXT
    // will need a corresponding bookkeeping call to indexXHeap
    // to keep track of the maximum difference between
    // the two buffers and corresponding cell index information.
    //
    d = step(1);
    d = step(0);
    indexHeap_init();

    break;

  case ALG_RUN_WFC:

    // Nothing to be done.
    // All relevant code is in RealizeStep and RealizePost
    //
    break;

  case ALG_RUN_BREAKOUT:

    // inefficient, but just to get working, save whole grid state
    // so that if we need to restore state after a block choice failure,
    // we can reset it
    //
    _saveTileIdx();

    // measure entropy center-of-mass before we fuzz block
    getBlockCenterOfMass (op.prev_block_centroid, op.prev_block_mass);

    // fuzz out a block
    //
    m_note_n[ m_note_plane ] = 0;
    m_note_n[ 1 - m_note_plane  ] = 0;

    for (x=op.sub_block[0]; x<(op.sub_block[0]+op.block_size[0]); x++) {
      for (y=op.sub_block[1]; y<(op.sub_block[1]+op.block_size[1]); y++) {
        for (z=op.sub_block[2]; z<(op.sub_block[2]+op.block_size[2]); z++) {

          n_idx=0;
          cell = getVertex(x,y,z);

          // we need to 'fuzz' a block by loading the prefatory state as
          // there might be user level constraints that need to be pushed
          // to whichever block is getting fuzzed.
          //
          n_idx = getValI( BUF_PREFATORY_TILE_IDX_N, cell );

          // reverse a solved cell cnt
          prev_n = getValI( BUF_TILE_IDX_N, cell );          
          if ( prev_n==1 && n_idx > 1) op.solved_tile_cnt--;

          // restore to prefatory
          for (tile_idx=0; tile_idx < n_idx; tile_idx++) {
            tile = getValI( BUF_PREFATORY_TILE_IDX, tile_idx, cell );
            SetValI( BUF_TILE_IDX, tile, tile_idx, cell );

            cellFillVisitedSingle ( cell, m_note_plane );
            cellFillVisitedNeighbor ( cell, m_note_plane );
          }
          SetValI( BUF_TILE_IDX_N, n_idx, cell );
          
        }
      }
    }

    // reset visited from above so that constraint propagate
    // can use it.
    //
    unfillVisited( m_note_plane  );

    // If we get an error here during the initial constraint propagate
    // phase, before we start trying block realizations in RealizeStep,
    // this is not strictly a hard error.
    // If we fail to set an initial state, we should consider
    // this as a failed breakout state so we can proceed to the
    // 'soften' phase.
    // Regardless, we should return a 'success' code
    // as we still want to continue trying, while
    // saving information to pass to RealizePost to make
    // sure to do the soften phase.
    //
    // If we were unable to get into an arc consistent state before
    // this step, that is an error.
    // Meaning, if the prefatory state, after the setup
    // constraint propagation phase, is not arc consistent, that
    // is a valid error state and should have been handled before
    // we got here.
    //

    // propagate constraints to remove neighbor tiles,
    // and count number resolved (only 1 tile val remain)
    //

    // keep this. necessary here after fuzzing
    //
    ret = cellConstraintPropagate();
    if (ret < 0) {
      m_return = -1;
      ret = 0;
    }

    break;

  case ALG_RUN_MMS:

    // fuzz out a block
    //
    m_note_n[ m_note_plane ] = 0;
    m_note_n[ 1 - m_note_plane  ] = 0;

    for (x=op.sub_block[0]; x<(op.sub_block[0]+op.block_size[0]); x++) {
      for (y=op.sub_block[1]; y<(op.sub_block[1]+op.block_size[1]); y++) {
        for (z=op.sub_block[2]; z<(op.sub_block[2]+op.block_size[2]); z++) {

          n_idx=0;
          cell = getVertex(x,y,z);

          orig_tile = getValI( BUF_TILE_IDX, 0, cell );

          for (tile_idx=0; tile_idx < m_block_admissible_tile.size(); tile_idx++) {
            tile = m_block_admissible_tile[tile_idx];
            SetValI( BUF_TILE_IDX, tile, tile_idx, cell );

            cellFillVisitedSingle ( cell, m_note_plane );
            cellFillVisitedNeighbor ( cell, m_note_plane );

            n_idx++;
          }

          SetValI( BUF_TILE_IDX_N, n_idx, cell );

          // save original value
          //
          SetValI( BUF_BLOCK, orig_tile, cell );

        }
      }
    }

    // reset visited from above so that constraint propagate
    // can use it.
    //
    unfillVisited( m_note_plane  );

    // propagate constraints to remove neighbor tiles,
    // and count number resolved (only 1 tile val remain)
    //
    ret = cellConstraintPropagate();
    if (ret < 0) { break; }
    break;

  default:
    // bad algorithm choice error?
    //
    break;
  }

  // measure elapsed time
  clock_t t2 = clock();
  st.elapsed_time += ((double(t2) - t1)*1000.0) / CLOCKS_PER_SEC;

  return ret;
}

// check to make sure sub block has a fully realized state
// block is interleaved block start and size:
// [x, dx, y, dy, z, dz]
//
// 0   - success (sanity passed)
// !0  - error
//
int BeliefPropagation::sanityBreakoutRealizedBlock(std::vector<int32_t> &block) {

  int32_t sx = block[0],
          dx = block[1],

          sy = block[2],
          dy = block[3],

          sz = block[4],
          dz = block[5];

  int32_t x,y,z;
  int ret=0;

  int64_t cell;
  int32_t n_idx, tile, tile_idx;

  for (z=sz; z<(sz+dz); z++) {
    for (y=sy; y<(sy+dy); y++) {
      for (x=sx; x<(sx+dx); x++) {
        cell = getVertex(x,y,z);

        n_idx = getValI( BUF_TILE_IDX_N, cell );
        if (n_idx != 1) { return -1; }

      }
    }
  }

  return 0;
}

// check to make sure BUF_SAVE_TILE_IDX* is the same as BUF_TILE_IDX*
//
// 0   - success (sanity passed)
// !0  - error
//
int BeliefPropagation::sanityBreakoutSavedTileGrid(void) {
  int ret=0;

  int64_t cell;
  int32_t tile_idx;
  int32_t n_idx_orig, tile_orig;
  int32_t n_idx_save, tile_save;

  for (cell=0; cell<m_num_verts; cell++) {
    n_idx_orig = getValI( BUF_TILE_IDX_N, cell );
    n_idx_save = getValI( BUF_SAVE_TILE_IDX_N, cell );

    if (n_idx_orig != n_idx_save) { return -1; }

    for (tile_idx=0; tile_idx<n_idx_orig; tile_idx++) {
      tile_orig = getValI( BUF_TILE_IDX, tile_idx, cell );
      tile_save = getValI( BUF_SAVE_TILE_IDX, tile_idx, cell );

      if (tile_orig != tile_save) { return -2; }
    }

  }

  return 0;
}

// returns max and min in a block in _debug_stat.
// _block_bounds is interleaved start and end of block (end non-inclusive)
// [sx, ex, sy, ey, sz, ez]
//
// returns 0
//
int BeliefPropagation::sanityBreakoutStatBlock(std::vector<int32_t> &_debug_stat, int32_t *_block_bounds) {

  int32_t sx = _block_bounds[0],
          ex = _block_bounds[1],

          sy = _block_bounds[2],
          ey = _block_bounds[3],

          sz = _block_bounds[4],
          ez = _block_bounds[5];

  int32_t x,y,z,
          n_idx;
  int64_t cell;

  _debug_stat.clear();
  _debug_stat.push_back(-1);
  _debug_stat.push_back(-1);

  for (z=sz; z<(ez); z++) {
    for (y=sy; y<(ey); y++) {
      for (x=sx; x<(ex); x++) {
        cell = getVertex((int)x, (int)y, (int)z);

        n_idx = getValI(BUF_TILE_IDX_N, cell);

        if (_debug_stat[0] < 0) { _debug_stat[0] = n_idx; }
        if (_debug_stat[1] < 0) { _debug_stat[1] = n_idx; }

        if (n_idx < _debug_stat[0]) { _debug_stat[0] = n_idx; }
        if (_debug_stat[1] < n_idx) { _debug_stat[1] = n_idx; }

      }
    }
  }

  return 0;
}

// check to see if grid is in 'ground' state (all cell
// entries // only have one entry).
//
// 0  - success, all cell entries have exactly one tile
// >0 - fail, number of cells > 0
// <0 - at least one cell has 0 tiles
//
int BeliefPropagation::sanityGroundState(void) {
  int64_t cell;
  int32_t n_idx;

  int count=0;

  for (cell=0; cell<m_num_verts; cell++) {
    n_idx = getValI(BUF_TILE_IDX_N, cell);
    if (n_idx == 0) { return -1; }
    if (n_idx > 1) { count++; }
  }

  return count;
}

// inefficient fucntion to count number of fixed tiles
//
int64_t BeliefPropagation::numFixed(void) {
  int64_t cell, count=0;
  int32_t n_idx;

  for (cell=0; cell<m_num_verts; cell++) {
    n_idx = getValI(BUF_TILE_IDX_N, cell);
    if (n_idx == 1) { count++; }
  }

  return count;
}

// CollapseAndPropagate
//  1: continue to next pre/step
//  0: never returns zero
// <0: error
int BeliefPropagation::CollapseAndPropagate (int64_t& cell, int32_t& tile, int32_t& tile_idx ) {

    int32_t n_idx=-1;
    Vector3DI vp;

    // 1 = continue condition.
    // display chosen cell
    //
    if (op.verbose >= VB_INTRASTEP ) {
      vp = getVertexPos(cell);
      n_idx = getValI ( BUF_TILE_IDX_N, cell );
      printf("RESOLVE it:%i cell:%i;[%i,%i,%i] tile:%i, tile_idx:%i / %i [rp]\n",
          (int) op.cur_iter,
          (int) cell,
          (int) vp.x, (int)vp.y, (int)vp.z,
          (int) tile, (int)tile_idx, (int)n_idx);
    }

    // reset iter resolved and advance total
    //
    st.iter_resolved = 1;
    st.total_resolved++;

    // assume continue
    //
    int ret = 1;

    // collapse
    //
    int c_ret = tileIdxCollapse( cell, tile_idx );

    if (c_ret >=0 ) {
      m_note_n[ m_note_plane ] = 0;
      m_note_n[ 1 - m_note_plane  ] = 0;

      cellFillVisitedNeighbor ( cell, m_note_plane );
      unfillVisited( m_note_plane  );

      // propagate constraints to remove neighbor tiles,
      // and count number resolved (only 1 tile val remain)
      //
      c_ret = cellConstraintPropagate();
      //  0: success
      // <0: contradiction found

      // error. constraint prop failed
      //
      if (c_ret < 0) { ret = -3; }

    }
    // error. collapse failed
    //
    else {
      ret = -2;
    }
    return ret;
}


void BeliefPropagation::cellReturnToPrefatory ( int64_t cell )
{
    int32_t n_idx, tile_idx, tile;

    n_idx = getValI( BUF_PREFATORY_TILE_IDX_N, cell );
    SetValI( BUF_TILE_IDX_N, n_idx, cell );

    for (tile_idx=0; tile_idx<n_idx; tile_idx++) {
        tile = getValI( BUF_PREFATORY_TILE_IDX, tile_idx, cell );
        SetValI( BUF_TILE_IDX, tile, tile_idx, cell );
    }
    cellFillVisitedSingle ( cell, m_note_plane );
    cellFillVisitedNeighbor ( cell, m_note_plane );
}


//  0 - success and finish
//  1 - continuation
// -1 - error
//
int BeliefPropagation::RealizePost(void) {

  int resolved = 0;
  int post_ret=0;
  int ret;
  int64_t cell=-1;
  int32_t tile=-1,
          tile_idx=-1,
          n_idx=-1,
          orig_tile=-1;
  int32_t prev_n;
  float belief=-1.0,
        d = -1.0;
  float pct_solved;

  int32_t _soften_bounds[6] = {0};

  int32_t x=0, y=0, z=0;

  Vector3DI vp;

  int64_t fixed_count = 0;

  //DEBUG
  //
  std::vector<int32_t> _debug_stat;
  int sanity=0;
  //
  //DEBUG

  // measure elapsed time
  clock_t t1 = clock();

  // resolved = all tiles complete (1 tile), and arc-consistent state
  // arc-consistent = ac3.
  //

  

  // choose the cell and propagate choice
  //
  switch (op.alg_cell_opt) {
    case ALG_CELL_WFC:

      ret = chooseMinEntropy( &cell, &tile, &tile_idx, &belief);
      //  0: SOLVED GRID. assuming arc consistent. all cells collapsed to single tileid.
      //>=1: One or more tiles ready to collapse (ie. the cell).

      if ( ret >= 1 ) {
        ret = CollapseAndPropagate (cell, tile, tile_idx);
      }
      break;

    case ALG_CELL_BREAKOUT:

      if (op.verbose >= VB_STEP) {
        printf("RealizePost: BREAKOUT m_return: %i (ground_state:%i)\n", (int)m_return, sanityGroundState());
      }

      // block center bias
      // - if we are in last final 90% of map solved.. 
      // - and block failed.
      // - and the block has unsolved parts (entropy mass) both before and after..
      // - then immediately soften if it moved the
      //   center of mass of entropy closer to the center of the map. 
      //
      /* pct_solved = float(op.solved_tile_cnt)/getNumVerts();
      getBlockCenterOfMass (op.curr_block_centroid, op.curr_block_mass);
      if (m_return < 0 && pct_solved > 0.00 && op.prev_block_mass==1 && op.curr_block_mass==1) {
          
        Vector3DF map_center (op.X/2.0f, op.Y/2.0f, op.Z/2.0f);
              
        // compare previous & solved entropy center-of-mass to map center
        float prev_dist = (op.prev_block_centroid - map_center).Length();
        float curr_dist = (op.curr_block_centroid - map_center).Length();
             
        // if distance is reduced. mark the block as success.
        if (curr_dist < prev_dist) 
            m_return = 0;         
      }*/


      // assume continue
      //
      ret = 1;

      if (m_return == 0) {
        
        // block succeeded.
        if (op.verbose >= VB_STEP) {
          printf("RealizePost: BREAKOUT-accept ([%i+%i][%i+%i][%i+%i] (m_block_fail_count:%i / m_block_retry_limit:%i)\n",
              (int)op.sub_block[0], (int)op.block_size[0],
              (int)op.sub_block[1], (int)op.block_size[1],
              (int)op.sub_block[2], (int)op.block_size[2],
              (int)m_block_fail_count,
              (int)m_block_retry_limit);
        }

        op.seq_iter++;        
        m_last_fail_count = m_block_fail_count;
        m_block_fail_count=0;

      }

      else if (m_return < 0) {

        // block failed. restore.
        if (op.verbose >= VB_STEP) {
          printf("RealizePost: BREAKOUT-restore ([%i+%i][%i+%i][%i+%i] (m_block_fail_count:%i / m_block_retry_limit:%i)\n",
              (int)op.sub_block[0], (int)op.block_size[0],
              (int)op.sub_block[1], (int)op.block_size[1],
              (int)op.sub_block[2], (int)op.block_size[2],
              (int)m_block_fail_count,
              (int)m_block_retry_limit);
        }

        // before we soften, we need to restore the grid state to before we started mucking
        // around with fixing a block within it
        //
        _restoreTileIdx();

        // SOFTEN phase
        //
        if (m_block_fail_count >= m_block_retry_limit) {
          op.seq_iter++;
          st.num_soften++;          
          m_block_fail_count = 0;

          if (op.verbose >= VB_STEP) {
            printf("RealizePost: BREAKOUT-SOFTEN ([%i+%i][%i+%i][%i+%i] (failed to find breakout block)\n",
                (int)op.sub_block[0], (int)op.block_size[0],
                (int)op.sub_block[1], (int)op.block_size[1],
                (int)op.sub_block[2], (int)op.block_size[2]);
          }

          // Assume neighbor blocks to soften are same size as center block that was
          // attempting to be fixed.
          // Adjust soften range dynamically
          //
          if (op.adaptive_soften) {

            // adapt
            //
            if (m_last_fail_count < 10 ) { m_soften_range--; }
            if (m_last_fail_count > 15 ) { m_soften_range++; }

            // clamp
            //
            if (m_soften_range < 1) { m_soften_range = 1; }
            if (m_soften_range > op.block_size[0]) { m_soften_range = op.block_size[0]; }

            if (op.verbose >= VB_STEP) {
              printf ( "RealisePost: Adaptive soften. last_fail_count=%d, soften_range=%d\n", (int)m_last_fail_count, (int)m_soften_range );
            }

          } else {
            m_soften_range = op.block_size[0];
          }

          // this soften counts as a last failure (if no success on previous soften)
          //
          m_last_fail_count = 20;       

          _soften_bounds[0] = op.sub_block[0] - m_soften_range;
          _soften_bounds[1] = op.sub_block[0] + op.block_size[0] + m_soften_range;

          _soften_bounds[2] = op.sub_block[1] - m_soften_range;
          _soften_bounds[3] = op.sub_block[1] + op.block_size[1] + m_soften_range;

          _soften_bounds[4] = op.sub_block[2] - m_soften_range;
          _soften_bounds[5] = op.sub_block[2] + op.block_size[2] + m_soften_range;

          if (_soften_bounds[0] < 0) { _soften_bounds[0] = 0; }
          if (_soften_bounds[2] < 0) { _soften_bounds[2] = 0; }
          if (_soften_bounds[4] < 0) { _soften_bounds[4] = 0; }

          if (_soften_bounds[1] >= m_bpres.x) { _soften_bounds[1] = m_bpres.x; }
          if (_soften_bounds[3] >= m_bpres.y) { _soften_bounds[3] = m_bpres.y; }
          if (_soften_bounds[5] >= m_bpres.z) { _soften_bounds[5] = m_bpres.z; }

          if (op.verbose >= VB_STEP) {
            printf("RealizePost: BREAKOUT-SOFTEN bounds ([%i:%i][%i:%i][%i:%i]\n",
                (int)_soften_bounds[0], (int)_soften_bounds[1],
                (int)_soften_bounds[2], (int)_soften_bounds[3],
                (int)_soften_bounds[4], (int)_soften_bounds[5]);
          }

          m_note_n[ m_note_plane ] = 0;
          m_note_n[ 1 - m_note_plane  ] = 0;

          for (z=_soften_bounds[4]; z<_soften_bounds[5]; z++) {
            for (y=_soften_bounds[2]; y<_soften_bounds[3]; y++) {
              for (x=_soften_bounds[0]; x<_soften_bounds[1]; x++) {

                cell = getVertex(x,y,z);                
                n_idx = getValI( BUF_PREFATORY_TILE_IDX_N, cell );

                // reverse a solved cell cnt
                prev_n = getValI( BUF_TILE_IDX_N, cell );          
                if ( prev_n==1 && n_idx > 1) op.solved_tile_cnt--;                

                // reset to prefatory state
                for (tile_idx=0; tile_idx<n_idx; tile_idx++) {
                  tile = getValI( BUF_PREFATORY_TILE_IDX, tile_idx, cell );
                  SetValI( BUF_TILE_IDX, tile, tile_idx, cell );
                }
                SetValI( BUF_TILE_IDX_N, n_idx, cell );

                // note visted for constraint-prop
                cellFillVisitedSingle ( cell, m_note_plane );
                cellFillVisitedNeighbor ( cell, m_note_plane );              }
            }
          }

          if (op.verbose >= VB_DEBUG) {
            sanityBreakoutStatBlock(_debug_stat, _soften_bounds);
            printf("## RealizePost: breakout-soften ([%i:%i][%i:%i][%i:%i] (n_idx min:%i, max:%i)\n",
                  (int)_soften_bounds[0], (int)_soften_bounds[1],
                  (int)_soften_bounds[2], (int)_soften_bounds[3],
                  (int)_soften_bounds[4], (int)_soften_bounds[5],
                  (int)_debug_stat[0], (int)_debug_stat[1]);

          }


          // reset visited from above so that constraint propagate
          // can use it.
          //
          unfillVisited( m_note_plane  );
          
          // if the constraint propgation fails, we're in a bad state
          // as we should have been in an even more unrestricted state
          // before we started since we restored from a previously
          // arc consistent state and now we've softened (made wildcard)
          // the block and it's neighbors in question.
          //
          ret = cellConstraintPropagate();
          if (ret < 0) {
              printf ( "*** SOFTEN FAIL ***\n" );
              op.cur_iter++;
          }

        }

      }

      if ( ret >= 0 ) {
          // no error..

          // Whether we've softened or accepted the block, we're finished.
          // We're taking control away from the code at the bottom
          // since we're not resolving a single cell/tile now,
          // so we need to do some housekeeping ourselves.
          //

          //op.cur_iter++;

          // slow way to check to see if we've converged
          //
          if (numFixed() == m_num_verts) {
            ret = 0;

          } else {
            ret = 1;
          }
      }

      break;

    case ALG_CELL_MMS:


      // TODO: potentially check for iteration count.
      // There's a check on the outer loop (in main)
      // to only iteration for a certain number but it
      // should probably go here as well.
      //
      // For now, just return 1 (continue) so that
      // it's handled at a higher level.
      //

      if (op.verbose >= VB_STEP) {
        printf("RealizePost: WFC_MMS m_return %i\n", (int)m_return);
      }

      // if wfc failed on the block, reset to previously known good state
      //
      if (m_return < 0) {

        if (op.verbose >= VB_STEP) {
          printf("RealizePost: MMS restore ([%i+%i][%i+%i][%i+%i] (MMS block fail) (m_block_fail_count:%i / m_block_retry_limit:%i)\n",
              (int)op.sub_block[0], (int)op.block_size[0],
              (int)op.sub_block[1], (int)op.block_size[1],
              (int)op.sub_block[2], (int)op.block_size[2],
              (int)m_block_fail_count,
              (int)m_block_retry_limit);
        }

        // restore block
        //
        for (x=op.sub_block[0]; x<(op.sub_block[0] + op.block_size[0]); x++) {
          for (y=op.sub_block[1]; y<(op.sub_block[1] + op.block_size[1]); y++) {
            for (z=op.sub_block[2]; z<(op.sub_block[2] + op.block_size[2]); z++) {

              cell = getVertex(x,y,z);
              orig_tile = getValI( BUF_BLOCK, cell );
              SetValI( BUF_TILE_IDX, orig_tile, 0, cell );
              SetValI( BUF_TILE_IDX_N, 1, cell );
            }
          }
        }

        // only retry the block m_block_retry_limit times.
        // if we hit the retry limit, reset the fail count so
        // that a new block is chosen in RealizePre
        //
        if (m_block_fail_count >= m_block_retry_limit) {

          op.seq_iter++;          
          m_block_fail_count=0;

          if (op.verbose >= VB_STEP) {
            printf("RealizePost: MMS giving up on block ([%i+%i][%i+%i][%i+%i] (mms block fail)\n",
                (int)op.sub_block[0], (int)op.block_size[0],
                (int)op.sub_block[1], (int)op.block_size[1],
                (int)op.sub_block[2], (int)op.block_size[2]);
          }


        }

      }

      // else we accept move on
      //
      else {

        if (op.verbose >= VB_STEP) {
          printf("RealizePost: MMS accept block ([%i+%i][%i+%i][%i+%i]\n",
              (int)op.sub_block[0], (int)op.block_size[0],
              (int)op.sub_block[1], (int)op.block_size[1],
              (int)op.sub_block[2], (int)op.block_size[2]);
        }

        op.seq_iter++;
        m_block_fail_count=0;
      }

      // we're taking control away from the code at the bottom
      // since we're not resolving a single cell/tile now,
      // so we need to do some housekeeping ourselves.
      //
      //op.cur_iter++;
      ret = 1;
      break;

    case ALG_CELL_ANY:

      ret = chooseMaxBelief( &cell, &tile, &tile_idx, &belief );

      if ( ret >= 1 ) {
        ret = CollapseAndPropagate (cell, tile, tile_idx);
      }
      break;

    case ALG_CELL_MIN_ENTROPY:

      ret = chooseMinEntropyMaxBelief( &cell, &tile, &tile_idx, &belief );

      if ( ret >= 1 ) {
        ret = CollapseAndPropagate (cell, tile, tile_idx);
      }
      break;

    default:
      // no alg
      ret = -1;
      break;

  }

  //-- complete timing
  // **NOTE**: Should not need to CheckConstraints here. Each algorithm should be able
  // to determine when it succeeds. Use to confirm success, should result in constraints=0.
  //
  /*if (st.enabled) {
      // check constraints
      printf ( "  checking constraints (warning: slow)\n");
      st.constraints = CheckConstraints ();
  }*/

  PrepareVisualization();

  st.eps_curr = getLinearEps();
  st.post = ret;

  clock_t t2 = clock();
  st.elapsed_time += ((double(t2) - t1)*1000.0) / CLOCKS_PER_SEC;

  // print iter stats
  //
  if (ret==1 && op.verbose >= VB_STEP ) {
    printf ("%s", getStatMessage().c_str() );
  }

  // check entire map completion
  if (ret<=0) {

    // success only happens once in post. when fully done.
    st.success = (ret==0);

    if (op.verbose >= VB_RUN)
        printf ("%s", getStatMessage().c_str() );
  }

  // statistics: record block result
  st.total_block_cnt++;
  if (m_return==0) {
    // block success.      
    st.num_block_success++;      
  } else {
    // block failure        
    st.num_block_fail++;    // equal to total_block_cnt - num_block_success
  }

  if (op.verbose >= VB_RUN) {
    printf ("Block (%s): total blks: %d, failcnt: %d, success rate: %3.1f%%, #success: %d, ave retry: %3.1f, #soften: %d, resolved: %d (%4.1f%%), solved: %d (%4.1f%%)\n",
            (m_return==0) ? "SUCCESS" : "FAIL   ",
            (int)st.total_block_cnt,
            (int)m_block_fail_count,
            float(st.num_block_success)*100.0/st.total_block_cnt,
            (int)st.num_block_success,            
            float(st.total_block_cnt) / (st.num_block_success+1),
            (int)st.num_soften,
            (int)st.total_resolved, 100.0*float(st.total_resolved)/getNumVerts(),
            op.solved_tile_cnt, 100.0*float(op.solved_tile_cnt)/getNumVerts()        
        );
  }
  
  // cur_iter is total number of realizepost completed (unconditional).
  // force stop if max_iter reached.
  op.cur_iter++;
  if (op.cur_iter >= op.max_iter) {
     ret = -4;  
  } 
  return ret;
}


std::string BeliefPropagation::getStatMessage () {

  char msg[1024] = {0};

  snprintf ( msg, 1024,
             "  %s: %d/%d, Iter: %d, %4.1fmsec, constr:%d, resolved: %d/%d/%d (%4.1f%%), Grid:%d,%d,%d, Seed: %d\n",
              ((st.post==1) ? "RUN" :
              ((st.success==1) ? "RUN_SUCCESS" : "RUN_FAIL")),
              op.cur_run, op.max_run, op.cur_iter,
              st.elapsed_time, (int)st.constraints,
              st.iter_resolved, (int)st.total_resolved, op.max_iter, 100.0*float(st.total_resolved)/op.max_iter,
              op.X, op.Y, op.Z, op.seed );


  //-- belief prop stats
  /* snprintf ( msg, 1024,
             "  %s: %d/%d, Iter: %d, %4.1fmsec, constr:%d, resolved: %d/%d/%d (%4.1f%%), steps %d/%d, max.dmu %f, eps %f, av.mu %1.5f, av.dmu %1.8f\n",
              ((st.post==1) ? "RUN" :
              ((st.success==1) ? "RUN_SUCCESS" : "RUN_FAIL")),
              op.cur_run, op.max_run, op.cur_iter,
              st.elapsed_time, (int)st.constraints,
              st.iter_resolved, (int)st.total_resolved, op.max_iter, 100.0*float(st.total_resolved)/op.max_iter,
              op.cur_step, op.max_step,
              st.max_dmu, st.eps_curr, st.ave_mu, st.ave_dmu ); */

  // b:%f, n:%f, bp:%f, v:%f, md:%f, u:%f
  // st.time_boundary, st.time_normalize, st.time_bp, st.time_viz, st.time_maxdiff, st.time_updatemu );

  return msg;
}

std::string BeliefPropagation::getStatCSV (int mode) {

  char msg[1024] = {0};
  int status;
  status = (st.post==1) ? 0 : (st.success==1) ? 1 : -1;

  snprintf ( msg, 1024,
      "%d, %d, %d, %4.1f, %d, %d, %d, %d, %4.1f%%, %d, %d, %d, %d",
      op.cur_run, status, op.cur_iter, st.elapsed_time,
      (int) st.constraints, st.iter_resolved, st.total_resolved, op.max_iter, 100.0*float(st.total_resolved)/op.max_iter,
      op.X, op.Y, op.Z, op.seed );


 //     op.cur_step, op.max_step, st.max_dmu, st.eps_curr,
 //     st.ave_mu, st.ave_dmu,
 //     st.time_boundary, st.time_normalize, st.time_bp, st.time_viz, st.time_maxdiff, st.time_updatemu );

  return msg;
}


float BeliefPropagation::getLinearEps () {

  // linear interpolation epsilon
  //
  float _eps = op.eps_converge;

  _eps = op.eps_converge_beg + ((op.eps_converge_end - op.eps_converge_beg) * float(op.cur_iter) / float(op.max_iter) );

  return _eps;
}


// 0 - converged
// 1 - max iter reached
//
int BeliefPropagation::RealizeIter (void) {
  int ret = 1;
  float d = -1.0;

  float _eps = getLinearEps();

  // iterate bp until converged
  //
  for (op.cur_step=0; op.cur_step < op.max_step; op.cur_step++) {

    d = step(MU_COPY);

    if (fabs(d) < _eps) {
      ret = 0;
      break;
    }
  }

  return ret;
}

// 0 - converged
// 1 - not converged yet
//
int BeliefPropagation::RealizeStep(void) {

  float   d=-1.0,
          f_residue=-1.0,
          belief=-1.0;
  int64_t mu_idx=-1,
          cell=-1;
  int32_t idir=-1,
          tile=-1,
          tile_idx=-1,
          n_idx=-1;

  Vector3DI vp;
  int resolved = 0;

  std::vector< int64_t > _block_bound;

  // measure elapsed time
  //
  clock_t t1 = clock();

  // get linear interpolation eps
  //
  float _eps = getLinearEps();

  // assume continue
  //
  int ret = 1,
      _ret = -1;

  //---

  if (op.alg_run_opt == ALG_RUN_VANILLA) {
    d = step(MU_COPY);
    if (fabs(d) < _eps) { ret = 0; }
  }

  //---

  else if (op.alg_run_opt == ALG_RUN_RESIDUAL) {

    mu_idx = indexHeap_peek_mu_pos( &idir, &cell, &tile, &f_residue);

    if (f_residue < _eps) { ret = 0; }
    else {
      if (op.verbose >= VB_INTRASTEP ) {
        printf("  [it:%i,step:%i] updating mu[%i,%i,%i](%i) residue:%f\n",
            (int) op.cur_iter, (int) op.cur_step,
            (int) idir, (int)cell, (int)tile, (int)mu_idx, (float)f_residue);
      }

      step_residue( idir, cell, tile );
    }

  }

  else if (op.alg_run_opt == ALG_RUN_WFC) {

    // all computation for WFC happens in RelaizePost.
    // In some sense, running WFC is like running BP
    // with 0 steps.
    //

    // make sure to indicate that wfc should 'stop'
    // stepping and go into RealizePost
    //
    ret = 0;

  }

  else if (op.alg_run_opt == ALG_RUN_MMS) {

    // Here we run WFC on the block we've fuzzed
    // Since the whole grid outside of the block we've fuzzed
    // is in a 'ground state' (tile count exactly 1), we can
    // run vanilla WFC without worrying about moving out of the
    // block.
    //
    ret = chooseMinEntropy( &cell, &tile, &tile_idx, &belief);
    m_return = ret;

    if (ret >= 1) {

      // 1 = continue condition.
      // display chosen cell
      //
      if (op.verbose >= VB_INTRASTEP ) {
        vp = getVertexPos(cell);
        n_idx = getValI ( BUF_TILE_IDX_N, cell );
        printf("RESOLVE it:%i cell:%i;[%i,%i,%i] tile:%i, belief:%f (tile_idx:%i / %i) [rs]\n",
            (int)op.cur_iter,
            (int)cell,
            (int)vp.x, (int)vp.y, (int)vp.z,
            (int)tile, 0.0, (int)tile_idx, (int)n_idx);
      }

      // reset iter resolved and advance total
      //
      st.iter_resolved = 1;
      st.total_resolved++;

      // collapse
      //
      _ret = tileIdxCollapse( cell, tile_idx );
      if (_ret >= 0) {

        m_note_n[ m_note_plane ] = 0;
        m_note_n[ 1 - m_note_plane  ] = 0;

        cellFillVisitedNeighbor ( cell, m_note_plane );
        unfillVisited( m_note_plane  );

        // propagate constraints to remove neighbor tiles,
        // and count number resolved (only 1 tile val remain)
        //
        _ret = cellConstraintPropagate();

      }

      // collapse failed
      //
      else {
        ret = -2;
        m_return = ret;
      }

      // ret inherits chooseMinEntropy return value (presumably 1)
      // unless there's an error, in which case we propagate that
      // value on
      //
      if (_ret < 0) {
        ret = -3;
        m_return = ret;
        m_block_fail_count++;
      }

    }

  }

  else if (op.alg_run_opt == ALG_RUN_BREAKOUT) {

    // here we run WFC on the block we've fuzzed
    //

    _block_bound.push_back( op.sub_block[0] );
    _block_bound.push_back( op.block_size[0] );

    _block_bound.push_back( op.sub_block[1] );
    _block_bound.push_back( op.block_size[1] );

    _block_bound.push_back( op.sub_block[2] );
    _block_bound.push_back( op.block_size[2] );

    // fix a single cell (to one tile value) within the block
    //
    ret = chooseMinEntropyWithinNoisyBlock( _block_bound, &cell, &tile, &tile_idx, &belief);
    m_return = ret;

    if (ret >= 1) {

      // 1 = continue condition.
      // display chosen cell
      //
      if (op.verbose >= VB_INTRASTEP ) {
        vp = getVertexPos(cell);
        n_idx = getValI ( BUF_TILE_IDX_N, cell );
        printf("RESOLVE it:%i cell:%i;[%i,%i,%i] tile:%i, belief:%f (tile_idx:%i / %i) [rs-breakout]\n",
            (int)op.cur_iter,
            (int)cell,
            (int)vp.x, (int)vp.y, (int)vp.z,
            (int)tile, 0.0, (int)tile_idx, (int)n_idx);
      }

      // reset iter resolved and advance total
      //
      st.iter_resolved = 1;
      st.total_resolved++;

      // collapse
      //
      _ret = tileIdxCollapse( cell, tile_idx );

      if (_ret >= 0) {

        m_note_n[ m_note_plane ] = 0;
        m_note_n[ 1 - m_note_plane  ] = 0;

        cellFillVisitedNeighbor ( cell, m_note_plane );
        unfillVisited( m_note_plane  );

        // propagate constraints to remove neighbor tiles,
        // and count number resolved (only 1 tile val remain)
        //
        _ret = cellConstraintPropagate();

        if (_ret < 0 ) {
            // constraint-prop failure, usually due to no remaining tile vals left that match neighbors.
            // resulting in block failure. 
            Vector3DI v = getErrorCell();
            if (op.verbose >= VB_STEP ) {
                printf ( "Block fail due to constraint. <%d,%d,%d>. Only tile left: %s\n", v.x,v.y,v.z, m_error_name.c_str());
            }
        }

      }
      // collapse failed
      //
      else {

        ret = -2;

        m_return = ret;
      }

      // ret inherits chooseMinEntropy return value (presumably 1)
      // unless there's an error, in which case we propagate that
      // value on
      //
      if (_ret < 0) {
        //m_breakout_block_fail_count++;
        m_block_fail_count++;
        ret = -3;
        m_return = ret;
      }

    }

    // If we get an error in the choice of tile to fix,
    // we want to stop but don't want to communicate that
    // to the higher level.
    // RealizePost will act approparitely to either
    // back out into the previous state or implement
    // the soften step.
    //
    // m_return will contain the return code that
    // RealizePost can use.
    //
    else if (ret < 0) {
      m_block_fail_count++;
      ret = 0;
    }

  }

  else if (op.alg_run_opt == ALG_RUN_BACKTRACK) {

    ret = 0;
  }

  //--- unknown algorithm

  else { ret = -1; }

  // complete timing
  //
  clock_t t2 = clock();
  st.elapsed_time += ((double(t2) - t1)*1000.0) / CLOCKS_PER_SEC;

  // always increment cur_step;
  op.cur_step++;

  // ret 1 is a 'continue' state, so if we haven't finished,
  // make sure we don't loop forever by incrementing cur_step
  // and return max_step is exceedex
  //
  if ( ret==1 ) {
    if (op.cur_step >= op.max_step )  { ret = -2; }
  }

  // prep vis
  PrepareVisualization();

  return ret;
}

// Example of a full realization, running until completion
//
int BeliefPropagation::Realize(void) {

  int ret=-1;

  ret = start();
  if (ret<0) { return ret; }

  op.max_iter = m_num_verts;

  for (op.cur_iter = 0; op.cur_iter < op.max_iter; op.cur_iter++) {

    ret = RealizePre();
    if (ret < 0) { break; }

    ret = 1;
    while (ret>0) {
      ret = RealizeStep();
    }

    ret = RealizePost();
    if (ret <= 0) { break; }

  }

  return ret;
}

int BeliefPropagation::CheckConstraints () {

  // REQUIRED: ComputeBP_BeliefField to be called
  // before invoking this function.

  // compute the unresolved constraints at each vertex
  //
  int cnt = 0;
  for (int64_t vtx = 0; vtx < m_num_verts; vtx++) {
    cnt += CheckConstraints ( vtx );
  }

  return cnt;
}


int BeliefPropagation::CheckConstraints ( int64_t vtx ) {

  int a, b, c, cnt;
  float rule;
  int64_t pnbr, f;
  Vector3DI pi;

  // tile value at p
  //
  a = getValI ( BUF_TILES, vtx );

  cnt = 0;
  for (int nbr=0; nbr < 6; nbr++) {

    // tile value at neighbor of p
    //
    pnbr = getNeighbor(vtx, nbr);
    if ( pnbr != -1) {

      b = getValI( BUF_TILES, pnbr);

       // check rule for b->a
       //
      rule = getValF ( BUF_F, a, b, nbr );

      // rule: weight 0 = disallowed
      //
      if (rule==0) {
        cnt++;
      }

    } else {
      b = 0;
    }

  }

  SetValI ( BUF_C, cnt, vtx );

  return cnt;
}

void BeliefPropagation::gp_state_print() {
  int64_t anch_cell,
          anch_tile,
          anch_tile_idx,
          anch_tile_idx_n;
  Vector3DI pos;
  float max_belief = 0.0, b=0.0;

  for (anch_cell=0; anch_cell < m_num_verts; anch_cell++) {
    cellUpdateBelief(anch_cell);

    pos = getVertexPos(anch_cell);

    cellUpdateBelief(anch_cell);

    anch_tile_idx_n = getValI ( BUF_TILE_IDX_N, anch_cell );
    for (anch_tile_idx=0; anch_tile_idx < anch_tile_idx_n; anch_tile_idx++) {
      anch_tile = getValI ( BUF_TILE_IDX, anch_tile_idx, anch_cell );

      b = getValF( BUF_BELIEF, anch_tile );
      if (anch_tile_idx==0) { max_belief = b; }
      if (b>max_belief)     { max_belief = b; }
    }
    printf("#gp: %i %i %i %f\n", (int)pos.x, (int)pos.y, (int)pos.z, (float)max_belief);
  }
}

// deprecated?
//
float BeliefPropagation::step (int update_mu) {

  float max_diff = -1.0;
  int m_calc_residue = 1;

  clock_t t1, t2;

  // initial boundary conditions
  //
  #ifdef OPT_MUBOUND
    if (st.instr) t1 = clock();
    WriteBoundaryMUbuf(BUF_MU);
    //WriteBoundaryMUbuf(BUF_MU_NXT);  //-- not necessary i believe, BeliefProp will overwrite buf_mu_nxt
    if (st.instr) {st.time_boundary += clock()-t1;}

    if (st.instr) t1 = clock();
    NormalizeMU( BUF_MU );
    if (st.instr) {st.time_normalize += clock()-t1;}
  #endif


  // run main bp, store in BUF_MU_NXT
  //
  if (st.instr) t1 = clock();

  if (op.use_svd) { BeliefProp_svd(); }
  else            { BeliefProp(); }

  if (st.instr) {st.time_bp += clock()-t1;}

  // renormalize BUF_MU_NXT
  //
  NormalizeMU( BUF_MU_NXT );

  PrepareVisualization();

  // calculate the difference between
  // BUF_MU_NXT and BUF_MU
  //
  if (st.instr) t1 = clock();
  max_diff = MaxDiffMU();
  if (st.instr) {st.time_maxdiff += clock()-t1;}

  st.max_dmu = max_diff;

  if (update_mu) {

    // BUF_MU <- BUF_MU_NXT
    //
    if (st.instr) t1 = clock();
    UpdateMU();
    if (st.instr) {st.time_updatemu += clock()-t1;}
  }

  return max_diff;
}

// !!!WIP!!!!
//
// idir, cell, tile should be the value to update in the MU buf.
// That is:
//
//   MU[idir][cell][tile] = MU_NXT[idir][cell][tile]
//
// Once that's done, update all neighboring values that would be affected by this change,
// updating MU_NXT with the new values but also the indexHeap structure to do the
// boookeeping to make sure the maximum |MU-MU_NXT| can be fetched.
//
//
float BeliefPropagation::step_residue(int32_t idir, int64_t cell, int32_t tile) {
  int64_t nei_cell=-1;
  int64_t dir_idx=-1;
  float mu_new = -1.0,
        mu_cur_val,
        mu_nxt_val;
  int32_t _t;
  int64_t n_tile_idx, tile_idx;

  // update BUF_MU with new value
  //
  mu_new = getValF ( BUF_MU_NXT, idir, tile, cell );
  SetValF( BUF_MU, mu_new, idir, tile, cell );

  // the single update to cell:tile requires a
  // renormalization, which can alter all values
  // in the cell, requiring an update to the
  // priority queue.
  //

  NormalizeMU_cell_residue( BUF_MU, cell );

  // run bp on neighbors potentially affected by the updated current
  // cell.
  //
  for (dir_idx=0; dir_idx < getNumNeighbors(cell); dir_idx++) {

    nei_cell = getNeighbor( cell, dir_idx );
    if (nei_cell < 0) { continue; }

    if (op.use_svd) { BeliefProp_cell_residue_svd(nei_cell); }
    else            { BeliefProp_cell_residue(nei_cell); }

    NormalizeMU_cell_residue( BUF_MU_NXT, nei_cell );
  }

  return -1.0;
}

//--------------------------------//
//  _          _                  //
// | |__   ___| |_ __   ___ _ __  //
// | '_ \ / _ \ | '_ \ / _ \ '__| //
// | | | |  __/ | |_) |  __/ |    //
// |_| |_|\___|_| .__/ \___|_|    //
//              |_|               //
//--------------------------------//

// Keep tile in the array of tile_id at cell position `pos` and discard
// the rest
//
int BeliefPropagation::filterKeep(uint64_t pos, std::vector<int32_t> &tile_id) {
  int32_t tile_idx,
          idx,
          n,
          tile_val,
          tv;

  n = getValI( BUF_TILE_IDX_N, pos );

  int nstart = n;

  for (idx=0; idx<n; idx++) {

    if (n <= 0) { break; }

    tile_val = getValI( BUF_TILE_IDX, idx, pos );

    for (tile_idx=0; tile_idx<tile_id.size(); tile_idx++) {
      if (tile_id[tile_idx] == tile_val) { break; }
    }
    if (tile_idx < tile_id.size()) { continue; }

    n--;
    tv = getValI( BUF_TILE_IDX, n, pos );
    SetValI( BUF_TILE_IDX, tile_val,  n,    pos );
    SetValI( BUF_TILE_IDX, tv,        idx,  pos );

    SetValI( BUF_TILE_IDX_N, n, pos  );

    idx--;
  }

  if ((n==1) && (n != nstart)) {
    st.iter_resolved++;
    st.total_resolved++;

    if (op.verbose >= VB_INTRASTEP ) {
      Vector3DI vp;
      vp = getVertexPos(pos);

      tile_val = getValI( BUF_TILE_IDX, 0, pos );
      printf("RESOLVE it:-1 cell:%i;[%i,%i,%i] tile:%i [fk]\n",
          (int)pos,
          (int)vp.x, (int)vp.y, (int)vp.z,
          (int)tile_val);
    }

  }

  if (n<=0) { return -1; }
  return 0;
}

// Discard tile entries at cell position `pos`
//
int BeliefPropagation::filterDiscard(uint64_t pos, std::vector<int32_t> &tile_id) {
  int32_t tile_idx,
          idx,
          n,
          tile_val,
          tv;

  n = getValI( BUF_TILE_IDX_N, pos );
  int nstart = n;

  for (idx=0; idx<n; idx++) {

    if (n <= 0) { break; }

    tile_val = getValI( BUF_TILE_IDX, idx, pos );

    for (tile_idx=0; tile_idx<tile_id.size(); tile_idx++) {
      if (tile_id[tile_idx] == tile_val) { break; }
    }
    if (tile_idx==tile_id.size()) { continue; }

    n--;
    tv = getValI( BUF_TILE_IDX, n, pos );
    SetValI( BUF_TILE_IDX, tile_val, n, pos );
    SetValI( BUF_TILE_IDX, tv, idx, pos);

    SetValI( BUF_TILE_IDX_N, n, pos  );

    idx--;
  }

  if (n==1 && n != nstart) {
    st.iter_resolved++;
    st.total_resolved++;

    if (op.verbose >= VB_DEBUG ) {
      Vector3DI vp;
      vp = getVertexPos(pos);

      tile_val = getValI( BUF_TILE_IDX, 0, pos );
      printf("RESOLVE it:-1 cell:%i;[%i,%i,%i] tile:%i [fd]\n",
          (int)pos,
          (int)vp.x, (int)vp.y, (int)vp.z,
          (int)tile_val);
    }

  }

  if (n<=0) { return -1; }
  return 0;
}

// Add tiles at cell positoin `pos`.
// If a tile already exists, do nothing.
//
// return:
//
// >=0 - number of tiles added to pos
// <0  - error (currently can't happen)
//
int BeliefPropagation::filterAdd(uint64_t pos, std::vector<int32_t> &tile_id) {
  int32_t tile_idx,
          idx,
          n,
          tile_val,
          tv,
          found;
  std::vector< int32_t > add_list;

  n = getValI( BUF_TILE_IDX_N, pos );
  int nstart = n;

  for (tile_idx=0; tile_idx<tile_id.size(); tile_idx++) {
    tile_val = tile_id[tile_idx];

    found = 0;
    for (idx=0; idx<n; idx++) {
      if (tile_val == getValI( BUF_TILE_IDX, idx, pos )) {
        found = 1;
        break;
      }
    }

    if (found==0) { add_list.push_back(tile_val); }
  }
  if (add_list.size()==0) { return 0; }

  for (tile_idx=0; tile_idx<add_list.size(); tile_idx++) {
    SetValI( BUF_TILE_IDX, add_list[tile_idx], n, pos );
    n++;
  }
  SetValI( BUF_TILE_IDX_N, n, pos );

  return (int)add_list.size();
}

// Inefficiant scan to recover tile ID from tile name
//
int32_t BeliefPropagation::tileName2ID (std::string &tile_name) {
  int32_t  i;
  for (i=0; i<m_tile_name.size(); i++) {
    if (tile_name == m_tile_name[i]) { return i; }
  }
  return -1;
}

int32_t BeliefPropagation::tileName2ID (char *cs) {

  std::string tile_name = cs;
  return tileName2ID(tile_name);
}

/* void BeliefPropagation::UpdateRunTimeStat(int64_t num_step) {

  op.cur_step++;

  st.avg_step =
    ((((double)( op.cur_step-1)) * st.avg_step) + ((double) op.cur_step)) / ((double) op.cur_step);

  if (op.cur_step > st.upper_step) {
    st.upper_step = op.cur_step;
  }
} */


// print out state of BUF_NOTE, BUF_VISITED

void BeliefPropagation::debugInspect (Vector3DI pos, int tile) {

  int64_t vtx = getVertex(pos.x, pos.y, pos.z);
  int n, i, b;
  int sz = 8;

  printf ( "---------- Inspect: %d,%d,%d -> vtx: %d\n", (int)pos.x, (int)pos.y, (int)pos.z, (int)vtx );

  int valmax = fmin( sz, m_num_values );

  // inspect
  //
  printf ("BUF_F:  %d->{..} ", (int)BUF_F);
  for (n=0; n < 6; n++) {
    printf ("%d: ", (int)n );
    for (b=0; b < valmax; b++) { printf ("%f ", (float)getValF(BUF_F, tile, b, n)); }
    printf ("\n");
  }
  printf ("BUF_MU: %d->6nbr (%d):\n", (int)vtx, (int)tile );
  for (n=0; n < 6; n++) {
    printf ("%d: ",(int) n );
    for (i=0; i < sz; i++) { printf ("%f ", (float)getValF(BUF_MU, n, tile, vtx+i )); }
    printf ("\n" );
  }
  printf ("BUF_TILE_IDX_N: %d.. ", (int)vtx ); for (i=0; i < sz; i++) { printf ("%d ", (int)getValI(BUF_TILE_IDX_N, vtx+i )); }
  printf ("\nBUF_TILE_IDX: @%d= ", (int)vtx ); for (i=0; i < sz; i++) { printf ("%d ", (int)getValI(BUF_TILE_IDX, i, vtx+i )); }
  printf ("\nBUF_NOTE: %d.. ", (int)vtx ); for (i=0; i < sz; i++) { printf ("%d ", (int)getValI(BUF_NOTE, vtx+i )); }
  printf ("\n\n");

}

// print out state of BUF_NOTE, BUF_VISITED
//
void BeliefPropagation::debugPrintC() {

  int i, n, fold = 20, m;

  printf("NOTE[%i][%i]", (int) m_note_plane , (int)m_note_n[ m_note_plane  ]);
  for (m=0; m<2; m++) {
    n = m_note_n[m];
    for (i=0; i<n; i++) {
      if ((i%fold)==0) { printf("\n"); }
      printf(" %i", (int) getValL ( BUF_NOTE, i, m));
    }
    printf("\n");
  }

  n = m_num_verts;
  printf("VISITED[%i]\n", (int)m_num_verts);
  for (i=0; i<n; i++) {
    if ((i>0) && ((i%fold)==0)) { printf("\n"); }
    printf(" %i", (int)getValL ( BUF_VISITED, i ));
  }
  printf("\n");

}

void BeliefPropagation::debugPrintS() {

  int i, j, dir_idx;

  for (dir_idx=0; dir_idx<6; dir_idx++) {
    printf("%s(%i)\n", m_dir_desc[dir_idx].c_str(), dir_idx);
    for (i=0; i<m_num_values; i++) {
      printf(" %s(%i)", m_tile_name[i].c_str(), i);
    }
    printf("\n");

    for (i=0; i<m_num_values; i++) {
      printf("%s(%i):", m_tile_name[i].c_str(), i);
      for (j=0; j<m_num_values; j++) {
        printf(" %0.1f", getValF( BUF_F, i, j, dir_idx));
      }
      printf("\n");
    }
    printf("---\n");
  }

}

void BeliefPropagation::debugPrintCellEntropy() {
  int32_t x,y,z;

  for (z=0; z<m_res.z; z++) {
    for (y=0; y<m_res.y; y++) {
      for (x=0; x<m_res.x; x++) {
        printf(" %2.3f", getValF( BUF_CELL_ENTROPY, getVertex(x,y,z)) );
      }
      printf("\n");
    }
    printf("\n");
  }
  printf("\n");

}

void BeliefPropagation::debugPrintBlockEntropy() {
  int32_t x,y,z;
  int32_t n_b[3];

  n_b[0] = m_res.x - op.block_size[0] + 1;
  n_b[1] = m_res.y - op.block_size[1] + 1;
  n_b[2] = m_res.z - op.block_size[2] + 1;

  for (z=0; z<n_b[2]; z++) {
    for (y=0; y<n_b[1]; y++) {
      for (x=0; x<n_b[0]; x++) {
        //printf(" %2.3f", getValF( BUF_BLOCK_ENTROPY, getVertex(x,y,z)) );
        printf(" %4.8f", getValF( BUF_BLOCK_ENTROPY, getVertex(x,y,z)) );
      }
      printf("\n");
    }
    printf("\n");
  }
  printf("\n");

}

void BeliefPropagation::debugPrintTerse(int buf_id) {

  int i=0, j=0, n=3, m=7, jnbr=0, a=0;
  int a_idx=0, a_idx_n=0;
  int64_t u=0;
  Vector3DI p;
  double v=0.0;
  float _vf = 0.0, f, _eps;

  int __a = 0;

  int64_t max_cell=-1;
  int32_t max_tile=-1, max_tile_idx=-1;
  float max_belief=-1.0;
  int count=-1;

  int print_rule = 0;

  int buf_tile_idx = BUF_TILE_IDX,
      buf_tile_idx_n = BUF_TILE_IDX_N;

  if (buf_id == BUF_PREFATORY_TILE_IDX) {
    buf_tile_idx = BUF_PREFATORY_TILE_IDX;
    buf_tile_idx_n = BUF_PREFATORY_TILE_IDX_N;
  }
  else if (buf_id == BUF_SAVE_TILE_IDX) {
    buf_tile_idx = BUF_SAVE_TILE_IDX;
    buf_tile_idx_n = BUF_SAVE_TILE_IDX_N;
  }

  _eps = op.eps_zero;

  std::vector< std::string > _dp_desc;

  _dp_desc.push_back("+1:0:0");
  _dp_desc.push_back("-1:0:0");
  _dp_desc.push_back("0:+1:0");
  _dp_desc.push_back("0:-1:0");
  _dp_desc.push_back("0:0:+1");
  _dp_desc.push_back("0:0:-1");

  printf("bp version: %s\n", BELIEF_PROPAGATION_VERSION);
  printf("op.verbose: %i\n", op.verbose);

  printf("res: (%i,%i,%i)\n", m_res.x, m_res.y, m_res.z);
  printf("bpres: (%i,%i,%i)\n", m_bpres.x, m_bpres.y, m_bpres.z);
  printf("num_verts: %i, m_num_values: %i\n", (int)m_num_verts, (int)m_num_values);
  printf("stat_enabled: %i\n", (int) st.enabled);
  printf("op{max_step:%i, block_retry_limit:%i,\n",
      (int)op.max_step,
      (int)m_block_retry_limit);
  printf("   wfc_noise_{.func:%f,.coefficient:%f,.alpha:%f},\n",
      (float)op.wfc_noise_func,
      (float)op.wfc_noise_coefficient,
      (float)op.wfc_noise_alpha);
  printf("   block_noise_{.func:%f,.coefficient:%f,.alpha:%f},\n",
      (float)op.block_noise_func,
      (float)op.block_noise_coefficient,
      (float)op.block_noise_alpha);
  printf("   eps_zero:%f}\n",
      (float)op.eps_zero);

  printf("m_tile_name[%i]:\n", (int)m_tile_name.size());
  for (i=0; i < m_tile_name.size(); i++) {
    if ((i%m)==0) { printf("\n"); }
    v = getValF( BUF_G, i );
    printf(" %s(%2i):%0.4f)", m_tile_name[i].c_str(), i, (float)v);
  }
  printf("\n\n");

  if (print_rule) {
    for (jnbr=0; jnbr<6; jnbr++) {
      printf("dir[%i]:\n", jnbr);

      for (i=0; i<m_num_values; i++) {
        printf(" ");
        for (j=0; j<m_num_values; j++) {
          f = getValF(BUF_F, i, j, jnbr);
          if (f > _eps) {
            printf(" %5.2f", (float)getValF(BUF_F, i, j, jnbr));
          }
          else {
            printf("      ");
          }
        }
        printf("\n");
      }
      printf("\n");
    }
  }

  //---

  printf("buf_id:%i, buf:%i, buf_n:%i\n", buf_id, buf_tile_idx, buf_tile_idx_n);
  for (u=0; u<m_num_verts; u++) {
    p = getVertexPos(u);
    a_idx_n = getValI( buf_tile_idx_n, u );

    printf("[%i,%i,%i](%i): ", (int)p.x, (int)p.y, (int)p.z, (int)u);
    for (a_idx=0; a_idx<a_idx_n; a_idx++) {
      a = getValI( buf_tile_idx, (int)a_idx, (int)u );
      printf(" %i", (int)a);
    }
    printf("\n");
  }

}

void BeliefPropagation::debugPrint() {

  int i=0, j=0, n=3, m=7, jnbr=0, a=0;
  int a_idx=0, a_idx_n=0;
  int64_t u=0;
  Vector3DI p;
  double v=0.0;
  float _vf = 0.0, f, _eps;

  int __a = 0;

  int64_t max_cell=-1;
  int32_t max_tile=-1, max_tile_idx=-1;
  float max_belief=-1.0;
  int count=-1;

  int print_rule = 0;

  _eps = op.eps_zero;

  std::vector< std::string > _dp_desc;

  _dp_desc.push_back("+1:0:0");
  _dp_desc.push_back("-1:0:0");
  _dp_desc.push_back("0:+1:0");
  _dp_desc.push_back("0:-1:0");
  _dp_desc.push_back("0:0:+1");
  _dp_desc.push_back("0:0:-1");

  printf("bp version: %s\n", BELIEF_PROPAGATION_VERSION);
  printf("op.verbose: %i\n", op.verbose);

  printf("res: (%i,%i,%i)\n", m_res.x, m_res.y, m_res.z);
  printf("bpres: (%i,%i,%i)\n", m_bpres.x, m_bpres.y, m_bpres.z);
  printf("num_verts: %i, m_num_values: %i\n", (int)m_num_verts, (int)m_num_values);
  printf("run_cuda: %i, op.use_svd: %i, op.use_checkerboard: %i\n",
      (int) op.use_cuda, (int) op.use_svd, (int) op.use_checkerboard);
  printf("eps_converge: [%f,%f](%f), eps_zero: %f, rate: %f, max_step: %i, seed: %i\n",
      (float) op.eps_converge_beg, (float) op.eps_converge_end,
      (float) op.eps_converge, (float) op.eps_zero,
      (float) op.step_rate, (int) op.max_step,
      (int) op.seed);
  printf("stat_enabled: %i\n", (int) st.enabled);

  if (st.enabled) {
    float f_ele = (float) (m_num_values * m_num_verts);
    printf("stats: max_step: %i, avg_step: %f\n", (int) op.max_step, (float) st.avg_step);
    printf("stats: num_culled: %i (density %f), num_collapsed: %i (density %f)\n",
        (int) st.num_culled, (float) st.num_culled / f_ele,
        (int) st.num_collapsed, (float) st.num_collapsed / f_ele);
  }

  printf("m_tile_name[%i]:\n", (int)m_tile_name.size());
  for (i=0; i < m_tile_name.size(); i++) {
    if ((i%m)==0) { printf("\n"); }
    v = getValF( BUF_G, i );
    printf(" %s(%2i):%0.4f)", m_tile_name[i].c_str(), i, (float)v);
  }
  printf("\n\n");

  //---
  /*
  for (jnbr=0; jnbr<6; jnbr++) {
    for (i=0; i<m_num_values; i++) {
      for (j=0; j<m_num_values; j++) {
        f = getVal(BUF_F, i, j, jnbr);
      }
    }
  }
  */

  if (print_rule) {
    for (jnbr=0; jnbr<6; jnbr++) {
      printf("dir[%i]:\n", jnbr);

      for (i=0; i<m_num_values; i++) {
        printf(" ");
        for (j=0; j<m_num_values; j++) {
          f = getValF(BUF_F, i, j, jnbr);
          if (f > _eps) {
            printf(" %5.2f", (float)getValF(BUF_F, i, j, jnbr));
          }
          else {
            printf("      ");
          }
        }
        printf("\n");
      }
      printf("\n");
    }
  }

  //---

  for (u=0; u<m_num_verts; u++) {
    p = getVertexPos(u);

    a_idx_n = getValI( BUF_TILE_IDX_N, u );

    cellUpdateBelief(u);

    printf("[%i,%i,%i](%i):\n", (int)p.x, (int)p.y, (int)p.z, (int)u);
    for (a_idx=0; a_idx<a_idx_n; a_idx++) {
      a = getValI( BUF_TILE_IDX, (int)a_idx, (int)u );

      __a = tileName2ID( m_tile_name[a] );

      printf("  %s(%2i): ", m_tile_name[a].c_str(), a);
      //printf("  %s(%i,%i): ", m_tile_name[a].c_str(), a, __a);

      for (jnbr=0; jnbr<getNumNeighbors(u); jnbr++) {
        v = getValF ( BUF_MU, jnbr, a, u );
        _vf = (float)v;
        printf(" [%s]", (char *)_dp_desc[jnbr].c_str());
        printf("(%i)", (int)jnbr);
        printf(":%f", (float)_vf);
        //printf(" [%s](%i):%f", (char *)_dp_desc[jnbr].c_str(), (int)jnbr, _vf);
      }

      printf(" {b:%f}", getValF( BUF_BELIEF, a ));

      printf("\n");
    }
    printf("\n");
  }

  count = chooseMaxBelief(&max_cell, &max_tile, &max_tile_idx, &max_belief);

  if (max_tile >= 0) {
    printf("max_belief: %i %s(%i) [%i] (%f) (%i)\n",
        (int)max_cell, m_tile_name[max_tile].c_str(), (int)max_tile,
        (int)max_tile_idx,
        (float)max_belief, (int)count);
  }
  else {
    printf("max_belief: %i -(%i) [%i] (%f) (%i)\n",
        (int)max_cell, (int)max_tile, (int)max_tile_idx, (float)max_belief, (int)count);
  }

}

void BeliefPropagation::debugPrintMU() {

  int i=0, j=0, n=3, m=7, jnbr=0, a=0;
  int a_idx=0, a_idx_n=0;
  uint64_t u=0;
  Vector3DI p;
  double v=0.0;
  float _vf = 0.0, f, _eps;

  int __a = 0;

  int64_t max_cell=-1;
  int32_t max_tile=-1, max_tile_idx=-1;
  float max_belief=-1.0;
  int count=-1;

  int print_rule = 0;

  _eps = op.eps_zero;

  std::vector< std::string > _dp_desc;

  _dp_desc.push_back("+1:0:0");
  _dp_desc.push_back("-1:0:0");
  _dp_desc.push_back("0:+1:0");
  _dp_desc.push_back("0:-1:0");
  _dp_desc.push_back("0:0:+1");
  _dp_desc.push_back("0:0:-1");

  printf("bp version: %s\n", BELIEF_PROPAGATION_VERSION);
  printf("op.verbose: %i\n", op.verbose);

  printf("m_res: (%i,%i,%i)\n", m_res.x, m_res.y, m_res.z);
  printf("m_bpres: (%i,%i,%i)\n", m_bpres.x, m_bpres.y, m_bpres.z);
  printf("m_num_verts: %i, m_num_values: %i\n", (int)m_num_verts, (int)m_num_values);
  printf("op.use_cuda: %i, op.use_svd: %i, op.use_checkerboard: %i\n",
      (int)op.use_cuda, (int)op.use_svd, (int)op.use_checkerboard);
  printf("m_eps_converge: %f, op.eps_zero: %f, m_rate: %f, m_max_iteration: %i, seed: %i\n",
      (float) op.eps_converge, (float)op.eps_zero,
      (float) op.step_rate, (int) op.max_step,
      (int)op.seed);

  printf("m_tile_name[%i]:\n", (int)m_tile_name.size());
  for (i=0; i<m_tile_name.size(); i++) {
    if ((i%m)==0) { printf("\n"); }
    v = getValF( BUF_G, i );
    printf(" %s(%2i):%0.4f)", m_tile_name[i].c_str(), i, (float)v);
  }
  printf("\n\n");

  if (print_rule) {
    for (jnbr=0; jnbr<6; jnbr++) {
      printf("dir[%i]:\n", jnbr);

      for (i=0; i<m_num_values; i++) {
        printf(" ");
        for (j=0; j<m_num_values; j++) {
          f = getValF(BUF_F, i, j, jnbr);
          if (f > _eps) {
            printf(" %5.2f", (float)getValF(BUF_F, i, j, jnbr));
          }
          else {
            printf("      ");
          }
        }
        printf("\n");
      }
      printf("\n");
    }
  }

  //---

  for (u=0; u<m_num_verts; u++) {
    p = getVertexPos(u);

    a_idx_n = getValI( BUF_TILE_IDX_N, u );

    cellUpdateBelief(u);

    printf("[%i,%i,%i](%i):\n", (int)p.x, (int)p.y, (int)p.z, (int)u);
    for (a_idx=0; a_idx<a_idx_n; a_idx++) {
      a = getValI( BUF_TILE_IDX, (int)a_idx, (int)u );

      __a = tileName2ID( m_tile_name[a] );

      printf("  %s(%2i): mu_cur: ", m_tile_name[a].c_str(), a);

      for (jnbr=0; jnbr<getNumNeighbors(u); jnbr++) {
        v = getValF( BUF_MU, jnbr, a, u );
        _vf = (float)v;
        printf(" [%s]", (char *)_dp_desc[jnbr].c_str());
        printf("(%i)", (int)jnbr);
        printf(":%f", (float)_vf);
      }
      printf("\n");

      printf("  %s(%2i): mu_nxt: ", m_tile_name[a].c_str(), a);

      for (jnbr=0; jnbr<getNumNeighbors(u); jnbr++) {
        v = getValF( BUF_MU_NXT, jnbr, a, u );
        _vf = (float)v;
        printf(" [%s]", (char *)_dp_desc[jnbr].c_str());
        printf("(%i)", (int)jnbr);
        printf(":%f", (float)_vf);
      }
      printf("\n\n");

      //printf(" {b:%f}", getVal( BUF_BELIEF, a ));
      //printf("\n");
    }
    printf("\n");
  }

  count = chooseMaxBelief(&max_cell, &max_tile, &max_tile_idx, &max_belief);

  if (max_tile >= 0) {
    printf("max_belief: %i %s(%i) [%i] (%f) (%i)\n",
        (int)max_cell, m_tile_name[max_tile].c_str(), (int)max_tile,
        (int)max_tile_idx,
        (float)max_belief, (int)count);
  }
  else {
    printf("max_belief: %i -(%i) [%i] (%f) (%i)\n",
        (int)max_cell, (int)max_tile, (int)max_tile_idx, (float)max_belief, (int)count);
  }

}

//----------------------------------
//----------------------------------

//--------------------------------------------------------------//
//                      _             _       _                  //
//   ___ ___  _ __  ___| |_ _ __ __ _(_)_ __ | |_               //
//  / __/ _ \| '_ \/ __| __| '__/ _` | | '_ \| __|              //
// | (_| (_) | | | \__ \ |_| | | (_| | | | | | |_               //
//  \___\___/|_| |_|___/\__|_|  \__,_|_|_| |_|\__|              //
//                                                              //
//                                          _   _               //
//  _ __  _ __ ___  _ __   __ _  __ _  __ _| |_(_) ___  _ __    //
// | '_ \| '__/ _ \| '_ \ / _` |/ _` |/ _` | __| |/ _ \| '_ \   //
// | |_) | | | (_) | |_) | (_| | (_| | (_| | |_| | (_) | | | |  //
// | .__/|_|  \___/| .__/ \__,_|\__, |\__,_|\__|_|\___/|_| |_|  //
// |_|             |_|          |___/                           //
//                                                              //
//--------------------------------------------------------------//

int BeliefPropagation::tileIdxCollapse(uint64_t pos, int32_t tile_idx) {

  int32_t n, tile_val, tv;

  PERF_PUSH("tileIdxCollapse");

  n = getValI( BUF_TILE_IDX_N, pos );
  if (tile_idx >= n) { PERF_POP(); return -1; }

  tile_val = getValI( BUF_TILE_IDX, tile_idx, pos );
  tv = getValI( BUF_TILE_IDX, 0, pos );
  SetValI( BUF_TILE_IDX, tile_val, 0, pos);
  SetValI( BUF_TILE_IDX, tv, tile_idx, pos);
  SetValI( BUF_TILE_IDX_N, 1, pos );
  
  op.solved_tile_cnt++;

  if (st.enabled) {
    st.num_collapsed += n-1;
  }
  PERF_POP();

  return 0;
}

int BeliefPropagation::tileIdxRemove(uint64_t pos, int32_t tile_idx) {

  int32_t idx, n, tile_val, tv;

  n = getValI( BUF_TILE_IDX_N, pos );
  if (tile_idx >= n) { return -1; }
  if (n<=1) { return -1; }

  if (op.verbose >= VB_INTRASTEP ) {
    printf("tileIdxRemove before:");
    for (idx=0; idx<n; idx++) {
      printf(" (%i)idx:%i", (int) getValI (BUF_TILE_IDX, idx, pos), (int)idx);
    }
    printf("\n");
  }

  n--;

  tile_val = getValI( BUF_TILE_IDX, tile_idx, pos );
  tv = getValI( BUF_TILE_IDX, 0, pos );
  SetValI( BUF_TILE_IDX, tile_val, 0, pos);
  SetValI( BUF_TILE_IDX, tv, tile_idx, pos);
  SetValI( BUF_TILE_IDX_N, 1, pos );

  if (op.verbose >= VB_INTRASTEP ) {
    printf("tileIdxRemove after:");
    n = getValI( BUF_TILE_IDX_N, pos );
    for (idx=0; idx<n; idx++) {
      printf(" (%i)idx:%i", (int)getValI(BUF_TILE_IDX, idx, pos), (int)idx);
    }
    printf("\n");
  }

  return 0;
}


int BeliefPropagation::CullBoundary() {

  int ret=0;
  int64_t x, y, z, vtx;
  Vector3DI vp;
  int64_t note_idx;


  PERF_PUSH("CullBoundary");

  // set initial notes

  for (y=0; y<m_res.y; y++) {
    for (z=0; z<m_res.z; z++) {

      vtx = getVertex(0, y, z);
      assert ( vtx < m_num_verts );

      note_idx = m_note_n[ m_note_plane ];
      SetValL ( BUF_NOTE, (vtx), note_idx, m_note_plane );
      m_note_n[ m_note_plane ]++;

      if ((m_res.x-1) != 0) {

        vtx = getVertex(m_res.x-1, y, z);
        assert ( vtx < m_num_verts );

        note_idx = m_note_n[ m_note_plane ];
        SetValL ( BUF_NOTE, (vtx), note_idx, m_note_plane );
        m_note_n[ m_note_plane ]++;
      }

    }
  }

  for (x=1; x<(m_res.x-1); x++) {
    for (z=0; z<m_res.z; z++) {

      vtx = getVertex(x, 0, z);
      assert ( vtx < m_num_verts );

      note_idx = m_note_n[ m_note_plane ];
      SetValL ( BUF_NOTE, (vtx), note_idx, m_note_plane );
      m_note_n[ m_note_plane ]++;

      if ((m_res.y-1) != 0) {

        vtx = getVertex(x, m_res.y-1, z);
        assert ( vtx < m_num_verts );

        note_idx = m_note_n[ m_note_plane ];
        SetValL ( BUF_NOTE, (vtx), note_idx, m_note_plane );
        m_note_n[ m_note_plane ]++;
      }

    }
  }

  for (x=1; x<(m_res.x-1); x++) {
    for (y=1; y<(m_res.y-1); y++) {

      vtx = getVertex(x, y, 0);
      assert ( vtx < m_num_verts );

      note_idx = m_note_n[ m_note_plane ];
      SetValL ( BUF_NOTE, (vtx), note_idx, m_note_plane );
      m_note_n[ m_note_plane ]++;

      if ((m_res.z-1) != 0) {

        vtx = getVertex(x, y, m_res.z-1);
        assert ( vtx < m_num_verts );

        note_idx = m_note_n[ m_note_plane ];
        SetValL ( BUF_NOTE, (vtx), note_idx, m_note_plane );
        m_note_n[ m_note_plane ]++;
      }

    }
  }

  // propagate constraints
  // and cull boundary tile values
  //
  ret = cellConstraintPropagate();

  PERF_POP();

  return ret;
}

// To speed up the 'collapse' propagation, two
// auxiliary data structures are stored, one a copy
// of the grid x dim that holds a 'note' about whether
// it's been accessed or not, and a list of vertices
// to process.
//
// This is an alternative to a 'map' by allowing set
// inclusion tests to be done by inspecting the 'note'
// so we know which vertices are already present in
// the 'visited' array.
// The 'visited' array has a list of vertices (cell
// positions) that need to be inspected to determine
// if any tiles should be removed.
//
void BeliefPropagation::cellFillVisitedNeighbor(uint64_t vtx, int32_t note_plane ) {

  int64_t i, nei_vtx;

  Vector3DI jp = getVertexPos(vtx);

  for (i=0; i<getNumNeighbors(vtx); i++) {
    nei_vtx  = getNeighbor(vtx, jp, i);
    if (nei_vtx<0) { continue; }
    if (getValL ( BUF_VISITED, nei_vtx ) != 0) { continue; }

    int32_t note_idx = m_note_n [ note_plane ];
    SetValL ( BUF_NOTE, nei_vtx, note_idx, note_plane );
    SetValL ( BUF_VISITED, 1, nei_vtx );
    m_note_n[ note_plane ]++;
  }

}

// accelerated version
void BeliefPropagation::cellFillVisitedNeighborFast (Vector3DI jp, uint64_t vtx, int32_t note_plane ) {

  int64_t i, nei_vtx;
  int32_t note_idx;

  for (i=0; i < m_num_nbrs; i++) {
    nei_vtx  = getNeighbor(vtx, jp, i);
    if (nei_vtx < 0) { continue; }
    if (getValL ( BUF_VISITED, nei_vtx ) != 0) { continue; }

    note_idx = m_note_n [ note_plane ];
    SetValL ( BUF_NOTE, nei_vtx, note_idx, note_plane );
    SetValL ( BUF_VISITED, 1, nei_vtx );
    m_note_n[ note_plane ]++;
  }

}

int BeliefPropagation::cellFillVisitedSingle(uint64_t vtx, int32_t note_plane) {

  if (getValL( BUF_VISITED, vtx ) != 0) { return 0; }

  int32_t note_idx = m_note_n [ note_plane ];
  SetValL ( BUF_NOTE,    vtx, note_idx, note_plane );
  SetValL ( BUF_VISITED, 1, vtx  );
  m_note_n[ note_plane ]++;

  return 1;
}

int BeliefPropagation::getTilesAtVertex ( int64_t vtx ) {

  int a = 0;
  int n_a = getValI ( BUF_TILE_IDX_N, vtx );

  ZeroBuf ( BUF_BELIEF );

  float p = 1.0 / n_a;

  for (int a_idx=0; a_idx<n_a; a_idx++) {
    a = getValI ( BUF_TILE_IDX, a_idx, vtx );
    SetValF ( BUF_BELIEF, p, a );
  }

  return n_a;
}

// unwind/remove all 'filled' cells
//
void BeliefPropagation::unfillVisited(int32_t note_idx){
  int64_t i, vtx;

  for (i=0; i < (int64_t) m_note_n[note_idx]; i++) {
    vtx = getValL ( BUF_NOTE, i, note_idx );
    SetValL( BUF_VISITED, 0, vtx );
  }
}

int BeliefPropagation::sanityAccessed() {
  int64_t i;

  for (i=0; i < m_num_verts; i++) {
    if (getValL ( BUF_VISITED, i)!=0) { return -1; }
  }
  return 0;
}


int BeliefPropagation::removeTileIdx (int64_t anch_cell, int32_t anch_tile_idx) {

  int anch_tile_n, anch_tile, last_tile;

  // get tile to be removed
  //
  anch_tile = getValI( BUF_TILE_IDX, anch_tile_idx, anch_cell );

  // decrement number of tiles
  //
  anch_tile_n = getValI( BUF_TILE_IDX_N, anch_cell );
  anch_tile_n--;
  if (anch_tile_n==0) { return -1; }

  // swap removed tile with last tile
  //
  last_tile = getValI ( BUF_TILE_IDX, anch_tile_n, anch_cell );
  SetValI( BUF_TILE_IDX, (anch_tile), anch_tile_n, anch_cell );
  SetValI( BUF_TILE_IDX, (last_tile), anch_tile_idx, anch_cell );
 
  SetValI( BUF_TILE_IDX_N, (anch_tile_n ), anch_cell );

  // count as solved, 1 tile value left
  if (anch_tile_n==1) {
     op.solved_tile_cnt++;
  }
  
  if (st.enabled) {
    st.num_culled += 1;
  }

  return 0;
}

// This propagates constraints based on a 'wave front' approach,
// removing tiles from the BUF_TILE_IDX as necessary.
// This fills two structures, the BUF_NOTE and the BUFF_VISITED in
// addition to altering the BUF_TILE_IDX and BUF_TILE_IDX_N.
//
// For every vertex in the BUF_NOTE array, test to see if any
// tile needs to be removed.
// If so, add it to the other plane of the BUF_NOTE for the next
// round of processing.
// To make sure duplicate entries aren't added, the tile entry
// in BUF_VISITED is set and not added to BUF_NOTE if the entry is already set.
//
// Once the round of constraint propagation has been run, the current
// plane of BUF_NOTE is reset (m_note_n[plane]=0) and the BUF_VISITED
// vector is unwound.
// A note about unwinding the BUF_VISITED, this is done by walking
// the current BUF_NOTE plane as this holds all vertices that were
// touched, alleviating the need to touch every entry of BUF_VISITED.
//
// There are two major tests to see if a tile can be removed from the
// TILE_IDX list of choices:
//
// * if it connects outward to an out-of-bound area, cull it
// * if it does not have a valid connection to a neighboring cell, cull it
//
// In pseudo-code:
//
// while (current plane of BUF_NOTE non-empty) {
//   for (anch_cell in current plane of BUF_NOTE) {
//     for (anch_tile in anch_cell position) {
//       if (anch_tile @ anch_cell has connection that reachesout of bounds) {
//         cull it
//         if (neighbor vertex not in BUF_VISITED) {
//           add neighbor positions of anch_cell to next plane of BUF_NOTE
//           add vertex to BUF_VISITED
//         }
//       }
//       if (anch_tile @ anch_cell does not have at least one valid connection to neighboring tiles) {
//         cull it
//         if (neighbor vertex not in BUF_VISITED) {
//           add neighbor positions of anch_cell to next plane of BUF_NOTE
//           add vertex to BUF_VISITED
//         }
//       }
//     }
//   }
//   unwind visited by walking current plane of BUF_NOTE and setting entries back to 0
//   set current BUF_NOTE plane length to 0
//   update BUF_NOTE current plane to the next plane
// }
//
//
int BeliefPropagation::cellConstraintPropagate() {

  int still_culling=1, i;

  int64_t note_idx, anch_cell, nei_cell;
  int64_t nei_n_tile, nei_a_idx, nei_a_val;

  int64_t anch_n_tile, anch_b_idx, anch_b_val;
  int anch_has_valid_conn = 0;

  int boundary_tile = 0, tile_valid = 0;
  int gn_idx = 0;

  float _eps = op.eps_zero;
  Vector3DI jp,
            _pos, _nei_pos;

  int resolved = 0;

  // vis prep for notes
  if (op.viz_opt == VIZ_NOTES) {
    PrepareVisualization ();
  }

  // perf: num neighbors is constantant on dimension
  int num_nbrs = getNumNeighbors(0);

  PERF_PUSH ( "cellConstrProp" );

  // cull noted cells tagged as changed
  //
  while (still_culling) {

    // printf ( "notes: %d\n", m_note_n[ m_note_plane ] );

    for (note_idx=0; note_idx < (int64_t) m_note_n[ m_note_plane  ]; note_idx++) {

      anch_cell = getValL ( BUF_NOTE, note_idx, m_note_plane  );

      jp = getVertexPos(anch_cell);

      anch_n_tile = getValI ( BUF_TILE_IDX_N, anch_cell );

      for (anch_b_idx=0; anch_b_idx < anch_n_tile; anch_b_idx++) {

        // Test if anchor tile has connection that falls out of bounds.
        // if so, remove tile from BUF_TILE_IDX and add unvisited
        // neighbors to BUF_NOTE for later processing.
        //
        tile_valid = 1;
        anch_b_val = getValI ( BUF_TILE_IDX, anch_b_idx, anch_cell);

        for (i=0; i < m_num_nbrs; i++) {

          if (getValF( BUF_F, anch_b_val, boundary_tile, i ) < _eps) {

            nei_cell = getNeighbor(anch_cell, jp, i);
            if (nei_cell<0) {

                if (anch_n_tile==1) {                  

                  if ( (op.alg_run_opt == ALG_RUN_MMS) ||
                       (op.alg_run_opt == ALG_RUN_BREAKOUT) ) {
                    if (op.verbose >= VB_STEP) {
                      _pos = getVertexPos(anch_cell);
                      printf("# cellConstraintPropagate: conflict, "
                              "cell %i(%i,%i,%i) slated to remove last remaining tile (tile %s(%i) "
                              "conflicts with out of bounds neighbor %s(%i) dir %s(%d)) (block[%i+%i][%i+%i][%i+%i]) [ccp-block.0]\n",
                              (int)anch_cell,
                              (int)_pos.x, (int)_pos.y, (int)_pos.z,
                              m_tile_name[anch_b_val].c_str(),
                              (int)anch_b_val,
                              m_tile_name[boundary_tile].c_str(), (int)boundary_tile,
                              m_dir_desc[i].c_str(), (int)i,

                              (int)op.sub_block[0], (int)op.block_size[0],
                              (int)op.sub_block[1], (int)op.block_size[1],
                              (int)op.sub_block[2], (int)op.block_size[2] );
                    }
                  }
                  else if (op.verbose >= VB_ERROR ) {
                    _pos = getVertexPos(anch_cell);
                    printf("# BeliefPropagation::cellConstraintPropagate: conflict, "
                            "cell %i(%i,%i,%i), slated to remove last remaining tile (tile %s(%i) "
                            "conflicts with out of bounds neighbor %s(%i) dir %s(%d))\n",
                            (int)anch_cell,
                            (int)_pos.x, (int)_pos.y, (int)_pos.z,
                            m_tile_name[anch_b_val].c_str(), (int)anch_b_val,
                            m_tile_name[boundary_tile].c_str(), (int)boundary_tile,
                            m_dir_desc[i].c_str(), (int)i);
                  }

                  // unwind
                  //
                  unfillVisited (1 - m_note_plane );

                  m_error_cell = anch_cell;
                  m_error_cause = boundary_tile;
                  m_error_name = m_tile_name[anch_b_val] + " removing by " + m_tile_name[boundary_tile] + " (boundary)";

                  PERF_POP();
                  return -1;
                }

                tile_valid = 0;

                //if (op.verbose >= VB_INTRASTEP ) {
                if (op.verbose >= VB_DEBUG) {
                  printf("# REMOVE it:%i cell:%i;[%i,%i,%i] tile %i (boundary nei, tile:%i, dir:%i(%s)) [cp.0]\n",
                      (int)op.cur_iter,
                      (int)anch_cell,
                      (int)jp.x, (int)jp.y, (int)jp.z,
                      (int)anch_b_val,
                      (int)boundary_tile, (int)i, (char *)m_dir_desc[i].c_str());

                   //printf("# removing tile %i from cell %i (boundary nei, tile:%i, dir:%i(%s))\n",
                   //   (int)anch_b_val, (int)anch_cell,
                   //   (int)boundary_tile, (int)i, (char *)m_dir_desc[i].c_str());
                }

                removeTileIdx (anch_cell, anch_b_idx);

                if ( getValI( BUF_TILE_IDX_N, anch_cell ) == 1 ) {                  
                  resolved++;

                  //if (op.verbose >= VB_INTRASTEP ) {
                  if (op.verbose >= VB_DEBUG) {
                    printf("RESOLVE it:%i cell:%i;[%i,%i,%i] tile:%i [cp.0]\n",
                        (int)op.cur_iter,
                        (int)anch_cell,
                        (int)jp.x, (int)jp.y, (int)jp.z,
                        (int)getValI( BUF_TILE_IDX, 0, anch_cell ) );
                  }

                }

                cellFillVisitedNeighborFast ( jp, anch_cell, 1 - m_note_plane );

                anch_b_idx--;
                anch_n_tile--;

                break;

            } // nei_cell<0
          } // BUF_F < eps

        }  // endfor each nbr of anch_cell


        if (!tile_valid) { continue; }

        // Test for at least one valid neighbor from the anchor point.
        // That is, for each anchor cell and tile value, make sure
        // there is at least one "admissible" tile in the appropriate
        // direction by checking the BUF_F table.
        //
        for (i=0; i < m_num_nbrs; i++) {
          nei_cell = getNeighbor(anch_cell, jp, i);

          if (nei_cell<0) { continue; }

          anch_has_valid_conn = 0;

          // innermost loop: for all cells B, all nbrs A, B->A, all tiles, check rule func F
          /*nei_n_tile = getValI ( BUF_TILE_IDX_N, nei_cell );
          for (nei_a_idx=0; nei_a_idx < nei_n_tile; nei_a_idx++) {
            nei_a_val = getValI ( BUF_TILE_IDX, nei_a_idx, nei_cell );

            if (getValF( BUF_F, anch_b_val, nei_a_val, i ) > _eps) {
              anch_has_valid_conn = 1;
              break;
            }
          }*/

          //--- fast version
          nei_n_tile = getValI ( BUF_TILE_IDX_N, nei_cell );
          int32_t* nei_a_ptr = (int32_t*) getPtr ( BUF_TILE_IDX, 0, nei_cell );
          int32_t* nei_a_end = nei_a_ptr + nei_n_tile;
          for (; nei_a_ptr < nei_a_end; nei_a_ptr++) {              
              if (getValF( BUF_F, anch_b_val, *nei_a_ptr, i ) > _eps) {    // nei_a_val is random access, so no accel of BUF_F ptr
                  anch_has_valid_conn = 1;
                  break;
              }
          }
          //---


          if (!anch_has_valid_conn) {
            if (anch_n_tile==1) {

              nei_a_val = *(nei_a_ptr-1);

              if ((op.alg_run_opt == ALG_RUN_MMS) ||
                  (op.alg_run_opt == ALG_RUN_BREAKOUT)) {
                if (op.verbose >= VB_STEP) {
                  _pos = getVertexPos(anch_cell);
                  _nei_pos = getVertexPos(nei_cell);
                  printf("# cellConstraintPropagate: conflict, "
                          "cell %i(%i,%i,%i) slated to remove last remaining tile (tile %s(%i) "
                          "conflicts with neighbor cell %i(%i,%i,%i), tile %s(%i) dir %s(%d)) (block[%i+%i][%i+%i][%i+%i]) [ccp-block.1]\n",
                          (int)anch_cell,
                          (int)_pos.x, (int)_pos.y, (int)_pos.z,
                          m_tile_name[anch_b_val].c_str(), (int)anch_b_val,
                          (int)nei_cell,
                          (int)_nei_pos.x, (int)_nei_pos.y, (int)_nei_pos.z,
                          m_tile_name[nei_a_val].c_str(), (int)nei_a_val,
                          m_dir_desc[i].c_str(), (int)i,

                          (int)op.sub_block[0], (int)op.block_size[0],
                          (int)op.sub_block[1], (int)op.block_size[1],
                          (int)op.sub_block[2], (int)op.block_size[2] );
                }
              }
              else if (op.verbose >= VB_ERROR ) {
                _pos = getVertexPos(anch_cell);
                _nei_pos = getVertexPos(nei_cell);
                printf("# BeliefPropagation::cellConstraintPropagate: conflict, "
                        "cell %i(%i,%i,%i) slated to rmove last remaining tile (tile %s(%i) "
                        "conflicts with neighbor cell %i(%i,%i,%i), tile %s(%i) dir %s(%d)) [e0]\n",
                        (int)anch_cell,
                        (int)_pos.x, (int)_pos.y, (int)_pos.z,
                        m_tile_name[anch_b_val].c_str(), (int)anch_b_val,
                        (int)nei_cell,
                        (int)_nei_pos.x, (int)_nei_pos.y, (int)_nei_pos.z,
                        m_tile_name[nei_a_val].c_str(), (int)nei_a_val,
                        m_dir_desc[i].c_str(), (int)i);
              }

              // unwind
              //
              unfillVisited (1 - m_note_plane );

              m_error_cell = anch_cell;
              m_error_cause = nei_cell;
              m_error_name = m_tile_name[anch_b_val] + " removing by " + m_tile_name[nei_a_val];
              
              PERF_POP();              
              return -1;
            }

            tile_valid = 0;

            //if (op.verbose >= VB_INTRASTEP ) {
            if (op.verbose >= VB_DEBUG) {
              printf("# REMOVE it:%i cell:%i;[%i,%i,%i] tile %i (invalid conn dir:%i(%s), tile:%i) [cp.1]\n",
                  (int)op.cur_iter,
                  (int)anch_cell,
                  (int)jp.x, (int)jp.y, (int)jp.z,
                  (int)anch_b_val,
                  (int)i, (char *)m_dir_desc[i].c_str(), (int)nei_a_val);
            }

            removeTileIdx(anch_cell, anch_b_idx);

            if ( getValI( BUF_TILE_IDX_N, anch_cell ) == 1 ) {              
              resolved++;

              //if (op.verbose >= VB_INTRASTEP ) {
              if (op.verbose >= VB_DEBUG) {
                printf("RESOLVE it:%i cell:%i;[%i,%i,%i] tile:%i [cp.1]\n",
                    (int)op.cur_iter,
                    (int)anch_cell,
                    (int)jp.x, (int)jp.y, (int)jp.z,
                    (int)getValI( BUF_TILE_IDX, 0, anch_cell ) );
              }


            }

            cellFillVisitedNeighborFast (jp, anch_cell, 1 - m_note_plane );
            anch_b_idx--;
            anch_n_tile--;

            break;
          }

        }

        if (!tile_valid) { continue; }
      }
    }

    unfillVisited (1 - m_note_plane );

    if (m_note_n[ m_note_plane ] == 0) { still_culling = 0; }

    m_note_n[ m_note_plane ] = 0;
    m_note_plane  = 1 - m_note_plane ;
  }

  // count resolved
  //
  st.iter_resolved += resolved;
  st.total_resolved += resolved;

  PERF_POP();
  return 0;
}

int BeliefPropagation::btPush(int64_t bt_cur_stack_idx, int64_t cell, int64_t tile_val) {

  int64_t bt_idx=0;

  bt_idx = getValI( BUF_BT_IDX, bt_cur_stack_idx );

  //DEBUG
  printf("btPush cell: %i, tile_val: %i [%i,%i]\n",
      (int)cell, (int)tile_val, (int)bt_idx, (int)(bt_idx+1));

  SetValI( BUF_BT, cell, bt_idx );
  bt_idx++;

  SetValI( BUF_BT, (int64_t)tile_val , bt_idx );
  bt_idx++;

  SetValI( BUF_BT_IDX, bt_idx, bt_cur_stack_idx );

  return 0;
}

int BeliefPropagation::btUnwind(int64_t bt_cur_stack_idx) {

  int64_t n=0,
          cell = 0,
          tile_val = 0;

  int64_t bt_idx=0,
          bt_idx_st=0,
          bt_idx_en=0;

  if (bt_cur_stack_idx > 0) {
    bt_idx_st = getValI( BUF_BT_IDX, bt_cur_stack_idx-1 );
  }
  bt_idx_en = getValI( BUF_BT_IDX, bt_cur_stack_idx );

  for (bt_idx=bt_idx_st; bt_idx < bt_idx_en; bt_idx+=2) {
    cell      = getValI( BUF_BT, bt_idx+0 );
    tile_val  = getValI( BUF_BT, bt_idx+1 );

    n = getValI( BUF_TILE_IDX_N, cell );

    //DEBUG
    printf("btUnwind cell: %i, tile_val %i (n %i)\n",
        (int)cell, (int)tile_val, (int)n);


    SetValI( BUF_TILE_IDX, tile_val, n, cell );
    n++;
    SetValI( BUF_TILE_IDX_N, n, cell );
  }

  // reset BT_IDX buf
  //
  SetValI( BUF_BT_IDX, bt_idx_st, bt_cur_stack_idx );

  return 0;
}

// fix tile_val at cell and propagate constraints.
// BUF_TILE_IDX might get shuffled as a result
// but should hold the same values as it did
// before the call.
//
// Uses BUF_BT and BUF_BT_IDX as storage to know
// what to unwind after the attempt
//
//  1 - contradiction
//  0 - no contradiction
// -1 - error
//
int BeliefPropagation::cellConstraintPropagate_lookahead(int64_t cell, int32_t tile_val) {

  int still_culling=1, i;

  int64_t note_idx, anch_cell, nei_cell;
  int64_t nei_n_tile, nei_a_idx, nei_a_val;

  int64_t v,
          idx,
          anch_n_tile,
          anch_idx,
          anch_b_idx,
          anch_b_val;
  int anch_has_valid_conn = 0;

  int boundary_tile = 0, tile_valid = 0;
  int gn_idx = 0;

  float _eps = op.eps_zero;
  Vector3DI jp;

  int resolved = 0,
      contradiction = 0;

  int64_t bt_idx = 0;

  // find the index of the tile we'r about to fix
  //
  anch_n_tile = getValI( BUF_TILE_IDX_N, cell );
  if (anch_n_tile <= 1) { return 0; }
  for (anch_idx=0; anch_idx < anch_n_tile; anch_idx++) {
    if ( getValI( BUF_TILE_IDX, anch_idx, cell ) == tile_val ) {

      //DEBUG
      printf("### FOUND: cell:%i anch_idx:%i tile_val:%i\n",
          (int)cell, (int)anch_idx, (int)tile_val);
      break;
    }
  }
  if (anch_idx == anch_n_tile) {

    printf("### ERROR! NOT FOUND cell:%i tile_val:%i (/%i)\n",
        (int)cell, (int)tile_val, (int)anch_n_tile);

    return -1;
  }

  // remember which tiles we're about to remove from the
  // collapse
  //
  for ( idx=0; idx < anch_n_tile; idx++) {
    if (idx == anch_idx) { continue; }
    v = getValI( BUF_TILE_IDX, idx, cell );
    btPush( 0, cell, v );
  }

  // collapse the current cell for tile_val
  //
  tileIdxCollapse( cell, anch_idx );

  m_note_n[ m_note_plane ]      = 0;
  m_note_n[ 1 - m_note_plane ]  = 0;
  cellFillVisitedNeighbor ( cell, m_note_plane );
  unfillVisited ( m_note_plane );

  int num_nbrs = getNumNeighbors(0);

  while (still_culling) {

    for (note_idx=0; note_idx < (int64_t) m_note_n[ m_note_plane  ]; note_idx++) {

      anch_cell = getValL ( BUF_NOTE, note_idx, m_note_plane  );

      jp = getVertexPos(anch_cell);

      anch_n_tile = getValI ( BUF_TILE_IDX_N, anch_cell );

      for (anch_b_idx=0; anch_b_idx < anch_n_tile; anch_b_idx++) {

        // Test if anchor tile has connection that falls out of bounds.
        // if so, remove tile from BUF_TILE_IDX and add unvisited
        // neighbors to BUF_NOTE for later processing.
        //
        tile_valid = 1;
        anch_b_val = getValI ( BUF_TILE_IDX, anch_b_idx, anch_cell);

        for (i=0; i<getNumNeighbors(anch_cell); i++) {
          nei_cell = getNeighbor(anch_cell, jp, i);

          if ((nei_cell<0) &&
              (getValF( BUF_F, anch_b_val, boundary_tile, i ) < _eps)) {

            if (anch_n_tile==1) {

              if (op.verbose >= VB_DEBUG) {

                printf("# BeliefPropagation::cellConstraintPropagate_lookahead: contradiction, "
                        "cell %i slated to rmove last remaining tile (tile %s(%i) "
                        "conflicts with neighbor cell %i, tile %s(%i) dir %s(%d)) [la.0]\n",
                        (int)anch_cell,
                        m_tile_name[anch_b_val].c_str(), (int)anch_b_val,
                        (int)nei_cell,
                        m_tile_name[nei_a_val].c_str(), (int)nei_a_val,
                        m_dir_desc[i].c_str(), (int)i);
              }

              contradiction = 1;
              break;
            }

            tile_valid = 0;

            if (op.verbose >= VB_DEBUG) {
              printf("# bt_remove it:%i cell:%i;[%i,%i,%i] tile %i (boundary nei, tile:%i, dir:%i(%s)) [cp.0]\n",
                  (int)op.cur_iter,
                  (int)anch_cell,
                  (int)jp.x, (int)jp.y, (int)jp.z,
                  (int)anch_b_val,
                  (int)boundary_tile, (int)i, (char *)m_dir_desc[i].c_str());

               //printf("# removing tile %i from cell %i (boundary nei, tile:%i, dir:%i(%s))\n",
               //   (int)anch_b_val, (int)anch_cell,
               //   (int)boundary_tile, (int)i, (char *)m_dir_desc[i].c_str());
            }

            removeTileIdx (anch_cell, anch_b_idx);

            if ( getValI( BUF_TILE_IDX_N, anch_cell ) == 1 ) {
              resolved++;

              if (op.verbose >= VB_INTRASTEP ) {
                printf("bt_resolve it:%i cell:%i;[%i,%i,%i] tile:%i [cp.0]\n",
                    (int)op.cur_iter,
                    (int)anch_cell,
                    (int)jp.x, (int)jp.y, (int)jp.z,
                    (int)getValI( BUF_TILE_IDX, 0, anch_cell ) );
              }

            }

            cellFillVisitedNeighbor (anch_cell, 1 - m_note_plane );

            anch_b_idx--;
            anch_n_tile--;

            break;
          }
        }

        if (contradiction) { break; }

        if (!tile_valid) { continue; }

        // Test for at least one valid neighbor from the anchor point.
        // That is, for each anchor cell and tile value, make sure
        // there is at least one "admissible" tile in the appropriate
        // direction by checking the BUF_F table.
        //
        for (i=0; i < num_nbrs; i++) {
          nei_cell = getNeighbor(anch_cell, jp, i);

          if (nei_cell<0) { continue; }

          anch_has_valid_conn = 0;

          nei_n_tile = getValI ( BUF_TILE_IDX_N, nei_cell );
          for (nei_a_idx=0; nei_a_idx < nei_n_tile; nei_a_idx++) {
            nei_a_val = getValI ( BUF_TILE_IDX, nei_a_idx, nei_cell );

            if (getValF( BUF_F, anch_b_val, nei_a_val, i ) > _eps) {
              anch_has_valid_conn = 1;
              break;
            }
          }

          if (!anch_has_valid_conn) {
            if (anch_n_tile==1) {

              if (op.verbose >= VB_DEBUG ) {
                printf("# BeliefPropagation::cellConstraintPropagate_lookahead: contradiction, "
                        "cell %i slated to rmove last remaining tile (tile %s(%i) "
                        "conflicts with neighbor cell %i, tile %s(%i) dir %s(%d)) [la.1]\n",
                        (int)anch_cell,
                        m_tile_name[anch_b_val].c_str(), (int)anch_b_val,
                        (int)nei_cell,
                        m_tile_name[nei_a_val].c_str(), (int)nei_a_val,
                        m_dir_desc[i].c_str(), (int)i);
              }

              contradiction = 1;
              break;
            }

            tile_valid = 0;

            if (op.verbose >= VB_DEBUG ) {
              printf("# bt_remove it:%i cell:%i;[%i,%i,%i] tile %i (invalid conn dir:%i(%s), tile:%i) [cp.1]\n",
                  (int)op.cur_iter,
                  (int)anch_cell,
                  (int)jp.x, (int)jp.y, (int)jp.z,
                  (int)anch_b_val,
                  (int)i, (char *)m_dir_desc[i].c_str(), (int)nei_a_val);
            }

            v = getValI( BUF_TILE_IDX, anch_b_idx, anch_cell );
            btPush( 0, anch_cell, v);

            removeTileIdx(anch_cell, anch_b_idx);

            if ( getValI( BUF_TILE_IDX_N, anch_cell ) == 1 ) {
              resolved++;

              if (op.verbose >= VB_DEBUG ) {
                printf("bt_reolve it:%i cell:%i;[%i,%i,%i] tile:%i [cp.1]\n",
                    (int)op.cur_iter,
                    (int)anch_cell,
                    (int)jp.x, (int)jp.y, (int)jp.z,
                    (int)getValI( BUF_TILE_IDX, 0, anch_cell ) );
              }


            }

            cellFillVisitedNeighbor (anch_cell, 1 - m_note_plane );
            anch_b_idx--;
            anch_n_tile--;

            break;
          }

          if (contradiction) { break; }

        }

        if (contradiction) { break; }

        if (!tile_valid) { continue; }
      }

      if (contradiction) { break; }
    }

    unfillVisited (1 - m_note_plane );

    if (contradiction) { break; }

    if (m_note_n[ m_note_plane ] == 0) { still_culling = 0; }

    m_note_n[ m_note_plane ] = 0;
    m_note_plane  = 1 - m_note_plane ;
  }

  btUnwind(0);

  return contradiction;
}
<|MERGE_RESOLUTION|>--- conflicted
+++ resolved
@@ -4496,28 +4496,8 @@
   //
   else { }
 
-<<<<<<< HEAD
-  // [optional] block jittering
-  // randomize the block center somewhat 
-  if (op.jitter_block > 0 ) {    
-    Vector3DI v;
-    v = m_rand.randV3(-op.jitter_block, op.jitter_block);
-    op.sub_block[0] += v.x;  
-    op.sub_block[1] += v.y;
-    op.sub_block[2] += v.z;      
-    if (op.sub_block[0] < 0) { op.sub_block[0] = 0; }
-    if (op.sub_block[1] < 0) { op.sub_block[1] = 0; }
-    if (op.sub_block[2] < 0) { op.sub_block[2] = 0; }
-    if (op.sub_block[0] > op.X-op.block_size[0]) { op.sub_block[0] = op.X-op.block_size[0]; }
-    if (op.sub_block[1] > op.Y-op.block_size[1]) { op.sub_block[1] = op.Y-op.block_size[1]; }
-    if (op.sub_block[2] > op.Z-op.block_size[2]) { op.sub_block[2] = op.Z-op.block_size[2]; }
-  }
-=======
-  
   // Jitter Block
   jitterBlock ();
->>>>>>> 30b6ce6c
-
 
   //-----------
   //----------- REALIZEPRE - ALG SECTION
