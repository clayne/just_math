//--------------------------------------------------------------------------------
// JUST MATH:
// Belief Propagation - on a 3D grid domain
//
// Demonstration of Sum-Product Belief Propagation on a 3D spatial domain.
// Computes:
//     mu_{i,j}[b] = SUM f_{i,j}[a,b] g_i[a] PROD mu_{k,i}[b]
// The message function 'mu' is stored sparsely for neighboring cells in 3D, with size 6*R^3*B,
// where R is the grid resolution, B is the number of discrete values, and 6 is number of neighbors.
//
// To render the result, the belief is estimated at each vertex (voxel), and
// raytraced as a density volume where value probabilities are mapped to color.
//

//--------------------------------------------------------------------------------
// Copyright 2019-2022 (c) Quanta Sciences, Rama Hoetzlein, ramakarl.com
//
// * Derivative works may append the above copyright notice but should not remove or modify earlier notices.
//
// MIT License:
// Permission is hereby granted, free of charge, to any person obtaining a copy of this software and
// associated documentation files (the "Software"), to deal in the Software without restriction, including without
// limitation the rights to use, copy, modify, merge, publish, distribute, sublicense, and/or sell copies of the Software,
// and to permit persons to whom the Software is furnished to do so, subject to the following conditions:
// The above copyright notice and this permission notice shall be included in all copies or substantial portions of the Software.
//
// THE SOFTWARE IS PROVIDED "AS IS", WITHOUT WARRANTY OF ANY KIND, EXPRESS OR IMPLIED, INCLUDING BUT NOT LIMITED TO THE WARRANTIES
// OF MERCHANTABILITY, FITNESS FOR A PARTICULAR PURPOSE AND NONINFRINGEMENT. IN NO EVENT SHALL THE AUTHORS OR COPYRIGHT HOLDERS
// BE LIABLE FOR ANY CLAIM, DAMAGES OR OTHER LIABILITY, WHETHER IN AN ACTION OF CONTRACT, TORT OR OTHERWISE, ARISING FROM, OUT OF
// OR IN CONNECTION WITH THE SOFTWARE OR THE USE OR OTHER DEALINGS IN THE SOFTWARE.
//
// Sample utils
#include <algorithm>
#include "mersenne.h"
#include "dataptr.h"

/*
#ifdef USE_OPENGL
  #include <GL/glew.h>
#endif
#ifdef USE_CUDA
  #include "common_cuda.h"
#endif
*/

#include <stdio.h>
#include <stdlib.h>
#include <string.h>
#include <math.h>
#include <time.h>

#include <vector>
#include <string>

#include "belief_propagation.h"



void BeliefPropagation::setConverge ( bp_opt_t* oparg, float c ) {

  oparg->eps_converge = c;

  oparg->eps_converge_beg = c;
  oparg->eps_converge_end = c;

}

int BeliefPropagation::default_opts () {

  op.seed = 17;

  st.enabled = 1;
  st.post = 0;
  st.upper_step = 0;
  st.avg_step = 0;
  st.second_moment_step = 0;
  st.eps_curr = 0.0;
  st.max_dmu = 0.0;
  st.ave_mu = 0.0;
  st.ave_dmu = 0.0;
  st.num_culled = 0;
  st.num_collapsed = 0;
  st.num_chosen = 0;

  st.iter_resolved = 0;
  st.total_resolved=0;
  st.elapsed_time = 0.0;
  st.constraints = 0;

  op.eps_converge = (1.0/(1024.0));

  setConverge ( &op, op.eps_converge );

  //op.eps_zero = (1.0/(1024.0*1024.0*1024.0*1024.0));
  op.eps_zero = (1.0/(1024.0*1024.0));

  op.cur_run = 0;
  op.max_run = 0;



   // iterations
   //
  op.cur_iter = 0;

  // will be set to # vertices
  //
  op.max_iter = 0;


  // steps
  //
  op.cur_step = 0;
  op.max_step = 1024;

  op.step_cb = 1;
  op.state_info_d = -1;
  op.state_info_iter = 0;

  op.step_rate = 0.98;

  op.use_svd = 0;
  op.use_checkerboard = 0;

  op.index_heap_size = 0;

  op.viz_opt = VIZ_DMU;

  op.alg_cell_opt = ALG_CELL_MIN_ENTROPY;
  op.alg_tile_opt = ALG_TILE_MAX_BELIEF;
  op.alg_run_opt = ALG_RUN_VANILLA;

  op.use_cuda = false;

  op.tileset_stride_x = 0;
  op.tileset_stride_y = 0;
  op.tileset_margin = 0;
  op.tileset_spacing = 0;
  op.tileset_width = 0;
  op.tileset_height = 0;
  op.tiled_reverse_y = 0;

  return 0;
}


// AllocBuf -- new allocation function
//
// supports multi-dimensional data of any type
// total elements = cntx * cnty * cntz
// cntx will be sequential in memory
//
void BeliefPropagation::AllocBuf (int id, char dt, uint64_t resx, uint64_t resy, uint64_t resz ) {

  char buf_dt;
  uint64_t type_sz = 0;

  // get type size
  switch (dt) {
  case 'i': type_sz = sizeof(int32_t);  buf_dt = DT_UINT;   break;
  case 'l': type_sz = sizeof(int64_t);  buf_dt = DT_UINT64; break;
  case 'f': type_sz = sizeof(float);    buf_dt = DT_FLOAT;  break;
  default:
    printf ("ERROR: Type not available.\n" );
    exit(-4);
  };
  int flags = (op.use_cuda ? (DT_CPU | DT_CUMEM) : DT_CPU);

  // resize buffer
  //
  uint64_t total_cnt = resx * resy * resz;
  m_buf[id].Resize( type_sz, total_cnt, 0x0, flags );

  // set usage by dimension
  //
  m_buf[id].SetUsage ( buf_dt, flags, resx, resy, resz );

  ZeroBuf ( id );
}

void BeliefPropagation::ZeroBuf ( int id ) {

  m_buf[id].FillBuffer ( 0 );
}


//---

int64_t BeliefPropagation::getVertex(int x, int y, int z) {

  return int64_t(z*m_bpres.y + y)*m_bpres.x + x;
}

// domain index to 3D pos
//
Vector3DI BeliefPropagation::getVertexPos(int64_t j) {

  Vector3DI p;

  p.z = j / (m_bpres.x*m_bpres.y);
  j -= p.z * (m_bpres.x*m_bpres.y);

  p.y = j / m_bpres.x;
  j -= p.y * m_bpres.x;

  p.x = j;

  return p;
}


// get 3D grid neighbor
//
int64_t BeliefPropagation::getNeighbor( uint64_t j, int nbr ) {
  Vector3DI jp = getVertexPos(j);

  // 3D spatial neighbor function
  //
  switch (nbr) {
  case 0:    return (jp.x < m_bpres.x-1) ?  j+1 : -1;
  case 1:    return (jp.x > 0) ?        j-1 : -1;
  case 2:    return (jp.y < m_bpres.y-1) ?  j+m_bpres.x : -1;
  case 3:    return (jp.y > 0) ?        j-m_bpres.x : -1;
  case 4:    return (jp.z < m_bpres.z-1) ?  j+(m_bpres.x*m_bpres.y) : -1;
  case 5:    return (jp.z > 0) ?        j-(m_bpres.x*m_bpres.y) : -1;
  };
  return -1;
}

// get 3D grid neighbor
//
int64_t BeliefPropagation::getNeighbor( uint64_t j, Vector3DI jp, int nbr ) {

  // 3D spatial neighbor function
  //
  switch (nbr) {
  case 0:    return (jp.x < m_bpres.x-1) ?  j+1 : -1;
  case 1:    return (jp.x > 0) ?        j-1 : -1;
  case 2:    return (jp.y < m_bpres.y-1) ?  j+m_bpres.x : -1;
  case 3:    return (jp.y > 0) ?        j-m_bpres.x : -1;
  case 4:    return (jp.z < m_bpres.z-1) ?  j+(m_bpres.x*m_bpres.y) : -1;
  case 5:    return (jp.z > 0) ?        j-(m_bpres.x*m_bpres.y) : -1;
  };
  return -1;
}


void BeliefPropagation::ConstructStaticBufs () {

  //-- Construct F
  //
  int B;
  B = m_num_values;
  AllocBuf ( BUF_F, 'f', B, B, 6 );

  //-- Construct G
  //
  AllocBuf ( BUF_G, 'f', m_num_values );
  float weight = 1.0 / m_num_values;
  for (int a=0; a < m_num_values; a++ ) {
    SetValF ( BUF_G, a, weight );
  }

  //-- Construct H
  //
  AllocBuf ( BUF_H, 'f', m_num_values );

}

void BeliefPropagation::ConstructDynamicBufs () {

  //-- Construct MU
  //
  AllocBuf ( BUF_MU,     'f', 6, m_num_values, m_num_verts );
  AllocBuf ( BUF_MU_NXT, 'f', 6, m_num_values, m_num_verts );

  //-- Construct TILE_IDX
  //
  AllocBuf ( BUF_TILE_IDX,   'i', m_num_values, m_num_verts );
  AllocBuf ( BUF_TILE_IDX_N, 'i', m_num_verts );

  // initialize to all tiles per vertex
  //
  for (int i=0; i<m_num_verts; i++) {

    // vtx i has num_vals possible number of tiles
    //
    SetValI ( BUF_TILE_IDX_N, (m_num_values), i );

    for (int b=0; b<m_num_values; b++) {

      // initially put all tile ids
      // in order at vtx i
      //
      SetValI ( BUF_TILE_IDX, b, b, i );
    }
  }

  //-- Construct visited
  //
  AllocBuf ( BUF_VISITED, 'l', m_num_verts );

  //-- Construct note
  //
  AllocBuf ( BUF_NOTE,    'l', m_num_verts, 2 );
  m_note_n[0] = 0;
  m_note_n[1] = 0;
  m_note_plane = 0;

  //-- Construct Residual BP buffers
  //
  AllocBuf ( BUF_RESIDUE_HEAP,          'f', 6 * m_num_verts * m_num_values );
  AllocBuf ( BUF_RESIDUE_HEAP_CELL_BP,  'l', 6 * m_num_verts * m_num_values );
  AllocBuf ( BUF_RESIDUE_CELL_HEAP,     'l', 6 * m_num_verts * m_num_values );

  RandomizeMU ();

}

void BeliefPropagation::ConstructTempBufs () {

  //-- Construct belief
  //
  AllocBuf ( BUF_BELIEF, 'f', m_num_values );

  //-- Construct viz
  //
  AllocBuf ( BUF_VIZ, 'f', m_num_verts );

  //-- Construct TILE buf
  //
  AllocBuf ( BUF_TILES, 'i', m_num_verts );

  //-- Construct C (constraint count) buf
  //
  AllocBuf ( BUF_C, 'i', m_num_verts );

}

void BeliefPropagation::ConstructSVDBufs () {

  int B = m_num_values;

  AllocBuf ( BUF_SVD_U,   'f', B, B, 6 );
  AllocBuf ( BUF_SVD_Vt,  'f', B, B, 6 );
  AllocBuf ( BUF_SVD_VEC, 'f', B );
}


void BeliefPropagation::RandomizeMU () {
  int i;
  Vector3DI jp;

  float *mu = (float*) m_buf[BUF_MU].getData();
  uint64_t cnt = 6 * m_num_verts * m_num_values;
  memset ( mu, 0, cnt * sizeof(float) );

  for (int j=0; j < m_num_verts; j++) {
    jp = getVertexPos(j);

    for (int jnbr=0; jnbr < getNumNeighbors(j); jnbr++) {
      i = getNeighbor(j, jp, jnbr);

      for (int a=0; a < m_num_values; a++) {

        float w = m_rand.randF();

        // randomize MU
        //
        SetValF( BUF_MU, (w), jnbr, a, j );
      }
    }
  }
}

void BeliefPropagation::ComputeDiffMUField () {

  int i, n_a, a;
  float v0, v1, d, max_diff;
  Vector3DI jp;

  //int vtx = 528;

  for (int j=0; j < m_num_verts; j++) {
    jp = getVertexPos(j);

    max_diff = 0;

    for (int in=0; in < getNumNeighbors(j); in++) {
      i = getNeighbor(j, jp, in);
      n_a = getValI( BUF_TILE_IDX_N, j );

      for (int a_idx=0; a_idx<n_a; a_idx++) {
        a = getValI( BUF_TILE_IDX, a_idx, j );
        v0 = getValF( BUF_MU, in, a, j );
        v1 = getValF( BUF_MU_NXT, in, a, j );

        d = fabs(v0-v1);
        if (d > max_diff) { max_diff = d; }
      }
    }

    SetValF ( BUF_VIZ, max_diff, j );
  }

 }

int BeliefPropagation::getMaxBeliefTile ( uint64_t j ) {

  int tile_idx_n, tile_idx, tile_val;
  float b, maxb;
  int maxtv;

  // list of tile beliefs for single vertex
  //
  getVertexBelief ( j );

  // walk the tile vals to get max belief
  //
  b = 0;
  maxb = 0;
  maxtv = 0;
  tile_idx_n= getValI( BUF_TILE_IDX_N, j );

  if ( tile_idx_n > 1 ) {

    for (tile_idx=0; tile_idx<tile_idx_n; tile_idx++) {

      tile_val = getValI( BUF_TILE_IDX, tile_idx, j );

      b = getValF (BUF_BELIEF, tile_val );

      if ( b > maxb) {
        maxb = b;
        maxtv = tile_val;
      }
    }
  }

  return maxtv;
}


void BeliefPropagation::ComputeBeliefField () {

  int tile_idx_n, tile_idx, tile_val;

  float b, maxb, sum;
  int maxt;

  for (int j=0; j < m_num_verts; j++) {

    // list of tile beliefs for single vertex
    //
    getVertexBelief ( j );

    // walk the tile vals to get max belief
    //
    b = 0;
    maxb = 0;
    maxt = 0;

    tile_idx_n= getValI( BUF_TILE_IDX_N, j );

    if ( tile_idx_n == 1 ) {

      // only one tile
      //
      maxb = 0.0;
      maxt = getValI( BUF_TILE_IDX, 0, j );
      sum = 0;

    } else {

      // search for max belief tile
      //
      sum = 0;
      for (tile_idx=0; tile_idx < tile_idx_n; tile_idx++) {
        tile_val = getValI( BUF_TILE_IDX, tile_idx, j );

        b = getValF (BUF_BELIEF, tile_val );

        sum += (b < 0.0001) ? 0 : b * log(b);

        if ( b > maxb) {
          maxb = b;
          maxt = tile_val;
        }
      }

    }

    // set max belief for this vertex
    //
    if (op.viz_opt==VIZ_BELIEF) { SetValF( BUF_VIZ, maxb, j ); }

    SetValI( BUF_TILES, maxt , j );
  }
}

//---

float BeliefPropagation::MaxDiffMU () {
  int i, n_a, a;
  float v0,v1, d, max_diff;
  Vector3DI jp;

  float max_overall = 0;

  int mu_cnt = 0;
  st.ave_mu = 0;
  st.ave_dmu = 0;

  for (int j=0; j < m_num_verts; j++) {
    jp = getVertexPos(j);

    max_diff = 0;

    for (int in=0; in < getNumNeighbors(j); in++) {
      i = getNeighbor(j, jp, in);
      n_a = getValI ( BUF_TILE_IDX_N, j );

      for (int a_idx=0; a_idx<n_a; a_idx++) {
        a = getValI ( BUF_TILE_IDX, a_idx, j );
        v0 = getValF ( BUF_MU, in, a, j );
        v1 = getValF ( BUF_MU_NXT, in, a, j );

        d = fabs(v0-v1);
        if (d > max_diff) { max_diff = d; }

        if (st.enabled) {
            st.ave_mu += v1;
            st.ave_dmu += d;
            mu_cnt++;
        }
      }
    }
    if ( max_diff > max_overall ) {max_overall = max_diff;}
    //printf ( "max overall: %f\n", max_overall );
  }

  st.ave_mu /= mu_cnt;
  st.ave_dmu /= mu_cnt;

  return max_overall;
}

float BeliefPropagation::MaxDiffMUCellTile (float *max_diff, int64_t *max_cell, int64_t *max_tile_idx, int64_t *max_dir_idx) {
  int i, n_a, a;
  float v0,v1, d, _max_diff=-1.0;
  int64_t _max_cell=-1,
          _max_tile_idx=-1,
          _max_dir_idx=-1;

  for (int j=0; j < m_num_verts; j++) {
    for (int in=0; in < getNumNeighbors(j); in++) {
      i = getNeighbor(j, in);
      n_a = getValI ( BUF_TILE_IDX_N, j );
      for (int a_idx=0; a_idx<n_a; a_idx++) {
        a = getValI ( BUF_TILE_IDX, a_idx, j );
        v0 = getValF ( BUF_MU, in, a, j );
        v1 = getValF ( BUF_MU_NXT, in, a, j );

        d = fabs(v0-v1);
        if (_max_diff < d) {
          _max_diff = d;
          _max_cell = j;
          _max_tile_idx = a_idx;
          _max_dir_idx = in;
        }
      }
    }
  }

  if (max_diff) { *max_diff = _max_diff; }
  if (max_cell) { *max_cell = _max_cell; }
  if (max_tile_idx) { *max_tile_idx = _max_tile_idx; }
  if (max_dir_idx) { *max_dir_idx = _max_dir_idx; }

  return _max_diff;
}

void BeliefPropagation::NormalizeMU () { NormalizeMU( BUF_MU ); }

void BeliefPropagation::NormalizeMU (int id) {
  int i=0, n_a=0, a=0;
  float v=0, sum=0;
  Vector3DI jp;

  for (int j=0; j < m_num_verts; j++) {
    jp = getVertexPos(j);

    for (int in=0; in < getNumNeighbors(j); in++) {

      i = getNeighbor(j, jp, in);

      // write 1 at boundaries
      if (i==-1) {
        n_a = getValI ( BUF_TILE_IDX_N, j );
        for (int a_idx=0; a_idx<n_a; a_idx++) {
          a = getValI ( BUF_TILE_IDX, a_idx, j );
          SetValF ( id, 1.0, in, a, j );
        }
      }

      // sum all MU values
      sum = 0;

      n_a = getValI ( BUF_TILE_IDX_N, j );
      for (int a_idx=0; a_idx<n_a; a_idx++) {
        a = getValI ( BUF_TILE_IDX, a_idx, j );
        sum += getValF( id, in, a, j );
      }

      // normalize each MU
      if ( sum > 0 ) {
        n_a = getValI ( BUF_TILE_IDX_N, j );
        for (int a_idx=0; a_idx<n_a; a_idx++) {
          a = getValI ( BUF_TILE_IDX, a_idx, j );

          v = getValF( id, in, a, j );
          SetValF( id, (v / sum), in, a, j );
        }
      }

    }
  }
}

void BeliefPropagation::NormalizeMU_cell_residue (int buf_id, int64_t cell) {
  int i=0, n_a=0, a=0;
  float v=0, sum=0,
        mu_cur_val,
        mu_nxt_val;
  Vector3DI cell_p;

  cell_p = getVertexPos(cell);
  for (int in=0; in < getNumNeighbors(cell); in++) {
    i = getNeighbor(cell, cell_p, in);
    sum = 0;

    if (i==-1) {
      n_a = getValI ( BUF_TILE_IDX_N, cell );
      for (int a_idx=0; a_idx<n_a; a_idx++) {
        a = getValI ( BUF_TILE_IDX, a_idx, cell );
        SetValF( buf_id, 1.0, in, a, cell );

        mu_cur_val = getValF( BUF_MU,      in, a, cell );
        mu_nxt_val = getValF( BUF_MU_NXT,  in, a, cell );
        indexHeap_update_mu_pos( in, cell, a, fabs(mu_cur_val - mu_nxt_val) );

      }
    }

    n_a = getValI( BUF_TILE_IDX_N, cell );
    for (int a_idx=0; a_idx<n_a; a_idx++) {
      a = getValI( BUF_TILE_IDX, a_idx, cell );
      sum += getValF ( buf_id, in, a, cell );
    }

    if ( sum > 0 ) {
      n_a = getValI( BUF_TILE_IDX_N, cell );
      for (int a_idx=0; a_idx<n_a; a_idx++) {
        a = getValI( BUF_TILE_IDX, a_idx, cell );

        v = getValF( buf_id, in, a, cell );
        SetValF( buf_id, (v / sum), in, a, cell );

        mu_cur_val = getValF( BUF_MU,      in, a, cell );
        mu_nxt_val = getValF( BUF_MU_NXT,  in, a, cell );
        indexHeap_update_mu_pos( in, cell, a, fabs(mu_cur_val - mu_nxt_val) );

      }
    }

  }

}

void BeliefPropagation::SetVis (int vopt) {

  op.viz_opt = vopt;

  std::string msg;
  switch ( vopt ) {
  case VIZ_MU:            msg = "VIZ_MU"; break;
  case VIZ_DMU:           msg = "VIZ_DMU"; break;
  case VIZ_BELIEF:        msg = "VIZ_BELIEF"; break;
  case VIZ_CONSTRAINT:    msg = "VIZ_CONSTRAINT"; break;
  case VIZ_TILECOUNT:     msg = "VIZ_TILECOUNT"; break;
  case VIZ_ENTROPY:       msg = "VIZ_ENTROPY"; break;
  case VIZ_CHANGE:        msg = "VIZ_CHANGE"; break;
  case VIZ_RESPICK:       msg = "VIZ_RESPICK"; break;
  };
  printf ( "started: %s\n", msg.c_str() );
}

// WFC  cnt = getTilesAtVertex( j );
// DMU  dmu =  scalar * std::max(0.0f, std::min(1.0f, pow ( src.getVal ( BUF_DMU, j ), 0.1f ) ));
//
Vector4DF BeliefPropagation::getVisSample ( int64_t v ) {
  float f;
  Vector4DF s;

  float vexp = 0.3;
  float vscale = 0.1;

  float vmax = op.eps_converge * 10.0;

  switch (op.viz_opt) {
  case VIZ_MU:
    f = getValF ( BUF_VIZ, v );
    s = Vector4DF(f,f,f,f);
    break;
  case VIZ_DMU:

    // dmu written into viz by ComputeDiffMU
    //
    f = getValF ( BUF_VIZ, v );

    f = std::max(0.0f, std::min(1.0f, pow ( f * vscale / vmax, vexp ) ));
    s = Vector4DF(f,f,f,f);
    break;

  case VIZ_BELIEF:

    f = getValF ( BUF_VIZ, v );
    f = vscale * std::max(0.0f, std::min(1.0f, pow ( f, vexp ) ) );
    s = Vector4DF(f,f,f,f);
    break;
  }

  return s;
}



float BeliefPropagation::BeliefProp_cell_residue (int64_t anch_cell) {
  int64_t nei_cell=0;
  int d;

  int anch_tile_idx=0, anch_tile_idx_n=0;
  int nei_tile_idx=0, nei_tile_idx_n=0;
  int anch_tile, nei_tile=0;
  int64_t _neinei_cell=0;

  int nei_in_idx=0, anch_in_idx=0;
  int nei_to_anch_dir_idx=0;

  float H_ij_a=0;
  float u_nxt_b=0, u_prev_b=0;
  float du=0;

  float rate = 1.0,
        max_diff=-1.0;

  float mu_cur_val=0,
        mu_nxt_val=0;


  rate = op.step_rate;

  anch_tile_idx_n = getValI ( BUF_TILE_IDX_N, anch_cell );

  // 6 neighbors of j in 3D
  //
  for (anch_in_idx=0; anch_in_idx < getNumNeighbors(anch_cell); anch_in_idx++) {
    nei_cell = getNeighbor(anch_cell, anch_in_idx);

    // pathological conditions
    // * cell has none (which is an error) or only 1 tile
    // * cell's neighbor falls off the end
    //
    if (anch_tile_idx_n <= 1) {
      if (anch_tile_idx_n == 1) {
        anch_tile = getValI( BUF_TILE_IDX, 0, anch_cell );
        SetValF ( BUF_MU_NXT, 1.0, anch_in_idx, anch_tile, anch_cell  );

        mu_cur_val = getValF( BUF_MU,      anch_in_idx, anch_tile, anch_cell );
        mu_nxt_val = getValF( BUF_MU_NXT,  anch_in_idx, anch_tile, anch_cell );

        indexHeap_update_mu_pos( anch_in_idx, anch_cell, anch_tile, fabs(mu_cur_val - mu_nxt_val) );

      }
      continue;
    }
    if (nei_cell == -1) {

      for (anch_tile_idx=0; anch_tile_idx < anch_tile_idx_n; anch_tile_idx++) {
        anch_tile = getValI( BUF_TILE_IDX, anch_tile_idx, anch_cell );
        SetValF ( BUF_MU_NXT, 1.0, anch_in_idx, anch_tile, anch_cell  );

        mu_cur_val = getValF( BUF_MU,      anch_in_idx, anch_tile, anch_cell );
        mu_nxt_val = getValF( BUF_MU_NXT,  anch_in_idx, anch_tile, anch_cell );

        indexHeap_update_mu_pos( anch_in_idx, anch_cell, anch_tile, fabs(mu_cur_val - mu_nxt_val) );

      }

      continue;
    }

    // compute message from `nei` to `anch` for each a..
    // we're skipping some tiles, so zero out H
    //
    for (d=0; d<m_num_values; d++) { SetValF (BUF_H, 0, d); }

    nei_tile_idx_n = getValI ( BUF_TILE_IDX_N, nei_cell );

    // pathological condition
    // * neighbor cell has 0 values (error) or only 1
    //
    if (nei_tile_idx_n <= 1) {
      for (anch_tile_idx=0; anch_tile_idx < anch_tile_idx_n; anch_tile_idx++) {
        anch_tile = getValI( BUF_TILE_IDX, anch_tile_idx, anch_cell );
        SetValF ( BUF_MU_NXT, 1.0, anch_in_idx, anch_tile, anch_cell  );

        mu_cur_val = getValF( BUF_MU,      anch_in_idx, anch_tile, anch_cell );
        mu_nxt_val = getValF( BUF_MU_NXT,  anch_in_idx, anch_tile, anch_cell );

        indexHeap_update_mu_pos( anch_in_idx, anch_cell, anch_tile, fabs(mu_cur_val - mu_nxt_val) );

      }
      continue;
    }

    int numbrs = getNumNeighbors(nei_cell);
    int nei_in_ignore = getOppositeDir( anch_in_idx );

    for (nei_tile_idx=0; nei_tile_idx < nei_tile_idx_n; nei_tile_idx++) {

      nei_tile = getValI( BUF_TILE_IDX, anch_tile_idx, anch_cell );

      // first compute Hij_t
      // initialize Hij(a) = gi(a)
      //
      H_ij_a = getValF (BUF_G, nei_tile);

      float *currMu = (float*) getPtr (BUF_MU, 0, nei_tile, nei_cell );

      for (nei_in_idx=0; nei_in_idx < getNumNeighbors(nei_cell); nei_in_idx++ ) {
        _neinei_cell = getNeighbor(nei_cell, nei_in_idx);
        if (nei_in_idx != nei_in_ignore) { H_ij_a *= *currMu; }

        currMu++;
      }

      SetValF (BUF_H, H_ij_a, nei_tile );

    }

    // now compute mu_ij_t+1 = Fij * hij
    // b = rows in f{ij}(a,b), also elements of mu(b)/
    //
    for (anch_tile_idx=0; anch_tile_idx < anch_tile_idx_n; anch_tile_idx++) {
      anch_tile = getValI( BUF_TILE_IDX, anch_tile_idx, anch_cell );

      u_nxt_b = 0.0;
      nei_to_anch_dir_idx = m_dir_inv[anch_in_idx];

      float* currH = (float*) getPtr (BUF_H);
      float* currF = (float*) getPtr (BUF_F, 0, anch_tile, nei_to_anch_dir_idx);    // <B, B, 6>

      for (d=0; d < m_num_values; d++) {
        u_nxt_b += (*currF) * (*currH);

        currF++;
        currH++;
      }

      u_prev_b = getValF (BUF_MU, anch_in_idx, anch_tile, anch_cell );

      du = u_nxt_b - u_prev_b;

      if (max_diff < fabs(du)) { max_diff = (float)fabs(du); }

      SetValF (BUF_MU_NXT, (u_prev_b + du*rate), anch_in_idx, anch_tile, anch_cell );

      mu_cur_val = getValF( BUF_MU,      anch_in_idx, anch_tile, anch_cell );
      mu_nxt_val = getValF( BUF_MU_NXT,  anch_in_idx, anch_tile, anch_cell );

      indexHeap_update_mu_pos( anch_in_idx, anch_cell, anch_tile, fabs(mu_cur_val - mu_nxt_val) );

    }
  }

  return max_diff;
}

void BeliefPropagation::TransferBoundaryMU (int src_id, int dst_id) {
  Vector3DI jp;
  int64_t j;
  float v;
  // 0=x+
  // 1=x-
  // 2=y+
  // 3=y-
  // 4=z+
  // 5=z-

  // Set MU values on all boundary planes
  // to 1.0 in the direction of out-of-bounds

  for (int tile=0; tile < m_num_values; tile++) {

    // X plane
    for (jp.z=0; jp.z < m_bpres.z; jp.z++) {
      for (jp.y=0; jp.y < m_bpres.y; jp.y++) {
        jp.x = 0; j = getVertex(jp.x, jp.y, jp.z);

        v = getValF ( src_id, 1, tile, j );
        SetValF ( dst_id, v, 1, tile, j );

        jp.x = m_bpres.x-1; j = getVertex(jp.x, jp.y, jp.z);

        v = getValF ( src_id, 0, tile, j );
        SetValF ( dst_id, v, 0, tile, j );
      }
    }

    // Y plane
    for (jp.z=0; jp.z < m_bpres.z; jp.z++) {
      for (jp.x=0; jp.x < m_bpres.x; jp.x++) {
        jp.y = 0; j = getVertex(jp.x, jp.y, jp.z);

        v = getValF ( src_id, 3, tile, j );
        SetValF ( dst_id, v, 3, tile, j );

        jp.y = m_bpres.y-1; j = getVertex(jp.x, jp.y, jp.z);

        v = getValF ( src_id, 2, tile, j );
        SetValF ( dst_id, v, 2, tile, j );
      }
    }


    // Z plane
    for (jp.y=0; jp.y < m_bpres.y; jp.y++) {
      for (jp.x=0; jp.x < m_bpres.x; jp.x++) {
        jp.z = 0; j = getVertex(jp.x, jp.y, jp.z);

        v = getValF ( src_id, 5, tile, j );
        SetValF ( dst_id, v, 5, tile, j );

        jp.z = m_bpres.z-1; j = getVertex(jp.x, jp.y, jp.z);

        v = getValF ( src_id, 4, tile, j );
        SetValF ( dst_id, v, 4, tile, j );
      }
    }
  }
}

void BeliefPropagation::WriteBoundaryMUbuf(int buf_id=BUF_MU) {
  Vector3DI jp;
  int64_t j;

  // 0=x+
  // 1=x-
  // 2=y+
  // 3=y-
  // 4=z+
  // 5=z-

  // Set MU values on all boundary planes
  // to 1.0 in the direction of out-of-bounds

  for (int tile=0; tile < m_num_values; tile++) {

    // X plane
    for (jp.z=0; jp.z < m_bpres.z; jp.z++) {
      for (jp.y=0; jp.y < m_bpres.y; jp.y++) {
        jp.x = 0;
        j = getVertex(jp.x, jp.y, jp.z);
        SetValF ( buf_id, 1.0f, 1, tile, j );
        jp.x = m_bpres.x-1;
        j = getVertex(jp.x, jp.y, jp.z);
        SetValF ( buf_id, 1.0f, 0, tile, j );
      }
    }

    // Y plane
    for (jp.z=0; jp.z < m_bpres.z; jp.z++) {
      for (jp.x=0; jp.x < m_bpres.x; jp.x++) {
        jp.y = 0;
        j = getVertex(jp.x, jp.y, jp.z);
        SetValF ( buf_id, 1.0f, 3, tile, j );
        jp.y = m_bpres.y-1;
        j = getVertex(jp.x, jp.y, jp.z);
        SetValF ( buf_id, 1.0f, 2, tile, j );
      }
    }


    // Z plane
    for (jp.y=0; jp.y < m_bpres.y; jp.y++) {
      for (jp.x=0; jp.x < m_bpres.x; jp.x++) {
        jp.z = 0;
        j = getVertex(jp.x, jp.y, jp.z);
        SetValF ( buf_id, 1.0f, 5, tile, j );
        jp.z = m_bpres.z-1;
        j = getVertex(jp.x, jp.y, jp.z);
        SetValF ( buf_id, 1.0f, 4, tile, j );
      }
    }
  }
}


float BeliefPropagation::BeliefProp_svd () {
  int64_t anch_cell=0, nei_cell=0;
  int d, r, c;

  int anch_tile_idx, anch_tile_idx_n;
  int nei_tile_idx, nei_tile_idx_n;
  int anch_tile, nei_tile;

  int nei_in_idx, anch_in_idx;

  float H_ij_a;
  float u_nxt_b, u_prev_b;
  float du;
  float mu_val;

  float rate = 1.0,
        max_diff=-1.0;

  int   odd_even_cell = -1;

  rate = op.step_rate;

  Vector3DI jp;

  // for all `nei`->`anch` messages in graph domain
  //
  for ( anch_cell=0; anch_cell < getNumVerts(); anch_cell++ ) {

    anch_tile_idx_n = getValI ( BUF_TILE_IDX_N, anch_cell );
    jp = getVertexPos(anch_cell);

    if (op.use_checkerboard) {
      odd_even_cell = (jp.x + jp.y + jp.z)%2;
      if (odd_even_cell==0) {
        for (anch_in_idx=0; anch_in_idx < getNumNeighbors(anch_cell); anch_in_idx++) {
          for (anch_tile_idx=0; anch_tile_idx < anch_tile_idx_n; anch_tile_idx++) {
            anch_tile = getValI ( BUF_TILE_IDX, anch_tile_idx, anch_cell );
            mu_val = getValF( BUF_MU, anch_in_idx, anch_tile, anch_cell );
            SetValF ( BUF_MU_NXT, (mu_val), anch_in_idx, anch_tile, anch_cell );
          }
        }
        continue;
      }
    }

    // 6 neighbors of j in 3D
    //
    for (anch_in_idx=0; anch_in_idx < getNumNeighbors(anch_cell); anch_in_idx++) {
      nei_cell = getNeighbor(anch_cell, jp, anch_in_idx);

      // pathological conditions
      // * cell has none (which is an error) or only 1 tile
      // * cell's neighbor falls off the end
      //
      if (anch_tile_idx_n <= 1) {
        if (anch_tile_idx_n == 1) {
          anch_tile = getValI ( BUF_TILE_IDX, anch_cell );
          SetValF( BUF_MU_NXT, (1.0), anch_in_idx, anch_tile, anch_cell );
        }
        continue;
      }
      if (nei_cell == -1) {
        for (anch_tile_idx=0; anch_tile_idx < anch_tile_idx_n; anch_tile_idx++) {
          anch_tile = getValI ( BUF_TILE_IDX, anch_tile_idx, anch_cell );
          SetValF( BUF_MU_NXT, (1.0), anch_in_idx, anch_tile, anch_cell );
        }
        continue;
      }

      // compute message from `nei` to `anch` for each a..
      // we're skipping some tiles, so zero out H
      //
      for (d=0; d<m_num_values; d++) { SetValF (BUF_H, 0.0, d ); }

      nei_tile_idx_n = getValI ( BUF_TILE_IDX_N, nei_cell );

      // pathological condition
      // * neighbor cell has 0 values (error) or only 1
      //
      if (nei_tile_idx_n <= 1) {
        for (anch_tile_idx=0; anch_tile_idx < anch_tile_idx_n; anch_tile_idx++) {
          anch_tile = getValI( BUF_TILE_IDX, anch_tile_idx, anch_cell );
          SetValF( BUF_MU_NXT, (1.0), anch_in_idx, anch_tile, anch_cell );
        }
        continue;
      }
      //Vector3DI jp = getVertexPos(nei_cell);
      int numbrs = getNumNeighbors(nei_cell);

      // cache direction in which to ignore anch_cell
      int nei_in_ignore = getOppositeDir( anch_in_idx );

      // process all tiles for current nei_cell
      for (nei_tile_idx=0; nei_tile_idx < nei_tile_idx_n; nei_tile_idx++) {

        nei_tile = getValI( BUF_TILE_IDX, nei_tile_idx, nei_cell );

        // first compute Hij_t
        // initialize Hij(a) = gi(a)
        //
        H_ij_a = getValF (BUF_G, nei_tile);

        // starting MU for nei_cell and tile
        float* currMu = (float*) getPtr (BUF_MU, 0, nei_tile, nei_cell);

        // inner loop over neighbors of nei_cell
        for (nei_in_idx=0; nei_in_idx < numbrs; nei_in_idx++ ) {

            // compute: Hij(a) = gi(a) * PROD mu{ki}_a

            // Optimized:
            // - Eliminated boundary check using WriteBoundaryMU. getNeighbor was only used to check if _neinei_cell=-1
            // - Use direction instead of cell pos to eliminate anchor cell
            // - Optimized MUPTR: reorganized MU with 'nbr' as linear mem variable.
            if (nei_in_idx != nei_in_ignore) {
                H_ij_a *= *currMu;
            }
            currMu++;

        }

        SetValF (BUF_H, H_ij_a, nei_tile );
      }


      //--- ***************
      //--- ***************
      //--- ***************

      for (d=0; d < m_num_values; d++) { SetValF( BUF_SVD_VEC, 0.0, d); }

#ifdef BPC_SVD_NAIVE
      for (r=0; r<m_svd_nsv[anch_in_idx]; r++) {
        u_nxt_b = 0.0;
        for (c=0; c<m_num_values; c++) {
          u_nxt_b += getValF( BUF_SVD_Vt, r, c, anch_in_idx ) * getVal( BUF_H, c );
        }
        SetVal( BUF_SVD_VEC, r, u_nxt_b );
      }

      for (r=0; r < m_num_values; r++) {
        u_nxt_b = 0.0;
        for (c=0; c < m_svd_nsv[anch_in_idx]; c++) {
          u_nxt_b += getValF( BUF_SVD_U, r, c, anch_in_idx ) * getVal( BUF_SVD_VEC, c );
        }

        u_prev_b = getVal(BUF_MU, anch_in_idx, anch_cell, r);
        du = u_nxt_b - u_prev_b;
        if (max_diff < fabs(du)) { max_diff = (float)fabs(du); }
        SetVal (BUF_MU_NXT, anch_in_idx, anch_cell, r, u_prev_b + du*rate );
      }
#else
      for (r=0; r < m_svd_nsv[anch_in_idx]; r++) {
        u_nxt_b = 0.0;

        //for (anch_tile_idx=0; anch_tile_idx < anch_tile_idx_n; anch_tile_idx++) {
        //  anch_tile = getVali( BUF_TILE_IDX, anch_cell, anch_tile_idx );
        //  u_nxt_b += getValF( BUF_SVD_Vt, r, anch_tile, anch_in_idx ) * getVal( BUF_H, anch_tile );
        //}

        for (c=0; c < m_num_values; c++) {
          u_nxt_b += getValF( BUF_SVD_Vt, r, c, anch_in_idx ) * getValF( BUF_H, c );
        }

        SetValF ( BUF_SVD_VEC, u_nxt_b , r );
      }

      for (anch_tile_idx=0; anch_tile_idx < anch_tile_idx_n; anch_tile_idx++) {
        anch_tile = getValI( BUF_TILE_IDX, anch_tile_idx, anch_cell );

        u_nxt_b = 0.0;
        for (c=0; c < m_svd_nsv[anch_in_idx]; c++) {
          u_nxt_b += getValF( BUF_SVD_U, anch_tile, c, anch_in_idx ) * getValF( BUF_SVD_VEC, c );
        }

        u_prev_b = getValF (BUF_MU, anch_in_idx,  anch_tile, anch_cell );
        du = u_nxt_b - u_prev_b;
        if (max_diff < fabs(du)) { max_diff = (float)fabs(du); }
        SetValF (BUF_MU_NXT, (u_prev_b + du*rate), anch_in_idx, anch_tile, anch_cell );
      }
#endif

      /*
      // now compute mu_ij_t+1 = Fij * hij
      // b = rows in f{ij}(a,b), also elements of mu(b)/
      //
      for (anch_tile_idx=0; anch_tile_idx < anch_tile_idx_n; anch_tile_idx++) {
        anch_tile = getVali( BUF_TILE_IDX, anch_cell, anch_tile_idx );

        u_nxt_b = 0.0;
        nei_to_anch_dir_idx = m_dir_inv[anch_in_idx];

        // a = cols in f{ij}(a,b), also elements of h(a)
        //

        #ifdef OPT_FH
          // Optimized: F and H access using pointers
          float* currH = getPtr(BUF_H, 0);
          float* currF = getPtrF(BUF_F, 0, anch_tile, nei_to_anch_dir_idx);

          for (d=0; d < m_num_values; d++) {
            u_nxt_b += (*currF) * (*currH);

            currF++;
            currH++;
          }
        #else
          // Non-optimized
          for (d=0; d < m_num_values; d++) {
            // in orig code nei_to_arch_dir_idx computed here even though it is ok outside this loop
            nei_to_anch_dir_idx = m_dir_inv[anch_in_idx];
            u_nxt_b += getValF(BUF_F, anch_tile, nei_to_anch_dir_idx, d) * getVal(BUF_H, d);
          }
        #endif

        u_prev_b = getVal(BUF_MU, anch_in_idx, anch_cell, anch_tile);
        du = u_nxt_b - u_prev_b;
        if (max_diff < fabs(du)) { max_diff = (float)fabs(du); }
        SetVal (BUF_MU_NXT, anch_in_idx, anch_cell, anch_tile, u_prev_b + du*rate );

      }
      */

      //--- ***************
      //--- ***************
      //--- ***************

    }


  }

  return max_diff;
}


// WARNING!
// There might be a bug here.
//
// ./bpc -R ./assets/stair_rule.csv -N ./assets/stair_name.csv -I 100000000 -D 10 -G 4 -V 1 -S 124  -e 0.00025
// ./bpc -R ./assets/stair_rule.csv -N ./assets/stair_name.csv -I 100000000 -D 10 -G 4 -V 1 -S 124  -e 0.00025 -E
//
// The svd option for the above fails to converge whereas the non-svd one converges.
// These should be exactly equivalent, so there's something bad going on.
//
//
float BeliefPropagation::BeliefProp_cell_residue_svd (int64_t anch_cell) {

  int64_t nei_cell=0;
  int d, r, c;

  int anch_tile_idx, anch_tile_idx_n;
  int nei_tile_idx, nei_tile_idx_n;
  int anch_tile, nei_tile;

  int nei_in_idx, anch_in_idx;

  float H_ij_a;
  float u_nxt_b, u_prev_b;
  float du;
  float mu_val;

  float rate = 1.0,
        max_diff=-1.0,
        mu_cur_val,
        mu_nxt_val;

  int   odd_even_cell = -1;

  rate = op.step_rate;

  Vector3DI jp;

  anch_tile_idx_n = getValI( BUF_TILE_IDX_N, anch_cell );
  jp = getVertexPos(anch_cell);

  // 6 neighbors of j in 3D
  //
  for (anch_in_idx=0; anch_in_idx < getNumNeighbors(anch_cell); anch_in_idx++) {
    nei_cell = getNeighbor(anch_cell, jp, anch_in_idx);

    // pathological conditions
    // * cell has none (which is an error) or only 1 tile
    // * cell's neighbor falls off the end
    //
    if (anch_tile_idx_n <= 1) {
      if (anch_tile_idx_n == 1) {
        anch_tile = getValI( BUF_TILE_IDX, anch_cell, 0 );
        SetValF( BUF_MU_NXT, 1.0, anch_in_idx, anch_tile, anch_cell );

        mu_cur_val = getValF( BUF_MU,      anch_in_idx, anch_tile, anch_cell);
        mu_nxt_val = getValF( BUF_MU_NXT,  anch_in_idx, anch_tile, anch_cell);
        indexHeap_update_mu_pos( anch_in_idx, anch_cell, anch_tile, fabs(mu_cur_val - mu_nxt_val) );
      }
      continue;
    }
    if (nei_cell == -1) {
      for (anch_tile_idx=0; anch_tile_idx < anch_tile_idx_n; anch_tile_idx++) {
        anch_tile = getValI( BUF_TILE_IDX, anch_tile_idx, anch_cell );
        SetValF( BUF_MU_NXT, 1.0, anch_in_idx, anch_tile, anch_cell );

        mu_cur_val = getValF( BUF_MU,      anch_in_idx, anch_tile, anch_cell);
        mu_nxt_val = getValF( BUF_MU_NXT,  anch_in_idx, anch_tile, anch_cell);
        indexHeap_update_mu_pos( anch_in_idx, anch_cell, anch_tile, fabs(mu_cur_val - mu_nxt_val) );
      }
      continue;
    }

    // compute message from `nei` to `anch` for each a..
    // we're skipping some tiles, so zero out H
    //
    for (d=0; d<m_num_values; d++) { SetValF(BUF_H, 0.0, d); }

    nei_tile_idx_n = getValI( BUF_TILE_IDX_N, nei_cell );

    // pathological condition
    // * neighbor cell has 0 values (error) or only 1
    //
    if (nei_tile_idx_n <= 1) {
      for (anch_tile_idx=0; anch_tile_idx < anch_tile_idx_n; anch_tile_idx++) {
        anch_tile = getValI( BUF_TILE_IDX, anch_tile_idx, anch_cell );
        SetValF( BUF_MU_NXT, 1.0, anch_in_idx, anch_tile, anch_cell );

        mu_cur_val = getValF( BUF_MU,      anch_in_idx, anch_tile, anch_cell);
        mu_nxt_val = getValF( BUF_MU_NXT,  anch_in_idx, anch_tile, anch_cell);
        indexHeap_update_mu_pos( anch_in_idx, anch_cell, anch_tile, fabs(mu_cur_val - mu_nxt_val) );
      }
      continue;
    }

    //Vector3DI jp = getVertexPos(nei_cell);
    //
    int numbrs = getNumNeighbors(nei_cell);

    // cache direction in which to ignore anch_cell
    //
    int nei_in_ignore = getOppositeDir( anch_in_idx );

    // process all tiles for current nei_cell
    //
    for (nei_tile_idx=0; nei_tile_idx < nei_tile_idx_n; nei_tile_idx++) {

      nei_tile = getValI( BUF_TILE_IDX, nei_tile_idx, nei_cell );

      // first compute Hij_t
      // initialize Hij(a) = gi(a)
      //
      H_ij_a = getValF(BUF_G, nei_tile);

      // starting MU for nei_cell and tile
      //
      float* currMu = (float*) getPtr (BUF_MU, 0, nei_tile, nei_cell );

      // inner loop over neighbors of nei_cell
      //
      for (nei_in_idx=0; nei_in_idx < numbrs; nei_in_idx++ ) {

        // compute: Hij(a) = gi(a) * PROD mu{ki}_a

        // Optimized:
        // - Eliminated boundary check using WriteBoundaryMU. getNeighbor was only used to check if _neinei_cell=-1
        // - Use direction instead of cell pos to eliminate anchor cell

        // - Optimized MUPTR: reorganized MU with 'nbr' as linear mem variable.
        if (nei_in_idx != nei_in_ignore) {
          H_ij_a *= *currMu;
        }
        currMu++;

      }

      SetValF (BUF_H, (H_ij_a), nei_tile );
    }


    //--- ***************
    //--- ***************
    //--- ***************

    for (d=0; d < m_num_values; d++) { SetValF( BUF_SVD_VEC, 0.0, d); }

    for (r=0; r < m_svd_nsv[anch_in_idx]; r++) {
      u_nxt_b = 0.0;

      for (c=0; c < m_num_values; c++) {
        u_nxt_b += getValF( BUF_SVD_Vt, r, c, anch_in_idx ) * getValF( BUF_H, c );
      }

      SetValF( BUF_SVD_VEC, r, u_nxt_b );
    }

    for (anch_tile_idx=0; anch_tile_idx < anch_tile_idx_n; anch_tile_idx++) {
      anch_tile = getValI( BUF_TILE_IDX, anch_tile_idx, anch_cell );

      u_nxt_b = 0.0;
      for (c=0; c < m_svd_nsv[anch_in_idx]; c++) {
        u_nxt_b += getValF( BUF_SVD_U, anch_tile, c, anch_in_idx ) * getValF( BUF_SVD_VEC, c );
      }

      u_prev_b = getValF (BUF_MU, anch_in_idx, anch_tile, anch_cell );
      du = u_nxt_b - u_prev_b;
      if (max_diff < fabs(du)) { max_diff = (float)fabs(du); }
      SetValF (BUF_MU_NXT, (u_prev_b + du*rate), anch_in_idx, anch_tile, anch_cell );

      mu_cur_val = getValF( BUF_MU,      anch_in_idx, anch_tile, anch_cell );
      mu_nxt_val = getValF( BUF_MU_NXT,  anch_in_idx, anch_tile, anch_cell );
      indexHeap_update_mu_pos( anch_in_idx, anch_cell, anch_tile, fabs(mu_cur_val - mu_nxt_val) );
    }

  }

  return max_diff;
}

float BeliefPropagation::BeliefProp () {

  int64_t anch_cell=0, nei_cell=0;
  int d;

  int anch_tile_idx, anch_tile_idx_n;
  int nei_tile_idx, nei_tile_idx_n;
  int anch_tile, nei_tile;

  int nei_in_idx, anch_in_idx;
  int nei_to_anch_dir_idx;

  float H_ij_a;
  float u_nxt_b, u_prev_b;
  float du;

  float rate = 1.0,
        max_diff=-1.0;

  float mu_val;
  int   odd_even_cell = -1;

  rate = op.step_rate;

  Vector3DI jp;

  // for all `nei`->`anch` messages in graph domain
  //
  for ( anch_cell=0; anch_cell < getNumVerts(); anch_cell++ ) {

    anch_tile_idx_n = getValI( BUF_TILE_IDX_N, anch_cell );
    jp = getVertexPos(anch_cell);

    if (op.use_checkerboard) {
      odd_even_cell = (jp.x + jp.y + jp.z)%2;
      if (odd_even_cell==0) {
        for (anch_in_idx=0; anch_in_idx < getNumNeighbors(anch_cell); anch_in_idx++) {

          for (anch_tile_idx=0; anch_tile_idx < anch_tile_idx_n; anch_tile_idx++) {
            anch_tile = getValI( BUF_TILE_IDX, anch_tile_idx, anch_cell );

            mu_val = getValF( BUF_MU, anch_in_idx, anch_tile, anch_cell );

            SetValF ( BUF_MU_NXT, (mu_val), anch_in_idx, anch_tile, anch_cell );
          }
        }
        continue;
      }
    }


    // 6 neighbors of j in 3D
    //
    for (anch_in_idx=0; anch_in_idx < getNumNeighbors(anch_cell); anch_in_idx++) {
      nei_cell = getNeighbor(anch_cell, jp, anch_in_idx);

      // pathological conditions
      // * cell has none (which is an error) or only 1 tile
      // * cell's neighbor falls off the end
      //
      if (anch_tile_idx_n <= 1) {
        if (anch_tile_idx_n == 1) {
          anch_tile = getValI( BUF_TILE_IDX, anch_cell );
          SetValF ( BUF_MU_NXT, 1.0, anch_in_idx, anch_tile, anch_cell);
        }
        continue;
      }
      if (nei_cell == -1) {
        for (anch_tile_idx=0; anch_tile_idx < anch_tile_idx_n; anch_tile_idx++) {
          anch_tile = getValI( BUF_TILE_IDX, anch_tile_idx, anch_cell );
          SetValF ( BUF_MU_NXT, 1.0, anch_in_idx, anch_tile, anch_cell);
        }
        continue;
      }

      // compute message from `nei` to `anch` for each a..
      // we're skipping some tiles, so zero out H
      //
      for (d=0; d<m_num_values; d++) { SetValF (BUF_H, 0.0, d); }

      nei_tile_idx_n = getValI( BUF_TILE_IDX_N, nei_cell );

      // pathological condition
      // * neighbor cell has 0 values (error) or only 1
      //
      if (nei_tile_idx_n <= 1) {
        for (anch_tile_idx=0; anch_tile_idx < anch_tile_idx_n; anch_tile_idx++) {
          anch_tile = getValI( BUF_TILE_IDX, anch_tile_idx, anch_cell );
          SetValF ( BUF_MU_NXT, 1.0, anch_in_idx, anch_tile, anch_cell);
        }
        continue;
      }
      //Vector3DI jp = getVertexPos(nei_cell);
      int numbrs = getNumNeighbors(nei_cell);

      // cache direction in which to ignore anch_cell
      int nei_in_ignore = getOppositeDir( anch_in_idx );

      // process all tiles for current nei_cell
      for (nei_tile_idx=0; nei_tile_idx < nei_tile_idx_n; nei_tile_idx++) {

        nei_tile = getValI ( BUF_TILE_IDX, nei_tile_idx, nei_cell );

        // first compute Hij_t
        // initialize Hij(a) = gi(a)
        //
        H_ij_a = getValF( BUF_G, nei_tile );

        // starting MU for nei_cell and tile
        float* currMu = (float*) getPtr (BUF_MU, 0, nei_tile, nei_cell );

        // inner loop over neighbors of nei_cell
        for (nei_in_idx=0; nei_in_idx < numbrs; nei_in_idx++ ) {

          // compute: Hij(a) = gi(a) * PROD mu{ki}_a

          #ifdef OPT_MUBOUND
            // Optimized:
            // - Eliminated boundary check using WriteBoundaryMU. getNeighbor was only used to check if _neinei_cell=-1
            // - Use direction instead of cell pos to eliminate anchor cell

            #ifdef OPT_MUPTR
              // - Optimized MUPTR: reorganized MU with 'nbr' as linear mem variable.
              if (nei_in_idx != nei_in_ignore) {
                H_ij_a *= *currMu;
              }
              currMu++;
            #else
              if (nei_in_idx != nei_in_ignore) {
                H_ij_a *= getValF(BUF_MU, nei_in_idx, nei_tile, nei_cell );
              }
            #endif

          #else
            // Non-Optimized Bound:
            // - Original bounds check /w getNeighbor
            _neinei_cell = getNeighbor(nei_cell, jp, nei_in_idx);

            #ifdef OPT_MUPTR
              // - Optimized MUPTR: reorganized MU with 'nbr' as linear mem variable.
              if ((_neinei_cell != -1) && (_neinei_cell != anch_cell)) {
                H_ij_a *= *currMu;
              }
              currMu++;
            #else
              if ((_neinei_cell != -1) && (_neinei_cell != anch_cell)) {
                H_ij_a *= getValF ( BUF_MU, nei_in_idx, nei_tile, nei_cell );
              }
            #endif
          #endif
        }

        SetValF (BUF_H, H_ij_a, nei_tile );
      }


      // now compute mu_ij_t+1 = Fij * hij
      // b = rows in f{ij}(a,b), also elements of mu(b)/
      //
      for (anch_tile_idx=0; anch_tile_idx < anch_tile_idx_n; anch_tile_idx++) {
        anch_tile = getValI( BUF_TILE_IDX, anch_tile_idx, anch_cell );

        u_nxt_b = 0.0;
        nei_to_anch_dir_idx = m_dir_inv[anch_in_idx];

        // a = cols in f{ij}(a,b), also elements of h(a)
        //

        #ifdef OPT_FH
          // Optimized: F and H access using pointers
          float* currH = (float*) getPtr (BUF_H);
          float* currF = (float*) getPtr (BUF_F, 0, anch_tile, nei_to_anch_dir_idx);    // <B, B, 6>

          for (d=0; d < m_num_values; d++) {
            u_nxt_b += (*currF) * (*currH);

            currF++;
            currH++;
          }
        #else
          // Non-optimized
          for (d=0; d < m_num_values; d++) {
            // in orig code nei_to_arch_dir_idx computed here even though it is ok outside this loop
            nei_to_anch_dir_idx = m_dir_inv[anch_in_idx];
            u_nxt_b += getValF(BUF_F, d, anch_tile, nei_to_anch_dir_idx ) * getVal(BUF_H, d);
          }
        #endif

        u_prev_b = getValF (BUF_MU, anch_in_idx, anch_tile, anch_cell );

        du = u_nxt_b - u_prev_b;

        if (max_diff < fabs(du)) { max_diff = (float)fabs(du); }

        SetValF (BUF_MU_NXT, (u_prev_b + du*rate), anch_in_idx, anch_tile, anch_cell  );
      }
    }
  }

  return max_diff;
}

// copy BUF_MU_NXT back to BUF_MU
//
void BeliefPropagation::UpdateMU () {

  float* mu_curr = (float*) m_buf[BUF_MU].getData();
  float* mu_next = (float*) m_buf[BUF_MU_NXT].getData();

  uint64_t cnt = 6 * m_num_verts * m_num_values;
  memcpy ( mu_curr, mu_next, cnt * sizeof(float) );
}

//----

void BeliefPropagation::cellUpdateBelief(int64_t anch_cell) {

  int64_t nei_cell=0;
  int32_t anch_tile=0, anch_tile_idx=0, anch_tile_idx_n=0;
  int dir_idx;
  float sum=0.0,
        _eps = op.eps_zero;
  float _b_i_t_a = 0.0;

  sum = 0.0;

  Vector3DI jp = getVertexPos(anch_cell);

  anch_tile_idx_n = getValI( BUF_TILE_IDX_N, anch_cell );

  for (anch_tile_idx=0; anch_tile_idx < anch_tile_idx_n; anch_tile_idx++) {
    anch_tile = getValI( BUF_TILE_IDX, anch_tile_idx, anch_cell );

    SetValF( BUF_BELIEF, 1.0, anch_tile );

    _b_i_t_a = getValF( BUF_G, anch_tile );

    for (dir_idx=0; dir_idx < getNumNeighbors(anch_cell); dir_idx++) {
      nei_cell = getNeighbor(anch_cell, dir_idx);
      if (nei_cell < 0) { continue; }

      _b_i_t_a *= getValF ( BUF_MU, dir_idx, anch_tile, anch_cell );
    }
    SetValF (BUF_BELIEF, _b_i_t_a, anch_tile );

    sum += getValF( BUF_BELIEF, anch_tile);
  }

  if (sum > _eps) {
    for (anch_tile_idx=0; anch_tile_idx < anch_tile_idx_n; anch_tile_idx++) {
      anch_tile = getValI( BUF_TILE_IDX, anch_tile_idx, anch_cell );

      _b_i_t_a = getValF( BUF_BELIEF, anch_tile ) / sum;
      SetValF( BUF_BELIEF, _b_i_t_a, anch_tile );
    }
  }
  else {
    _b_i_t_a = 1.0 / (float) anch_tile_idx_n;
    for (anch_tile_idx=0; anch_tile_idx < anch_tile_idx_n; anch_tile_idx++) {
      anch_tile = getValI( BUF_TILE_IDX, anch_tile_idx, anch_cell );

      SetValF( BUF_BELIEF, _b_i_t_a, anch_tile );
    }
  }

}

int BeliefPropagation::_pick_tile(int64_t anch_cell, int64_t *max_cell, int32_t *max_tile, int32_t *max_tile_idx, float *max_belief) {
  return _pick_tile_max_belief(anch_cell, max_cell, max_tile, max_tile_idx, max_belief);
}

int BeliefPropagation::_pick_tile_max_belief(int64_t anch_cell, int64_t *max_cell, int32_t *max_tile, int32_t *max_tile_idx, float *max_belief) {
  float f, max_p=-1.0;
  int64_t anch_tile_idx,
          anch_tile_idx_n,
          anch_tile ;

  anch_tile_idx_n = getValI( BUF_TILE_IDX_N, anch_cell );
  if (anch_tile_idx_n==0) { return -1; }
  //if (anch_tile_idx_n==1) { continue; }

  for (anch_tile_idx=0; anch_tile_idx < anch_tile_idx_n; anch_tile_idx++) {
    anch_tile = getValI( BUF_TILE_IDX, anch_tile_idx, anch_cell );

    f = getValF( BUF_BELIEF, anch_tile );

    if (op.verbose >= VB_INTRASTEP ) {
      printf("##### f: %f, max_p %f, anch_cell %i, anch_tile %i, anch_tile_idx %i\n",
          f, max_p, (int) anch_cell, (int)anch_tile, (int)anch_tile_idx);
    }

    if ( max_p < f ) {
      max_p = f;
      *max_cell = anch_cell;
      *max_tile = anch_tile;
      *max_tile_idx = anch_tile_idx;
      *max_belief = f;
    }
  }

  return 0;

}

int BeliefPropagation::_pick_tile_min_belief(int64_t anch_cell, int64_t *max_cell, int32_t *max_tile, int32_t *max_tile_idx, float *max_belief) {
  float f, min_p=-1.0;
  int64_t anch_tile_idx,
          anch_tile_idx_n,
          anch_tile ;

  anch_tile_idx_n = getValI( BUF_TILE_IDX_N, anch_cell );
  if (anch_tile_idx_n==0) { return -1; }
  //if (anch_tile_idx_n==1) { continue; }

  for (anch_tile_idx=0; anch_tile_idx < anch_tile_idx_n; anch_tile_idx++) {
    anch_tile = getValI( BUF_TILE_IDX, anch_tile_idx, anch_cell );

    f = getValF( BUF_BELIEF, anch_tile );

    if (op.verbose >= VB_INTRASTEP) {
      printf("##### f: %f, min_p%f, anch_cell %i, anch_tile %i, anch_tile_idx %i\n",
          f, min_p, (int)anch_cell, (int)anch_tile, (int)anch_tile_idx);
    }

    if ( min_p > f ) {
      min_p = f;
      *max_cell = anch_cell;
      *max_tile = anch_tile;
      *max_tile_idx = anch_tile_idx;
      *max_belief = f;
    }
  }

  return 0;

}

int BeliefPropagation::_pick_tile_pdf(int64_t anch_cell, int64_t *max_cell, int32_t *max_tile, int32_t *max_tile_idx, float *max_belief) {
  float p, f, sum_p;
  int64_t anch_tile_idx,
          anch_tile_idx_n,
          anch_tile ;

  anch_tile_idx_n = getValI( BUF_TILE_IDX_N, anch_cell );
  if (anch_tile_idx_n==0) { return -1; }
  //if (anch_tile_idx_n==1) { continue; }

  p = m_rand.randF();

  sum_p = 0.0;
  for (anch_tile_idx=0; anch_tile_idx < anch_tile_idx_n; anch_tile_idx++) {
    anch_tile = getValI( BUF_TILE_IDX, anch_tile_idx, anch_cell );

    f = getValF ( BUF_BELIEF, anch_tile );
    sum_p += f;
    if ( (sum_p > p) ||
         (anch_tile_idx == (anch_tile_idx_n-1)) ) {
      *max_cell = anch_cell;
      *max_tile = anch_tile;
      *max_tile_idx = anch_tile_idx;
      *max_belief = f;
      break;
    }
  }

  return 0;

}


int BeliefPropagation::chooseMinEntropyMaxBelief(int64_t *max_cell, int32_t *max_tile, int32_t *max_tile_idx, float *max_belief) {
  int64_t anch_cell=0;
  int32_t anch_tile_idx, anch_tile_idx_n, anch_tile;
  int count=0;

  float _max_belief = -1.0,
        f,
        p;

  int64_t _max_cell = -1;
  int32_t _max_tile = -1,
          _max_tile_idx = -1;

  float _eps = op.eps_zero;

  float _min_entropy = -1.0,
        _entropy_sum = 0.0;

  for (anch_cell=0; anch_cell < m_num_verts; anch_cell++) {
    cellUpdateBelief(anch_cell);

    anch_tile_idx_n = getValI( BUF_TILE_IDX_N, anch_cell );
    if (anch_tile_idx_n==0) { return -1; }
    if (anch_tile_idx_n==1) { continue; }

    _entropy_sum = 0.0;
    for (anch_tile_idx=0; anch_tile_idx < anch_tile_idx_n; anch_tile_idx++) {
      anch_tile = getValI( BUF_TILE_IDX, anch_tile_idx, anch_cell );

      f = getValF ( BUF_BELIEF, anch_tile );
      if (f > _eps) {
        _entropy_sum += -f*logf(f);
      }

    }

    //DEBUG
    //
    if (op.verbose >= VB_DEBUG) {
      printf("anch_cell: %i, _entropy_sum: %f, n: %i\n", (int)anch_cell, (float)_entropy_sum, (int)anch_tile_idx_n);
      for (anch_tile_idx=0; anch_tile_idx < anch_tile_idx_n; anch_tile_idx++) {
        anch_tile = getValI( BUF_TILE_IDX, anch_tile_idx, anch_cell );
        f = getValF ( BUF_BELIEF, anch_tile );
        printf(" (%i)%f", (int)anch_tile, f);
      }
      printf("\n");
    }

    // if it's the first time we're doing an entropy calculation,
    // set initial value
    //
    if ( _min_entropy < 0 ) {
      _min_entropy = _entropy_sum;

      _pick_tile_max_belief( anch_cell, &_max_cell, &_max_tile, &_max_tile_idx, &_max_belief );
      count=1;

      //DEBUG
      if (op.verbose >= VB_DEBUG ) {
        printf("  ## (i.0) picked cell:%i, tile:%i, tile_idx:%i, belief:%f, count:%i\n",
            (int)_max_cell, (int)_max_tile, (int)_max_tile_idx, (float)_max_belief, (int)count);
      }

      continue;
    }

    // if we trigger a new minimum entropy...
    //
    if ( _entropy_sum < (_min_entropy + _eps) ) {

      if (op.verbose >= VB_DEBUG ) {
        printf("  !! picking cell %i (entropy_sum %f < _min_entropy %f + %f)\n", (int)anch_cell,
            _entropy_sum, _min_entropy, _eps);
      }

      p = m_rand.randF();

      // if it's strictly less than the minimum entropy we've observed,
      // reset count and choose a tile to fix
      //
      if ( _entropy_sum < (_min_entropy - _eps) ) {
        _pick_tile_max_belief( anch_cell, &_max_cell, &_max_tile, &_max_tile_idx, &_max_belief );
        count=1;

        //DEBUG
        if (op.verbose >= VB_DEBUG ) {
          printf("  ## (a.0) picked cell:%i, tile:%i, tile_idx:%i, belief:%f, count:%i\n",
              (int)_max_cell, (int)_max_tile, (int)_max_tile_idx, (float)_max_belief, (int)count);
        }
      }

      // else we've seen the same minimum entropy, decide whether we want
      // to keep the entry we've already chosen or redraw from the current
      // cell
      //
      else {
        count++;
        p = m_rand.randF();
        if ( p < (1.0/(float)count) ) {
          _pick_tile_max_belief( anch_cell, &_max_cell, &_max_tile, &_max_tile_idx, &_max_belief );

          if (op.verbose >= VB_DEBUG ) {
            //DEBUG
            printf("  ## (b.0) picked cell:%i, tile:%i, tile_idx:%i, belief:%f, count:%i\n",
                (int)_max_cell, (int)_max_tile, (int)_max_tile_idx, (float)_max_belief, (int)count);
          }

        }
      }

      _min_entropy = _entropy_sum;
    }

  }

  if (max_cell)     { *max_cell     = _max_cell; }
  if (max_tile)     { *max_tile     = _max_tile; }
  if (max_tile_idx) { *max_tile_idx = _max_tile_idx; }
  if (max_belief)   { *max_belief   = _max_belief; }

  return count;
}

// wip
//
int BeliefPropagation::chooseMinEntropyMinBelief(int64_t *min_cell, int32_t *min_tile, int32_t *min_tile_idx, float *min_belief) {
  int64_t anch_cell=0;
  int32_t anch_tile_idx, anch_tile_idx_n, anch_tile;
  int count=0;

  float _min_belief = -1.0,
        f,
        p;

  int64_t _min_cell = -1;
  int32_t _min_tile = -1,
          _min_tile_idx = -1;

  float _eps = op.eps_zero;

  float _min_entropy = -1.0,
        _entropy_sum = 0.0;

  Vector3DI vp;

  for (anch_cell=0; anch_cell < m_num_verts; anch_cell++) {
    cellUpdateBelief(anch_cell);

    anch_tile_idx_n = getValI( BUF_TILE_IDX_N, anch_cell );
    if (anch_tile_idx_n==0) { return -1; }
    if (anch_tile_idx_n==1) { continue; }

    _entropy_sum = 0.0;
    for (anch_tile_idx=0; anch_tile_idx < anch_tile_idx_n; anch_tile_idx++) {
      anch_tile = getValI( BUF_TILE_IDX, anch_tile_idx, anch_cell );

      f = getValF( BUF_BELIEF, anch_tile );
      if (f > _eps) {
        _entropy_sum += -f*logf(f);
      }

    }

    //DEBUG
    if (op.verbose >= VB_DEBUG ) {
      printf("anch_cell: %i, _entropy_sum: %f, n: %i\n", (int)anch_cell, (float)_entropy_sum, (int)anch_tile_idx_n);
      for (anch_tile_idx=0; anch_tile_idx < anch_tile_idx_n; anch_tile_idx++) {
        anch_tile = getValI( BUF_TILE_IDX, anch_tile_idx, anch_cell );
        f = getValF( BUF_BELIEF, anch_tile );
        printf(" (%i)%f", (int)anch_tile, f);
      }
      printf("\n");
    }

    // if it's the first time we're doing an entropy calculation,
    // set initial value
    //
    if ( _min_entropy < 0 ) {
      _min_entropy = _entropy_sum;

      _pick_tile_min_belief( anch_cell, &_min_cell, &_min_tile, &_min_tile_idx, &_min_belief );
      count=1;

      //DEBUG
      if (op.verbose >= VB_DEBUG ) {
        vp = getVertexPos(_min_cell);
        printf("  ## (i.1) picked cell:[%i,%i,%i](%i), tile:%i, tile_idx:%i, belief:%f, count:%i\n",
            (int)vp.x, (int)vp.y, (int)vp.z,
            (int)_min_cell, (int)_min_tile, (int)_min_tile_idx, (float)_min_belief, (int)count);
      }

      continue;
    }

    // if we trigger a new minimum entropy...
    //
    if ( _entropy_sum < (_min_entropy + _eps) ) {

      if (op.verbose >= VB_DEBUG ) {
        printf("  !! picking cell %i (entropy_sum %f < _min_entropy %f + %f)\n", (int)anch_cell,
            _entropy_sum, _min_entropy, _eps);
      }

      p = m_rand.randF();

      // if it's strictly less than the minimum entropy we've observed,
      // reset count and choose a tile to fix
      //
      if ( _entropy_sum < (_min_entropy - _eps) ) {
        _pick_tile_min_belief( anch_cell, &_min_cell, &_min_tile, &_min_tile_idx, &_min_belief );
        count=1;

        //DEBUG
        if (op.verbose >= VB_INTRASTEP ) {
          printf("  ## (a.1) picked cell:[%i,%i,%i](%i), tile:%i, tile_idx:%i, belief:%f, count:%i\n",
              (int)vp.x, (int)vp.y, (int)vp.z,
              (int)_min_cell, (int)_min_tile, (int)_min_tile_idx, (float)_min_belief, (int)count);
        }
      }

      // else we've seen the same minimum entropy, so decide whether we want
      // to keep the entry we've already chosen or redraw from the current
      // cell
      //
      else {
        count++;
        p = m_rand.randF();
        if ( p < (1.0/(float)count) ) {
          _pick_tile_min_belief( anch_cell, &_min_cell, &_min_tile, &_min_tile_idx, &_min_belief );

          if (op.verbose >= VB_INTRASTEP ) {
            //DEBUG
            printf("  ## (b.1) picked cell:[%i,%i,%i](%i), tile:%i, tile_idx:%i, belief:%f, count:%i\n",
                (int)vp.x, (int)vp.y, (int)vp.z,
                (int)_min_cell, (int)_min_tile, (int)_min_tile_idx, (float)_min_belief, (int)count);
          }

        }
      }

      _min_entropy = _entropy_sum;
    }

  }

  if (min_cell)     { *min_cell     = _min_cell; }
  if (min_tile)     { *min_tile     = _min_tile; }
  if (min_tile_idx) { *min_tile_idx = _min_tile_idx; }
  if (min_belief)   { *min_belief   = _min_belief; }

  if (op.verbose >= VB_INTRASTEP ) {
    printf("?? count:%i\n", (int)count);
  }

  return count;
}

int BeliefPropagation::chooseMaxBelief(int64_t *max_cell, int32_t *max_tile, int32_t *max_tile_idx, float *max_belief) {
  int64_t anch_cell=0,
          nei_cell=0;
  int32_t anch_tile_idx, anch_tile_idx_n, anch_tile;
  int count=0;

  float _max_belief = -1.0, f, p;
  int64_t _max_cell = -1;
  int32_t _max_tile = -1,
          _max_tile_idx = -1;

  //float _eps = (1.0/(1024.0*1024.0));
  float _eps = op.eps_zero;

  for (anch_cell=0; anch_cell < m_num_verts; anch_cell++) {
    cellUpdateBelief(anch_cell);

    anch_tile_idx_n = getValI ( BUF_TILE_IDX_N, anch_cell );
    if (anch_tile_idx_n==0) { return -1; }
    if (anch_tile_idx_n==1) { continue; }

    //DEBUG
    if (op.verbose >= VB_DEBUG ) {
      printf("anch_cell: %i, n: %i\n", (int)anch_cell, (int)anch_tile_idx_n);
      for (anch_tile_idx=0; anch_tile_idx < anch_tile_idx_n; anch_tile_idx++) {
        anch_tile = getValI( BUF_TILE_IDX, anch_tile_idx, anch_cell );
        f = getValF( BUF_BELIEF, anch_tile );
        printf(" (%i)%f", (int)anch_tile, f);
      }
      printf("\n");
    }


    for (anch_tile_idx=0; anch_tile_idx < anch_tile_idx_n; anch_tile_idx++) {
      anch_tile = getValI( BUF_TILE_IDX, anch_tile_idx, anch_cell );

      f = getValF( BUF_BELIEF, anch_tile );

      if (f > (_max_belief-_eps)) {

        if (f > _max_belief) {
          _max_cell = anch_cell;
          _max_tile = anch_tile;
          _max_tile_idx = anch_tile_idx;
          _max_belief = f;
          count=1;

          if (op.verbose >= VB_DEBUG ) {
            //DEBUG
            printf("  ## (a.2) picked cell:%i, tile:%i, tile_idx:%i, belief:%f, count:%i\n",
                (int)_max_cell, (int)_max_tile, (int)_max_tile_idx, (float)_max_belief, (int)count);
          }


        }

        // randomize 'equal' choices
        //
        else {
          count++;
          p = m_rand.randF();
          if ( p < (1.0/(float)count) ) {

            _max_cell = anch_cell;
            _max_tile = anch_tile;
            _max_tile_idx = anch_tile_idx;
            _max_belief = f;

            if (op.verbose >= VB_INTRASTEP ) {
              //DEBUG
              printf("  ## (b.2) picked cell:%i, tile:%i, tile_idx:%i, belief:%f, count:%i\n",
                  (int)_max_cell, (int)_max_tile, (int)_max_tile_idx, (float)_max_belief, (int)count);
            }


          }
        }

      }

      //nei_cell = getNeighbor(anch_cell, jp, dir_idx);
      //nei_cell = getNeighbor(anch_cell, dir_idx);
      //if (nei_cell < 0) { continue; }


    }

  }

  if (op.verbose >= VB_INTRASTEP ) {
    printf("## chooseMaxBelief: choosing cell:%i, tile:%i, tile_idx:%i, max_belief:%f, count:%i\n",
        (int)_max_cell, (int)_max_tile, (int)_max_tile_idx, (float)_max_belief, (int)count);
  }

  if (max_cell) { *max_cell = _max_cell; }
  if (max_tile) { *max_tile = _max_tile; }
  if (max_tile_idx)  { *max_tile_idx = _max_tile_idx; }
  if (max_belief) { *max_belief = _max_belief; }

  return count;
}

int BeliefPropagation::chooseMinBelief(int64_t *min_cell, int32_t *min_tile, int32_t *min_tile_idx, float *min_belief) {
  int64_t anch_cell=0;
  int32_t anch_tile_idx, anch_tile_idx_n, anch_tile;
  int count=0;

  float _min_belief = -1.0, f, p;
  int64_t _min_cell = -1;
  int32_t _min_tile = -1,
          _min_tile_idx = -1;

  //float _eps = (1.0/(1024.0*1024.0));
  float _eps = op.eps_zero;

  for (anch_cell=0; anch_cell < m_num_verts; anch_cell++) {
    cellUpdateBelief(anch_cell);

    anch_tile_idx_n = getValI ( BUF_TILE_IDX_N, anch_cell );
    if (anch_tile_idx_n==0) { return -1; }
    if (anch_tile_idx_n==1) { continue; }

    //DEBUG
    if (op.verbose >= VB_DEBUG ) {
      printf("anch_cell: %i, n: %i\n", (int)anch_cell, (int)anch_tile_idx_n);
      for (anch_tile_idx=0; anch_tile_idx < anch_tile_idx_n; anch_tile_idx++) {
        anch_tile = getValI( BUF_TILE_IDX, anch_tile_idx, anch_cell );
        f = getValF( BUF_BELIEF, anch_tile );
        printf(" (%i)%f", (int)anch_tile, f);
      }
      printf("\n");
    }


    for (anch_tile_idx=0; anch_tile_idx < anch_tile_idx_n; anch_tile_idx++) {
      anch_tile = getValI( BUF_TILE_IDX, anch_tile_idx, anch_cell );

      f = getValF( BUF_BELIEF, anch_tile );

      if ( (_min_belief < 0.0) ||
           (f < (_min_belief+_eps)) ) {

        if ( (_min_belief < 0.0) ||
             (f < (_min_belief - _eps)) ) {
          _min_cell = anch_cell;
          _min_tile = anch_tile;
          _min_tile_idx = anch_tile_idx;
          _min_belief = f;
          count=1;

          if (op.verbose >= VB_DEBUG ) {
            //DEBUG
            printf("  ## (a.3) picked cell:%i, tile:%i, tile_idx:%i, belief:%f, count:%i\n",
                (int)_min_cell, (int)_min_tile, (int)_min_tile_idx, (float)_min_belief, (int)count);
          }


        }

        // randomize 'equal' choices
        //
        else {
          count++;
          p = m_rand.randF();
          if ( p < (1.0/(float)count) ) {
            _min_cell = anch_cell;
            _min_tile = anch_tile;
            _min_tile_idx = anch_tile_idx;
            _min_belief = f;

            if (op.verbose >= VB_INTRASTEP ) {
              //DEBUG
              printf("  ## (b.3) picked cell:%i, tile:%i, tile_idx:%i, belief:%f, count:%i\n",
                  (int)_min_cell, (int)_min_tile, (int)_min_tile_idx, (float)_min_belief, (int)count);
            }


          }
        }

      }

    }

  }

  if (min_cell) { *min_cell = _min_cell; }
  if (min_tile) { *min_tile = _min_tile; }
  if (min_tile_idx)  { *min_tile_idx = _min_tile_idx; }
  if (min_belief) { *min_belief = _min_belief; }

  return count;
}

int BeliefPropagation::chooseMinEntropy(int64_t *min_cell, int32_t *min_tile, int32_t *min_tile_idx, float *min_entropy) {

  int64_t anch_cell=0;
  int32_t anch_tile_idx, anch_tile_idx_n, anch_tile;
  int count=0;

  float p, g, _entropy, g_sum, g_cdf;

  float _min_entropy= -1.0;
  int64_t _min_cell = -1;
  int32_t _min_tile = -1,
          _min_tile_idx = -1;
  float _eps = op.eps_zero;

  for (anch_cell=0; anch_cell < m_num_verts; anch_cell++) {


    anch_tile_idx_n = getValI( BUF_TILE_IDX_N, anch_cell );

    //DEBUG
    //printf("chooseMinEntropy: anch_cell:%i (tile_idx_n %i)\n",
    //    (int)anch_cell,(int)anch_tile_idx_n);

    if (anch_tile_idx_n==0) { return -1; }
    if (anch_tile_idx_n==1) {

      //DEBUG
      //printf("chooseMinEntropy: skip anch_cell:%i (tile_idx_n %i)\n",
      //    (int)anch_cell,(int)anch_tile_idx_n);


      continue;
    }

    g_sum = 0.0;
    for (anch_tile_idx=0; anch_tile_idx < anch_tile_idx_n; anch_tile_idx++) {
      anch_tile = getValI( BUF_TILE_IDX, anch_tile_idx, anch_cell );
      g = getValF( BUF_G, anch_tile );
      g_sum += g;
    }

    if (g_sum < _eps) {

      //DEBUG
      //printf("chooseMinEntropy: skipping anch_chell:%i (%f < %f)\n",
      //    (int)anch_cell, (float)g_sum, (float)_eps);

      continue;
    }

    _entropy = 0.0;
    for (anch_tile_idx=0; anch_tile_idx < anch_tile_idx_n; anch_tile_idx++) {
      anch_tile = getValI( BUF_TILE_IDX, anch_tile_idx, anch_cell );
      g = getValF( BUF_G, anch_tile ) / g_sum;
      if (g > _eps) {
        _entropy += -g * logf(g);
      }
    }

    //DEBUG
    //printf("chooseMinEntropy: (cell:%i) cur entropy: %f (g_sum:%f) (_eps:%0.12f)\n",
    //    (int)anch_cell, (float)_entropy, (float)g_sum, _eps);


    // initialize min entropy
    //
    if (count==0) {

      //DEBUG
      //printf("chooseMinEntropy: (cell:%i) init _min_entropy = %f\n",
      //    (int)anch_cell, (float)_entropy);

      _min_cell     = anch_cell;
      _min_entropy = _entropy;
      count=1;
      continue;
    }

    if (_entropy < (_min_entropy + _eps)) {

      //DEBUG
      //printf("chooseMinEntropy: cp.0\n");


      if (_entropy < _min_entropy) {

        //DEBUG
        //printf("chooseMinEntropy: cell:%i min_entropy:%f (was %f)\n",
        //    (int)anch_cell, _entropy, _min_entropy);

        _min_entropy  = _entropy;
        _min_cell     = anch_cell;
        count=1;
      }

      // randomize 'equal' choices
      //
      else {

        count++;
        p = m_rand.randF();

        //DEBUG
        //printf("chooseMinEntropy: cp.1 count now %i, p %f, (1/count=%f)\n",
        //    (int)count, (float)p, (float)(1.0/(float)count));


        if ( p < (1.0/(float)count) ) {

          //DEBUG
          //printf("chooseMinEntropy: cell:%i min_entropy:%f (was %f) (choosing alternate min with same entropy)\n",
          //    (int)anch_cell, _entropy, _min_entropy);

          _min_entropy  = _entropy;
          _min_cell     = anch_cell;
        }
      }

    }

  }

  if (_min_cell<0) {

    //DEBUG
    //printf("chooseMinEntropy: _min_cell < 0 (%i), done\n", (int)_min_cell);

    return 0;
  }

  _min_tile = getValI( BUF_TILE_IDX, _min_cell, 0 );
  _min_tile_idx = 0;

  // now we choose a particular tile from the tile position
  // (both tile ID and tile index)
  //
  anch_cell = _min_cell;
  anch_tile_idx_n = getValI( BUF_TILE_IDX_N, anch_cell );
  g_sum = 0.0;
  for (anch_tile_idx=0; anch_tile_idx < anch_tile_idx_n; anch_tile_idx++) {
    anch_tile = getValI( BUF_TILE_IDX, anch_tile_idx, anch_cell );
    g_sum += getValF( BUF_G, anch_tile);
  }

  if (g_sum > _eps) {

    p = m_rand.randF();

    g_cdf = 0.0;
    for (anch_tile_idx=0; anch_tile_idx < anch_tile_idx_n; anch_tile_idx++) {
      anch_tile = getValI( BUF_TILE_IDX, anch_tile_idx, anch_cell );
      g_cdf += getValF( BUF_G, anch_tile ) / g_sum;

      if (p < g_cdf) {
        _min_tile     = anch_tile;
        _min_tile_idx = anch_tile_idx;

        //DEBUG
        //printf("wfc: chooseMinEntropy: choosing cell:%i tile:%i tile_idx:%i entropy:%f\n",
        //    (int)_min_cell, (int)_min_tile, (int)_min_tile_idx, (float)_min_entropy);

        break;
      }
    }

  }

  // ? just pick the first one?
  //
  else {


    _min_tile = getValI( BUF_TILE_IDX, 0, anch_cell );
    _min_tile_idx = 0;

    //DEBUG
    //printf("wfc: chooseMinEntropy: ????? choosing cell:%i tile:%i tile_idx:%i entropy:%f\n",
    //   (int)_min_cell, (int)_min_tile, (int)_min_tile_idx, (float)_min_entropy);


  }

  if (min_cell)     { *min_cell     = _min_cell; }
  if (min_tile)     { *min_tile     = _min_tile; }
  if (min_tile_idx) { *min_tile_idx = _min_tile_idx; }
  if (min_entropy)  { *min_entropy  = _min_entropy; }

  //DEBUG
  //printf("wfc: count: %i\n", count);

  return count;
}

//----

float BeliefPropagation::getVertexBelief ( uint64_t j ) {
  int64_t k;
  int a, kn;
  float sum = 0.0;
  float _bi = 1.0;

  int64_t tile_idx_n,
          tile_idx,
          tile_val;

  for (a=0; a < m_num_values; a++) {
    SetValF( BUF_BELIEF, 0.0, a );
  }
  Vector3DI jp = getVertexPos(j);

  tile_idx_n= getValI ( BUF_TILE_IDX_N, j );
  for (tile_idx=0; tile_idx<tile_idx_n; tile_idx++) {
    tile_val = getValI ( BUF_TILE_IDX, tile_idx, j );

    _bi = 1.0;
    for (kn=0; kn<getNumNeighbors(j); kn++) {
      k = getNeighbor(j, jp, kn);
      if (k==-1) { continue; }

      _bi *= getValF(BUF_MU, kn, tile_val, j);
    }
    SetValF(BUF_BELIEF, _bi, tile_val );

    sum += _bi;
  }

  if (sum > op.eps_zero) {
    for (tile_idx=0; tile_idx<tile_idx_n; tile_idx++) {
      tile_val = getValI( BUF_TILE_IDX, tile_idx, j );

      _bi = getValF ( BUF_BELIEF, tile_val ) / sum;
      SetValF( BUF_BELIEF, _bi, tile_val );
    }
  }

  return sum;
}

float BeliefPropagation::_getVertexBelief ( uint64_t j ) {
  int64_t k;
  int a, kn;
  float sum = 0;
  float _bi = 1.0;

  Vector3DI jp = getVertexPos(j);

  for (a=0; a < m_num_values; a++) {
    SetValF( BUF_BELIEF, 1.0, a );

    for (kn=0; kn < getNumNeighbors(j); kn++) {
      k = getNeighbor(j, jp, kn);
      if (k!=-1) {

        // mu{k,j}(a)
        //
        _bi = getValF( BUF_BELIEF, a) * getValF(BUF_MU, kn, a, j );
        SetValF( BUF_BELIEF, _bi, a );
      }
    }
    sum += getValF( BUF_BELIEF, a );
  }
  if ( sum > 0 ) {
    for (a=0; a < m_num_values; a++) {
      _bi = getValF( BUF_BELIEF, a ) / sum;
      SetValF( BUF_BELIEF, _bi, a  );
    }
  }

  return sum;
}


int BeliefPropagation::start () {

  int ret=0;

  m_rand.seed ( op.seed );
  
  int v = m_rand.randI();  // first random # (used as spot check)

  if (op.verbose >= VB_STEP ) {
    printf ("  Started. grid %d,%d,%d, seed = %d\n", op.X, op.Y, op.Z, op.seed );
  }
  
  op.seed++;

  // reset stats (must do first)
  ResetStats ();

  // rebuild dynamic bufs
  //
  ConstructDynamicBufs ();

  RandomizeMU ();

  // debugInspect (Vector3DI(1,1,0), 0 );

  // cull boundary
  //
  ret = CullBoundary();

  // requires tileidx filled (in DynamicBufs)
  //
  NormalizeMU ();

  // caller should remove constrained tiles
  // right after this func
  //
  return ret;
}

void BeliefPropagation::ResetStats () {

    op.cur_iter = 0;
    st.elapsed_time = 0;
    st.iter_resolved = 0;
    st.total_resolved = 0; 
    st.post = 1;
}


//----

int BeliefPropagation::filter_constraint(std::vector< std::vector< int32_t > > &constraint_list) {
  int i;
  int32_t tile_id, x, y, z, n;
  int64_t pos;

  for (pos=0; pos<m_num_verts; pos++) {
    SetValI( BUF_TILE_IDX_N, 0, pos );
  }

  for (i=0; i<constraint_list.size(); i++) {

    if ( constraint_list[i].size() != 4 ) {
      printf ( "error: constraints don't have 4.\n");
      exit(-1);
    }

    x = constraint_list[i][0];
    y = constraint_list[i][1];
    z = constraint_list[i][2];

    tile_id = constraint_list[i][3];

    pos = getVertex(x,y,z);
    if ((pos < 0) || (pos >= m_num_verts)) { continue; }

    if ( x < 0 || x >= m_res.x || y <0 || y >= m_res.y || z<0 || z >= m_res.z) {
      printf ( "error: constraint out of range: %d,%d,%d\n", x,y,z);
      exit(-1);
    }

    n = getValI( BUF_TILE_IDX_N, pos );

    SetValI( BUF_TILE_IDX, n, tile_id, pos );
    n++;
    SetValI( BUF_TILE_IDX_N, n, pos );

  }

  return 0;
}


void BeliefPropagation::reset () {

    // reset clears all memory buffers 
    // allowing a full rebuild of bp from init.

    // erase all buffers
    for (int n=0; n < BUF_MAX; n++)
        m_buf[ n ].Clear ();
 
    // reset stats
    ResetStats();

    // do not erase ops as they 
    // may be needed for re-init
}

void BeliefPropagation::init_dir_desc() {

  m_dir_desc.push_back("+1:0:0");
  m_dir_desc.push_back("-1:0:0");
  m_dir_desc.push_back("0:+1:0");
  m_dir_desc.push_back("0:-1:0");
  m_dir_desc.push_back("0:0:+1");
  m_dir_desc.push_back("0:0:-1");

}

int BeliefPropagation::init(

  int Rx, int Ry, int Rz,
  std::vector< std::string  >           tile_name_list,
  std::vector< float >                  tile_weight_list,
  std::vector< std::vector < float > >  tile_rule_list ) {

  int i, ret=0,
      b, maxb=-1;

  init_dir_desc();

  m_dir_inv[0] = 1;
  m_dir_inv[1] = 0;
  m_dir_inv[2] = 3;
  m_dir_inv[3] = 2;
  m_dir_inv[4] = 5;
  m_dir_inv[5] = 4;

  //---

  m_tile_name.clear();
  for (i=0; i<tile_name_list.size(); i++) {
    m_tile_name.push_back( tile_name_list[i] );
  }

  // use tile_rule_list to determine maximum number of tiles
  //
  for (i=0; i<tile_rule_list.size(); i++) {
    b = (int)tile_rule_list[i][0];
    if (b>maxb) { maxb = b; }
    b = (int)tile_rule_list[i][1];
    if (b>maxb) { maxb = b; }
  }
  m_num_values = maxb+1;

  //---

  //-- Construct static buffers & populate them
  //
  ConstructStaticBufs ();

  // populate F - tile rules
  for (int i=0; i < tile_rule_list.size(); i++) {
    SetValF( BUF_F, (tile_rule_list[i][3]), tile_rule_list[i][0], tile_rule_list[i][1], tile_rule_list[i][2] );
  }
  // populate G - tile weights
  for (i=0; i<m_num_values; i++) {
    if (i < tile_weight_list.size()) {
      SetValF( BUF_G, tile_weight_list[i], i );
    }
  }

  // Prepare problem size
  //

  m_bpres.Set ( Rx, Ry, Rz );
  m_num_verts = m_bpres.x * m_bpres.y * m_bpres.z;
  m_num_values = m_tile_name.size();
  m_res.Set ( Rx, Ry, Rz );

  //-- Construct temp buffers
  //
  ConstructTempBufs ();

  //-- Reset dynamic buffers
  // MU, MU_NXT, TILE_IDX
  //

  // rebuild dynamic bufs
  //
  ConstructDynamicBufs ();
  RandomizeMU ();

  // options
  //
  op.use_cuda  = false;

  if (op.use_svd) {

    // m_num_values x m_num_values is an upper bound
    // ont he matrix size. The dimensions used will
    // be m_num_values x d and d x m_num_values for
    // U and V respectivley.
    //
    ConstructSVDBufs ();

    init_SVD();
  }

  // set max iterations
  //
  op.cur_iter = 0;
  op.max_iter = m_num_verts;

  return 0;
}


//----

// assumes BUF_F already initailized
//
int BeliefPropagation::init_SVD(void) {
  int i, j, n;
  int r, c;
  int idir=0;

  float _eps = 1.0/(1024.0);
  float s=0.0;

  Eigen::MatrixXf M(m_num_values, m_num_values), S, U, V;
  Eigen::JacobiSVD<Eigen::MatrixXf> svd;

  n = m_num_values;
  for (idir=0; idir<6; idir++) {

    for (i=0; i<n; i++) {
      for (j=0; j<n; j++) {
        M(i,j) = getValF( BUF_F, i, j, idir );
      }
    }

    svd.compute(M, Eigen::ComputeThinV | Eigen::ComputeThinU );

    S = svd.singularValues();
    U = svd.matrixU();
    V = svd.matrixV();

    m_svd_nsv[idir] = 0;
    for (i=0; i<S.rows(); i++) {

      if ( fabs(S(i,0)) < _eps ) { break; }
      m_svd_nsv[idir]++;
    }


    // U * (S * V^t)
    //
    for (r=0; r<n; r++) {
      for (c=0; c<m_svd_nsv[idir]; c++) {
        SetValF( BUF_SVD_U, r, c, idir, U(r,c));
      }
    }

    for (r=0; r<m_svd_nsv[idir]; r++) {
      for (c=0; c<n; c++) {
        SetValF( BUF_SVD_Vt, r, c, idir, S(r,0)*V(c,r));
      }
    }

    // CHECK
    /*
    for (r=0; r<m_num_values; r++) {
      for (c=0; c<m_num_values; c++) {
        s = 0.0;
        for (k=0; k<m_num_values; k++) {
          s += getValF( BUF_SVD_U, r, k, idir ) * getValF( BUF_SVD_Vt, k, c, idir );
        }

        printf("[%i,%i,%i]: %f %f (%f) %c\n",
            r,c, idir,
            getValF( BUF_F, r, c, idir ),
            s,
            abs(getValF( BUF_F, r, c, idir ) - s),
            (abs(getValF( BUF_F, r, c, idir ) - s) < _eps) ? ' ' : '!');

      }
    }
    */

  }

  return 0;
}

//---

int BeliefPropagation::wfc() {

  int ret = 1;
  int64_t it;

  ret = wfc_start();
  if (ret < 0) {
    printf("ERROR: start failed (%i)\n", ret);
    return ret;
  }

  //DEBUG
  //printf("wfc: wfc_start got %i\n", (int)ret);


  for (it = 0; it < m_num_verts; it++) {

    //DEBUG
    //printf("wfc: it[%i/%i]\n", (int)it, (int)m_num_verts);

    ret = wfc_step ( it );

    //printf("wfc: it[%i/%i] wfc_step got %i\n", (int)it, (int)m_num_verts, (int)ret);

    if ( ret==0 ) { break; }

    if ( ret < 0) {
      switch (ret) {
      case -1: printf ( "wfc chooseMaxBelief error.\n" ); break;
      case -2: printf ( "wfc tileIdxCollapse error.\n" ); break;
      case -3: printf ( "wfc cellConstraintPropagate error.\n" ); break;
      };
      break;
    }
  }

  //printf("wfc: done (%i)\n", (int)ret);

  return ret;
}

int BeliefPropagation::wfc_start() {
  int ret=0;

  //DEBUG
  //printf("wfc_start: seed %i\n", (int)op.seed);

  m_rand.seed ( op.seed );

  ret = CullBoundary();
  return ret;
}

int BeliefPropagation::wfc_step(int64_t it) {

  int ret;
  int64_t cell=-1;
  int32_t tile=-1, tile_idx=-1;
  float entropy=-1.0, d = -1.0;

  int64_t step_iter=0;

  ret = chooseMinEntropy( &cell, &tile, &tile_idx, &entropy);
  if (ret < 0) { return -1; }
  if (ret==0) { return 0; }

  if (op.verbose >= VB_STEP ) {
    printf("wfc[%i]: cell:%i, tile:%i, tile_idx:%i, entropy:%f (ret:%i)\n",
      (int)it, (int)cell, (int)tile, (int)tile_idx, (float)entropy, (int)ret);
  }

  ret = tileIdxCollapse( cell, tile_idx );
  if (ret < 0) { return -2; }

  m_note_n[ m_note_plane ] = 0;
  m_note_n[ 1 - m_note_plane ] = 0;

  cellFillVisited(cell, m_note_plane );
  unfillVisited( m_note_plane );

  //ret = cellConstraintPropagate(cell);
  //int resolved;

  ret = cellConstraintPropagate();
  if (ret < 0) { return -3; }

  return 1;
}

//-------

//  0 - success
// -1 - error
//
int BeliefPropagation::RealizePre(void) {

  int64_t cell=-1;
  int32_t tile=-1, tile_idx=-1, n_idx=-1;
  float belief=-1.0, d = -1.0;

  // reset steps
  op.cur_step = 0;

  float _eps = getLinearEps();

  if (op.alg_run_opt == ALG_RUN_VANILLA) {

    // after we've propagated constraints, BUF_MU
    // needs to be renormalized
    //
    WriteBoundaryMUbuf(BUF_MU);
    NormalizeMU(BUF_MU);

    if (op.verbose >= VB_INTRASTEP ) {
      printf("# RealizePre %f (%i/%i) {%f:%f}\n",
          (float) _eps, (int) op.cur_iter, (int) op.max_iter,
          (float) op.eps_converge_beg, (float) op.eps_converge_end);
    }

  }

  else if (op.alg_run_opt == ALG_RUN_RESIDUAL) {

    // after we've propagated constraints, BUF_MU
    // needs to be renormalized
    //
    WriteBoundaryMUbuf(BUF_MU);
    WriteBoundaryMUbuf(BUF_MU_NXT);

    NormalizeMU(BUF_MU);
    NormalizeMU(BUF_MU_NXT);

    // first do a whole sweep, updating MU_NXT and keeping
    // the values there. An initial pass has to be done (step(1))
    // to make sure boundary conditions are populated and transferred
    // over correcly.
    //
    // populate the indexHeap: priority queue with maximum
    // difference of MU and MU_NXT as heap key in additon
    // to keeping the "mu index" (position in MU buffer)
    //
    // From this point forward, updates to BUF_MU or BUF_MU_NXT
    // will need a corresponding bookeeping call to indexXHeap
    // to keep track of the maximum difference between
    // the two buffers and corresponding cell index information.
    //
    d = step(1);
    d = step(0);
    indexHeap_init();

  }

  return 0;
}

//  0 - success and finish
//  1 - continuation
// -1 - error
//
int BeliefPropagation::RealizePost(void) {

  int resolved = 0;
  int post_ret=0;
  int ret;
  int64_t cell=-1;
  int32_t tile=-1, tile_idx=-1, n_idx=-1;
  float belief=-1.0, d = -1.0;

  Vector3DI vp;

  // choose the cell and propagate choice
  //
  switch (op.alg_cell_opt) {
    case ALG_CELL_ANY:
      ret = chooseMaxBelief( &cell, &tile, &tile_idx, &belief );
      break;
    case ALG_CELL_MIN_ENTROPY:
      ret = chooseMinEntropyMaxBelief( &cell, &tile, &tile_idx, &belief );
      break;
    default:
      return -1;
      break;
  }

  // result of choose..
  //
  if ( ret >= 1 ) {

    // 1 = continue condition.
    // display chosen cell
    //
    if (op.verbose >= VB_INTRASTEP ) {
      vp = getVertexPos(cell);
      n_idx = getValI ( BUF_TILE_IDX_N, cell );
      printf("RESOLVE it:%i cell:%i;[%i,%i,%i] tile:%i, belief:%f (tile_idx:%i / %i) [rp]\n",
          (int)op.cur_iter,
          (int)cell,
          (int)vp.x, (int)vp.y, (int)vp.z,
          (int)tile, (float)belief, (int)tile_idx, (int)n_idx);
    }

    // assume continue
    //
    post_ret = 1;

    // reset iter resolved and advance total
    //
    st.iter_resolved = 1;
    st.total_resolved++;

    // collapse
    //
    ret = tileIdxCollapse( cell, tile_idx );
    if (ret >=0 ) {
      m_note_n[ m_note_plane ] = 0;
      m_note_n[ 1 - m_note_plane  ] = 0;

      cellFillVisited ( cell, m_note_plane );
      unfillVisited( m_note_plane  );

      // propagate constraints to remove neighbor tiles,
      // and count number resolved (only 1 tile val remain)
      //
      ret = cellConstraintPropagate();

      // constraint prop failed
      //
      if (ret < 0) { post_ret = -3; }

    }

    // collapse failed
    //
    else { post_ret = -2; }

  }

  // 0 = success condition.
  // -1 = failure of MaxBelief
  //
  else if ( ret == 0 ) { post_ret = 0; }
  else if ( ret < 0)   { post_ret = -1; }

  // iteration or overall complete
  //
  if (post_ret >= 0) {

    // check constraints
    //
    if (st.enabled) {
      st.constraints = CheckConstraints ();
      st.eps_curr = getLinearEps();
      st.post = post_ret;

      // print iter stats
      //
      if (post_ret==1 && op.verbose >= VB_STEP ) {
        printf ("%s", getStatMessage().c_str() );
      }
      // print run completion
      if (post_ret==0 && op.verbose >= VB_RUN ) {
        printf ("%s", getStatMessage().c_str() );
      }
    }

    op.cur_iter++;
  }

  return post_ret;
}

std::string BeliefPropagation::getStatMessage () {

  char msg[1024] = {0};

  snprintf ( msg, 1024, "  %s: %d/%d, Iter: %d, %4.1fmsec, constr:%d, resolved: %d/%d/%d (%4.1f%%), steps %d/%d, max.dmu %f, eps %f, av.mu %1.5f, av.dmu %1.8f \n", 
                   (st.post==1) ? "RUN" : (st.constraints==0) ? "SUCCESS" : "FAIL", op.cur_run, op.max_run, op.cur_iter, st.elapsed_time, st.constraints, st.iter_resolved, st.total_resolved, op.max_iter, 100.0*float(st.total_resolved)/op.max_iter, 
                   op.cur_step, op.max_step, st.max_dmu, st.eps_curr,
                   st.ave_mu, st.ave_dmu );

  return msg;
}

std::string BeliefPropagation::getStatCSV (int mode)
{
   char msg[1024] = {0};   
   int status;
   status = (st.post==1) ? 0 : (st.constraints==0) ? 1 : -1;   

   snprintf ( msg, 1024, "%d, %d, %d, %4.1f, %d, %d, %d, %d, %4.1f%%, %d, %d, %f, %f, %f, %f", 
                   op.cur_run, status, op.cur_iter, st.elapsed_time, st.constraints, st.iter_resolved, st.total_resolved, op.max_iter, 100.0*float(st.total_resolved)/op.max_iter, 
                   op.cur_step, op.max_step, st.max_dmu, st.eps_curr,
                   st.ave_mu, st.ave_dmu );

    return msg;
}


float BeliefPropagation::getLinearEps () {

    // linear interpolation epsilon
    //
    float _eps = op.eps_converge;

    _eps = op.eps_converge_beg + ((op.eps_converge_end - op.eps_converge_beg) * float(op.cur_iter) / float(op.max_iter) );

    return _eps;
}


// 0 - converged
// 1 - max iter reached
//
int BeliefPropagation::RealizeIter (void) {
  int ret = 1;
  float d = -1.0;

  float _eps = getLinearEps();

  // iterate bp until converged
  //
  for (op.cur_step=0; op.cur_step < op.max_step; op.cur_step++) {

    d = step(MU_COPY);

    if (fabs(d) < _eps) {
      ret = 0;
      break;
    }
  }

  return ret;
}

// 0 - aconverged
// 1 - not converged yet
//
int BeliefPropagation::RealizeStep(void) {

  float d;

  int64_t mu_idx, cell;
  float f_residue;
  int32_t idir, tile;

  // start timing
  //
  clock_t m_t1 = clock();

  // get linear interpolation eps
  //
  float _eps = getLinearEps();

  // assume continue
  //
  int ret = 1;

  //---

  if (op.alg_run_opt == ALG_RUN_VANILLA) {

    d = step(MU_COPY);
    if (fabs(d) < _eps) { ret = 0; }

  }

  //---

  else if (op.alg_run_opt == ALG_RUN_RESIDUAL) {

    mu_idx = indexHeap_peek_mu_pos( &idir, &cell, &tile, &f_residue);

    if (f_residue < _eps) {
      ret = 0;
    }
    else {
      if (op.verbose >= VB_INTRASTEP ) {
        printf("  [it:%i,step:%i] updating mu[%i,%i,%i](%i) residue:%f\n",
            (int) op.cur_iter, (int) op.cur_step,
            (int) idir, (int)cell, (int)tile, (int)mu_idx, (float)f_residue);
      }

      step_residue( idir, cell, tile );
    }

  }

  //--- unknown algorithm

  else {
    ret = -1;
  }

  // complete timing
  //
  clock_t m_t2 = clock();
  st.elapsed_time += ((((double) m_t2-m_t1) / CLOCKS_PER_SEC) * 1000);

  if ( ret==1 ) {
    if (op.cur_step >= op.max_step ) {
        ret=-2;
    } else {
        op.cur_step++;
    }
  }

  return ret;
}

// Example of a full realization, running until completion
//
int BeliefPropagation::Realize(void) {

  int ret=-1;

  ret = start();
  if (ret<0) { return ret; }

  op.max_iter = m_num_verts;

  for (op.cur_iter = 0; op.cur_iter < op.max_iter; op.cur_iter++) {

    ret = RealizePre();
    if (ret < 0) { break; }

    ret = 1;
    while (ret>0) {
      ret = RealizeStep();
    }

    ret = RealizePost();
    if (ret <= 0) { break; }

  }

  return ret;
}

int BeliefPropagation::CheckConstraints () {

  // compute and store the max belief tile for each vertex
  //
  ComputeBeliefField ();

  // compute the unresolved constraints at each vertex
  //
  int cnt = 0;

  for (int64_t vtx = 0; vtx < m_num_verts; vtx++) {
    cnt += CheckConstraints ( vtx );
  }

  return cnt;
}



int BeliefPropagation::CheckConstraints ( int64_t vtx ) {

  int a, b, c, cnt;
  float rule;
  int64_t pnbr, f;
  Vector3DI pi;

  // tile value at p
  //
  a = getValI ( BUF_TILES, vtx );

  cnt = 0;
  for (int nbr=0; nbr < 6; nbr++) {

    // tile value at neighbor of p
    //
    pnbr = getNeighbor(vtx, nbr);
    if ( pnbr != -1) {

      b = getValI( BUF_TILES, pnbr);

       // check rule for b->a
       //
      rule = getValF ( BUF_F, a, b, nbr );

      // rule: weight 0 = disallowed
      //
      if (rule==0) {
        cnt++;
      }

    } else {
      b = 0;
    }

  }

  SetValI ( BUF_C, cnt, vtx );

  return cnt;
}

void BeliefPropagation::gp_state_print() {
  int64_t anch_cell,
          anch_tile,
          anch_tile_idx,
          anch_tile_idx_n;
  Vector3DI pos;
  float max_belief = 0.0, b=0.0;

  for (anch_cell=0; anch_cell < m_num_verts; anch_cell++) {
    cellUpdateBelief(anch_cell);

    pos = getVertexPos(anch_cell);

    cellUpdateBelief(anch_cell);

    anch_tile_idx_n = getValI ( BUF_TILE_IDX_N, anch_cell );
    for (anch_tile_idx=0; anch_tile_idx < anch_tile_idx_n; anch_tile_idx++) {
      anch_tile = getValI ( BUF_TILE_IDX, anch_tile_idx, anch_cell );

      b = getValF( BUF_BELIEF, anch_tile );
      if (anch_tile_idx==0) { max_belief = b; }
      if (b>max_belief)     { max_belief = b; }
    }
    printf("#gp: %i %i %i %f\n", (int)pos.x, (int)pos.y, (int)pos.z, (float)max_belief);
  }
}


float BeliefPropagation::step (int update_mu) {
  float max_diff = -1.0;

  int m_calc_residue = 1;

  // initial boundary condiitions
  //
  #ifdef OPT_MUBOUND
      WriteBoundaryMUbuf(BUF_MU);
      WriteBoundaryMUbuf(BUF_MU_NXT);

      NormalizeMU( BUF_MU );
  #endif


  // run main bp, store in BUF_MU_NXT
  //
  if (op.use_svd) { BeliefProp_svd(); }
  else            { BeliefProp(); }

  // renormalize BUF_MU_NXT
  //
  NormalizeMU( BUF_MU_NXT );


  // visualize before updateMU
  //
  if ( op.viz_opt == VIZ_DMU ) {
    ComputeDiffMUField ();
  }

  if ( op.viz_opt == VIZ_BELIEF ) {
    ComputeBeliefField ();
  }


  // calculate the difference between
  // BUF_MU_NXT and BUF_MU
  //
  max_diff = MaxDiffMU();

  st.max_dmu = max_diff;

  if (update_mu) {

    // BUF_MU <- BUF_MU_NXT
    //
    UpdateMU();
  }

  return max_diff;
}

// !!!WIP!!!!
//
// idir, cell, tile should be the value to update in the MU buf.
// That is:
//
//   MU[idir][cell][tile] = MU_NXT[idir][cell][tile]
//
// Once that's done, update all neighboring values that would be affected by this change,
// updating MU_NXT with the new values but also the indexHeap structure to do the
// boookeeping to make sure the maximum |MU-MU_NXT| can be fetched.
//
//
float BeliefPropagation::step_residue(int32_t idir, int64_t cell, int32_t tile) {
  int64_t nei_cell=-1;
  int64_t dir_idx=-1;
  float mu_new = -1.0,
        mu_cur_val,
        mu_nxt_val;
  int32_t _t;
  int64_t n_tile_idx, tile_idx;

  // update BUF_MU with new value
  //
  mu_new = getValF ( BUF_MU_NXT, idir, tile, cell );
  SetValF( BUF_MU, mu_new, idir, tile, cell );

  // the single update to cell:tile requires a
  // renormalization, which can alter all values
  // in the cell, requiring an update to the
  // priority queue.
  //

  NormalizeMU_cell_residue( BUF_MU, cell );

  // run bp on neighbors potentially affected by the updated current
  // cell.
  //
  for (dir_idx=0; dir_idx < getNumNeighbors(cell); dir_idx++) {

    nei_cell = getNeighbor( cell, dir_idx );
    if (nei_cell < 0) { continue; }

    if (op.use_svd) { BeliefProp_cell_residue_svd(nei_cell); }
    else            { BeliefProp_cell_residue(nei_cell); }

    NormalizeMU_cell_residue( BUF_MU_NXT, nei_cell );
  }

  return -1.0;
}

//--------------------------------//
//  _          _                  //
// | |__   ___| |_ __   ___ _ __  //
// | '_ \ / _ \ | '_ \ / _ \ '__| //
// | | | |  __/ | |_) |  __/ |    //
// |_| |_|\___|_| .__/ \___|_|    //
//              |_|               //
//--------------------------------//

// Keep tile in the array of tile_id at cell position `pos` and discard
// the rest
//
int BeliefPropagation::filterKeep(uint64_t pos, std::vector<int32_t> &tile_id) {
  int32_t tile_idx,
          idx,
          n,
          tile_val,
          tv;

  n = getValI( BUF_TILE_IDX_N, pos );

  int nstart = n;

  for (idx=0; idx<n; idx++) {

    if (n <= 0) { break; }

    tile_val = getValI( BUF_TILE_IDX, idx, pos );

    for (tile_idx=0; tile_idx<tile_id.size(); tile_idx++) {
      if (tile_id[tile_idx] == tile_val) { break; }
    }
    if (tile_idx < tile_id.size()) { continue; }

    n--;
    tv = getValI( BUF_TILE_IDX, n, pos );
    SetValI( BUF_TILE_IDX, tile_val,  n,    pos );
    SetValI( BUF_TILE_IDX, tv,        idx,  pos );

    SetValI( BUF_TILE_IDX_N, n, pos  );

    idx--;
  }

  if ((n==1) && (n != nstart)) {
    st.iter_resolved++;
    st.total_resolved++;

    if (op.verbose >= VB_INTRASTEP ) {
      Vector3DI vp;
      vp = getVertexPos(pos);

      tile_val = getValI( BUF_TILE_IDX, 0, pos );
      printf("RESOLVE it:-1 cell:%i;[%i,%i,%i] tile:%i [fk]\n",
          (int)pos,
          (int)vp.x, (int)vp.y, (int)vp.z,
          (int)tile_val);
    }

  }

  if (n<=0) { return -1; }
  return 0;
}

// Discard tile entreis at cell positoin `pos`
//
int BeliefPropagation::filterDiscard(uint64_t pos, std::vector<int32_t> &tile_id) {
  int32_t tile_idx,
          idx,
          n,
          tile_val,
          tv;

  n = getValI( BUF_TILE_IDX_N, pos );
  int nstart = n;

  for (idx=0; idx<n; idx++) {

    if (n <= 0) { break; }

    tile_val = getValI( BUF_TILE_IDX, idx, pos );

    for (tile_idx=0; tile_idx<tile_id.size(); tile_idx++) {
      if (tile_id[tile_idx] == tile_val) { break; }
    }
    if (tile_idx==tile_id.size()) { continue; }

    n--;
    tv = getValI( BUF_TILE_IDX, n, pos );
    SetValI( BUF_TILE_IDX, tile_val, n, pos );
    SetValI( BUF_TILE_IDX, tv, idx, pos);

    SetValI( BUF_TILE_IDX_N, n, pos  );

    idx--;
  }

  if (n==1 && n != nstart) {
    st.iter_resolved++;
    st.total_resolved++;

    if (op.verbose >= VB_INTRASTEP ) {
      Vector3DI vp;
      vp = getVertexPos(pos);

      tile_val = getValI( BUF_TILE_IDX, 0, pos );
      printf("RESOLVE it:-1 cell:%i;[%i,%i,%i] tile:%i [fd]\n",
          (int)pos,
          (int)vp.x, (int)vp.y, (int)vp.z,
          (int)tile_val);
    }

  }

  if (n<=0) { return -1; }
  return 0;
}

// Iniefficiant scan to recover tile ID from tile name
//
int32_t BeliefPropagation::tileName2ID (std::string &tile_name) {
  int32_t  i;
  for (i=0; i<m_tile_name.size(); i++) {
    if (tile_name == m_tile_name[i]) { return i; }
  }
  return -1;
}

int32_t BeliefPropagation::tileName2ID (char *cs) {

  std::string tile_name = cs;
  return tileName2ID(tile_name);
}

/* void BeliefPropagation::UpdateRunTimeStat(int64_t num_step) {

  op.cur_step++;

  st.avg_step =
    ((((double)( op.cur_step-1)) * st.avg_step) + ((double) op.cur_step)) / ((double) op.cur_step);

  if (op.cur_step > st.upper_step) {
    st.upper_step = op.cur_step;
  }
} */


// print out state of BUF_NOTE, BUF_VISITED

void BeliefPropagation::debugInspect (Vector3DI pos, int tile) {

  int64_t vtx = getVertex(pos.x, pos.y, pos.z);
  int n, i, b;
  int sz = 8;

  printf ( "---------- Inspect: %d,%d,%d -> vtx: %d\n", (int)pos.x, (int)pos.y, (int)pos.z, (int)vtx );

  int valmax = fmin( sz, m_num_values );

  // inspect
  //
  printf ("BUF_F:  %d->{..} ", (int)BUF_F);
  for (n=0; n < 6; n++) {
    printf ("%d: ", (int)n );
    for (b=0; b < valmax; b++) { printf ("%f ", (float)getValF(BUF_F, tile, b, n)); }
    printf ("\n");
  }
  printf ("BUF_MU: %d->6nbr (%d):\n", (int)vtx, (int)tile );
  for (n=0; n < 6; n++) {
    printf ("%d: ",(int) n );
    for (i=0; i < sz; i++) { printf ("%f ", (float)getValF(BUF_MU, n, tile, vtx+i )); }
    printf ("\n" );
  }
  printf ("BUF_TILE_IDX_N: %d.. ", (int)vtx ); for (i=0; i < sz; i++) { printf ("%d ", (int)getValI(BUF_TILE_IDX_N, vtx+i )); }
  printf ("\nBUF_TILE_IDX: @%d= ", (int)vtx ); for (i=0; i < sz; i++) { printf ("%d ", (int)getValI(BUF_TILE_IDX, i, vtx+i )); }
  printf ("\nBUF_NOTE: %d.. ", (int)vtx ); for (i=0; i < sz; i++) { printf ("%d ", (int)getValI(BUF_NOTE, vtx+i )); }
  printf ("\n\n");

}

// print out state of BUF_NOTE, BUF_VISITED
//
void BeliefPropagation::debugPrintC() {

  int i, n, fold = 20, m;

  printf("NOTE[%i][%i]", (int) m_note_plane , (int)m_note_n[ m_note_plane  ]);
  for (m=0; m<2; m++) {
    n = m_note_n[m];
    for (i=0; i<n; i++) {
      if ((i%fold)==0) { printf("\n"); }
      printf(" %i", (int) getValL ( BUF_NOTE, i, m));
    }
    printf("\n");
  }

  n = m_num_verts;
  printf("VISITED[%i]\n", (int)m_num_verts);
  for (i=0; i<n; i++) {
    if ((i>0) && ((i%fold)==0)) { printf("\n"); }
    printf(" %i", (int)getValL ( BUF_VISITED, i ));
  }
  printf("\n");

}

void BeliefPropagation::debugPrintS() {

  int i, j, dir_idx;

  for (dir_idx=0; dir_idx<6; dir_idx++) {
    printf("%s(%i)\n", m_dir_desc[dir_idx].c_str(), dir_idx);
    for (i=0; i<m_num_values; i++) {
      printf(" %s(%i)", m_tile_name[i].c_str(), i);
    }
    printf("\n");

    for (i=0; i<m_num_values; i++) {
      printf("%s(%i):", m_tile_name[i].c_str(), i);
      for (j=0; j<m_num_values; j++) {
        printf(" %0.1f", getValF( BUF_F, i, j, dir_idx));
      }
      printf("\n");
    }
    printf("---\n");
  }

}

void BeliefPropagation::debugPrint() {

  int i=0, j=0, n=3, m=7, jnbr=0, a=0;
  int a_idx=0, a_idx_n=0;
  int64_t u=0;
  Vector3DI p;
  double v=0.0;
  float _vf = 0.0, f, _eps;

  int __a = 0;

  int64_t max_cell=-1;
  int32_t max_tile=-1, max_tile_idx=-1;
  float max_belief=-1.0;
  int count=-1;

  int print_rule = 0;

  _eps = op.eps_zero;

  std::vector< std::string > _dp_desc;

  _dp_desc.push_back("+1:0:0");
  _dp_desc.push_back("-1:0:0");
  _dp_desc.push_back("0:+1:0");
  _dp_desc.push_back("0:-1:0");
  _dp_desc.push_back("0:0:+1");
  _dp_desc.push_back("0:0:-1");

  printf("bp version: %s\n", BELIEF_PROPAGATION_VERSION);
  printf("op.verbose: %i\n", op.verbose);

  printf("res: (%i,%i,%i)\n", m_res.x, m_res.y, m_res.z);
  printf("bpres: (%i,%i,%i)\n", m_bpres.x, m_bpres.y, m_bpres.z);
  printf("num_verts: %i, m_num_values: %i\n", (int)m_num_verts, (int)m_num_values);
  printf("run_cuda: %i, op.use_svd: %i, op.use_checkerboard: %i\n",
      (int) op.use_cuda, (int) op.use_svd, (int) op.use_checkerboard);
  printf("eps_converge: %f, eps_zero: %f, rate: %f, max_step: %i, seed: %i\n",
      (float) op.eps_converge, (float) op.eps_zero,
      (float) op.step_rate, (int) op.max_step,
      (int) op.seed);
  printf("stat_enabled: %i\n", (int) st.enabled);

  if (st.enabled) {
    float f_ele = (float) (m_num_values * m_num_verts);
    printf("stats: max_step: %i, avg_step: %f\n", (int) op.max_step, (float) st.avg_step);
    printf("stats: num_culled: %i (density %f), num_collapsed: %i (density %f)\n",
        (int) st.num_culled, (float) st.num_culled / f_ele,
        (int) st.num_collapsed, (float) st.num_collapsed / f_ele);
  }

  printf("m_tile_name[%i]:\n", (int)m_tile_name.size());
  for (i=0; i < m_tile_name.size(); i++) {
    if ((i%m)==0) { printf("\n"); }
    v = getValF( BUF_G, i );
    printf(" %s(%2i):%0.4f)", m_tile_name[i].c_str(), i, (float)v);
  }
  printf("\n\n");

  //---
  /*
  for (jnbr=0; jnbr<6; jnbr++) {
    for (i=0; i<m_num_values; i++) {
      for (j=0; j<m_num_values; j++) {
        f = getVal(BUF_F, i, j, jnbr);
      }
    }
  }
  */

  if (print_rule) {
    for (jnbr=0; jnbr<6; jnbr++) {
      printf("dir[%i]:\n", jnbr);

      for (i=0; i<m_num_values; i++) {
        printf(" ");
        for (j=0; j<m_num_values; j++) {
          f = getValF(BUF_F, i, j, jnbr);
          if (f > _eps) {
            printf(" %5.2f", (float)getValF(BUF_F, i, j, jnbr));
          }
          else {
            printf("      ");
          }
        }
        printf("\n");
      }
      printf("\n");
    }
  }

  //---

  for (u=0; u<m_num_verts; u++) {
    p = getVertexPos(u);

    a_idx_n = getValI( BUF_TILE_IDX_N, u );

    cellUpdateBelief(u);

    printf("[%i,%i,%i](%i):\n", (int)p.x, (int)p.y, (int)p.z, (int)u);
    for (a_idx=0; a_idx<a_idx_n; a_idx++) {
      a = getValI( BUF_TILE_IDX, (int)a_idx, (int)u );

      __a = tileName2ID( m_tile_name[a] );

      printf("  %s(%2i): ", m_tile_name[a].c_str(), a);
      //printf("  %s(%i,%i): ", m_tile_name[a].c_str(), a, __a);

      for (jnbr=0; jnbr<getNumNeighbors(u); jnbr++) {
        v = getValF ( BUF_MU, jnbr, a, u );
        _vf = (float)v;
        printf(" [%s]", (char *)_dp_desc[jnbr].c_str());
        printf("(%i)", (int)jnbr);
        printf(":%f", (float)_vf);
        //printf(" [%s](%i):%f", (char *)_dp_desc[jnbr].c_str(), (int)jnbr, _vf);
      }

      printf(" {b:%f}", getValF( BUF_BELIEF, a ));

      printf("\n");
    }
    printf("\n");
  }

  count = chooseMaxBelief(&max_cell, &max_tile, &max_tile_idx, &max_belief);

  if (max_tile >= 0) {
    printf("max_belief: %i %s(%i) [%i] (%f) (%i)\n",
        (int)max_cell, m_tile_name[max_tile].c_str(), (int)max_tile,
        (int)max_tile_idx,
        (float)max_belief, (int)count);
  }
  else {
    printf("max_belief: %i -(%i) [%i] (%f) (%i)\n",
        (int)max_cell, (int)max_tile, (int)max_tile_idx, (float)max_belief, (int)count);
  }

}

void BeliefPropagation::debugPrintMU() {

  int i=0, j=0, n=3, m=7, jnbr=0, a=0;
  int a_idx=0, a_idx_n=0;
  uint64_t u=0;
  Vector3DI p;
  double v=0.0;
  float _vf = 0.0, f, _eps;

  int __a = 0;

  int64_t max_cell=-1;
  int32_t max_tile=-1, max_tile_idx=-1;
  float max_belief=-1.0;
  int count=-1;

  int print_rule = 0;

  _eps = op.eps_zero;

  std::vector< std::string > _dp_desc;

  _dp_desc.push_back("+1:0:0");
  _dp_desc.push_back("-1:0:0");
  _dp_desc.push_back("0:+1:0");
  _dp_desc.push_back("0:-1:0");
  _dp_desc.push_back("0:0:+1");
  _dp_desc.push_back("0:0:-1");

  printf("bp version: %s\n", BELIEF_PROPAGATION_VERSION);
  printf("op.verbose: %i\n", op.verbose);

  printf("m_res: (%i,%i,%i)\n", m_res.x, m_res.y, m_res.z);
  printf("m_bpres: (%i,%i,%i)\n", m_bpres.x, m_bpres.y, m_bpres.z);
  printf("m_num_verts: %i, m_num_values: %i\n", (int)m_num_verts, (int)m_num_values);
  printf("op.use_cuda: %i, op.use_svd: %i, op.use_checkerboard: %i\n",
      (int)op.use_cuda, (int)op.use_svd, (int)op.use_checkerboard);
  printf("m_eps_converge: %f, op.eps_zero: %f, m_rate: %f, m_max_iteration: %i, seed: %i\n",
      (float) op.eps_converge, (float)op.eps_zero,
      (float) op.step_rate, (int) op.max_step,
      (int)op.seed);

  printf("m_tile_name[%i]:\n", (int)m_tile_name.size());
  for (i=0; i<m_tile_name.size(); i++) {
    if ((i%m)==0) { printf("\n"); }
    v = getValF( BUF_G, i );
    printf(" %s(%2i):%0.4f)", m_tile_name[i].c_str(), i, (float)v);
  }
  printf("\n\n");

  if (print_rule) {
    for (jnbr=0; jnbr<6; jnbr++) {
      printf("dir[%i]:\n", jnbr);

      for (i=0; i<m_num_values; i++) {
        printf(" ");
        for (j=0; j<m_num_values; j++) {
          f = getValF(BUF_F, i, j, jnbr);
          if (f > _eps) {
            printf(" %5.2f", (float)getValF(BUF_F, i, j, jnbr));
          }
          else {
            printf("      ");
          }
        }
        printf("\n");
      }
      printf("\n");
    }
  }

  //---

  for (u=0; u<m_num_verts; u++) {
    p = getVertexPos(u);

    a_idx_n = getValI( BUF_TILE_IDX_N, u );

    cellUpdateBelief(u);

    printf("[%i,%i,%i](%i):\n", (int)p.x, (int)p.y, (int)p.z, (int)u);
    for (a_idx=0; a_idx<a_idx_n; a_idx++) {
      a = getValI( BUF_TILE_IDX, (int)a_idx, (int)u );

      __a = tileName2ID( m_tile_name[a] );

      printf("  %s(%2i): mu_cur: ", m_tile_name[a].c_str(), a);

      for (jnbr=0; jnbr<getNumNeighbors(u); jnbr++) {
        v = getValF( BUF_MU, jnbr, a, u );
        _vf = (float)v;
        printf(" [%s]", (char *)_dp_desc[jnbr].c_str());
        printf("(%i)", (int)jnbr);
        printf(":%f", (float)_vf);
      }
      printf("\n");

      printf("  %s(%2i): mu_nxt: ", m_tile_name[a].c_str(), a);

      for (jnbr=0; jnbr<getNumNeighbors(u); jnbr++) {
        v = getValF( BUF_MU_NXT, jnbr, a, u );
        _vf = (float)v;
        printf(" [%s]", (char *)_dp_desc[jnbr].c_str());
        printf("(%i)", (int)jnbr);
        printf(":%f", (float)_vf);
      }
      printf("\n\n");

      //printf(" {b:%f}", getVal( BUF_BELIEF, a ));
      //printf("\n");
    }
    printf("\n");
  }

  count = chooseMaxBelief(&max_cell, &max_tile, &max_tile_idx, &max_belief);

  if (max_tile >= 0) {
    printf("max_belief: %i %s(%i) [%i] (%f) (%i)\n",
        (int)max_cell, m_tile_name[max_tile].c_str(), (int)max_tile,
        (int)max_tile_idx,
        (float)max_belief, (int)count);
  }
  else {
    printf("max_belief: %i -(%i) [%i] (%f) (%i)\n",
        (int)max_cell, (int)max_tile, (int)max_tile_idx, (float)max_belief, (int)count);
  }

}

//----------------------------------
//----------------------------------

//--------------------------------------------------------------//
//                      _             _       _                  //
//   ___ ___  _ __  ___| |_ _ __ __ _(_)_ __ | |_               //
//  / __/ _ \| '_ \/ __| __| '__/ _` | | '_ \| __|              //
// | (_| (_) | | | \__ \ |_| | | (_| | | | | | |_               //
//  \___\___/|_| |_|___/\__|_|  \__,_|_|_| |_|\__|              //
//                                                              //
//                                          _   _               //
//  _ __  _ __ ___  _ __   __ _  __ _  __ _| |_(_) ___  _ __    //
// | '_ \| '__/ _ \| '_ \ / _` |/ _` |/ _` | __| |/ _ \| '_ \   //
// | |_) | | | (_) | |_) | (_| | (_| | (_| | |_| | (_) | | | |  //
// | .__/|_|  \___/| .__/ \__,_|\__, |\__,_|\__|_|\___/|_| |_|  //
// |_|             |_|          |___/                           //
//                                                              //
//--------------------------------------------------------------//

int BeliefPropagation::tileIdxCollapse(uint64_t pos, int32_t tile_idx) {

  int32_t n, tile_val, tv;

  n = getValI( BUF_TILE_IDX_N, pos );
  if (tile_idx >= n) { return -1; }

  tile_val = getValI( BUF_TILE_IDX, tile_idx, pos );
  tv = getValI( BUF_TILE_IDX, 0, pos );
  SetValI( BUF_TILE_IDX, tile_val, 0, pos);
  SetValI( BUF_TILE_IDX, tv, tile_idx, pos);
  SetValI( BUF_TILE_IDX_N, 1, pos );

  if (st.enabled) {
    st.num_collapsed += n-1;
  }

  return 0;
}

int BeliefPropagation::tileIdxRemove(uint64_t pos, int32_t tile_idx) {

  int32_t idx, n, tile_val, tv;

  n = getValI( BUF_TILE_IDX_N, pos );
  if (tile_idx >= n) { return -1; }
  if (n<=1) { return -1; }

  if (op.verbose >= VB_INTRASTEP ) {
    printf("tileIdxRemove before:");
    for (idx=0; idx<n; idx++) {
      printf(" (%i)idx:%i", (int) getValI (BUF_TILE_IDX, idx, pos), (int)idx);
    }
    printf("\n");
  }

  n--;

  tile_val = getValI( BUF_TILE_IDX, tile_idx, pos );
  tv = getValI( BUF_TILE_IDX, 0, pos );
  SetValI( BUF_TILE_IDX, tile_val, 0, pos);
  SetValI( BUF_TILE_IDX, tv, tile_idx, pos);
  SetValI( BUF_TILE_IDX_N, 1, pos );

  if (op.verbose >= VB_INTRASTEP ) {
    printf("tileIdxRemove after:");
    n = getValI( BUF_TILE_IDX_N, pos );
    for (idx=0; idx<n; idx++) {
      printf(" (%i)idx:%i", (int)getValI(BUF_TILE_IDX, idx, pos), (int)idx);
    }
    printf("\n");
  }

  return 0;
}


int BeliefPropagation::CullBoundary() {

  int ret=0;
  int64_t x, y, z, vtx;
  Vector3DI vp;
  int64_t new_vtx_idx;

  // set initial notes

  for (y=0; y<m_res.y; y++) {
    for (z=0; z<m_res.z; z++) {

      vtx = getVertex(0, y, z);
      assert ( vtx < m_num_verts );

      new_vtx_idx = m_note_n[ m_note_plane ];
      SetValL ( BUF_NOTE, (vtx), new_vtx_idx, m_note_plane );
      m_note_n[ m_note_plane ]++;

      if ((m_res.x-1) != 0) {

        vtx = getVertex(m_res.x-1, y, z);
        assert ( vtx < m_num_verts );

        new_vtx_idx = m_note_n[ m_note_plane ];
        SetValL ( BUF_NOTE, (vtx), new_vtx_idx, m_note_plane );
        m_note_n[ m_note_plane ]++;
      }

    }
  }

  for (x=1; x<(m_res.x-1); x++) {
    for (z=0; z<m_res.z; z++) {

      vtx = getVertex(x, 0, z);
      assert ( vtx < m_num_verts );

      new_vtx_idx = m_note_n[ m_note_plane ];
      SetValL ( BUF_NOTE, (vtx), new_vtx_idx, m_note_plane );
      m_note_n[ m_note_plane ]++;

      if ((m_res.y-1) != 0) {

        vtx = getVertex(x, m_res.y-1, z);
        assert ( vtx < m_num_verts );

        new_vtx_idx = m_note_n[ m_note_plane ];
        SetValL ( BUF_NOTE, (vtx), new_vtx_idx, m_note_plane );
        m_note_n[ m_note_plane ]++;
      }

    }
  }

  for (x=1; x<(m_res.x-1); x++) {
    for (y=1; y<(m_res.y-1); y++) {

      vtx = getVertex(x, y, 0);
      assert ( vtx < m_num_verts );

      new_vtx_idx = m_note_n[ m_note_plane ];
      SetValL ( BUF_NOTE, (vtx), new_vtx_idx, m_note_plane );
      m_note_n[ m_note_plane ]++;

      if ((m_res.z-1) != 0) {

        vtx = getVertex(x, y, m_res.z-1);
        assert ( vtx < m_num_verts );

        new_vtx_idx = m_note_n[ m_note_plane ];
        SetValL ( BUF_NOTE, (vtx), new_vtx_idx, m_note_plane );
        m_note_n[ m_note_plane ]++;
      }

    }
  }

  // propagate constraints
  // and cull boundary tile values
  //
  ret = cellConstraintPropagate();

  return ret;
}

// To speed up the 'collapse' propagation, two
// auxiliary data structures are stored, one a copy
// of the grid x dim that holds a 'note' about whether
// it's been accessed or not, and a list of verticies
// to process.
//
// This is an alternative to a 'map' by allowing set
// inclusion tests to be done by inspecting the 'note'
// so we know which vertices are already present in
// the 'visited' array.
// The 'visited' array has a list of vertices (cell
// positions) that need to be inspected to determine
// if any tiles should be removed.
//
void BeliefPropagation::cellFillVisited(uint64_t vtx, int32_t note_plane ) {

  int64_t i, nei_vtx;

  Vector3DI jp = getVertexPos(vtx);

  for (i=0; i<getNumNeighbors(vtx); i++) {
    nei_vtx  = getNeighbor(vtx, jp, i);
    if (nei_vtx<0) { continue; }
    if (getValL ( BUF_VISITED, nei_vtx ) != 0) { continue; }

    int32_t new_vert_idx = m_note_n [ note_plane ];
    SetValL ( BUF_NOTE, nei_vtx, new_vert_idx, note_plane );
    SetValL ( BUF_VISITED, 1, nei_vtx );
    m_note_n[note_plane]++;
  }

}

int BeliefPropagation::cellFillSingle(uint64_t vtx, int32_t note_plane) {

  if (getValL( BUF_VISITED, vtx ) != 0) { return 0; }

  int32_t new_vert_idx = m_note_n [ note_plane ];
  SetValL ( BUF_NOTE,    vtx, new_vert_idx, note_plane );
  SetValL ( BUF_VISITED, 1, vtx  );
  m_note_n[ note_plane ]++;

  return 1;
}

int BeliefPropagation::getTilesAtVertex ( int64_t vtx ) {

  int a = 0;
  int n_a = getValI ( BUF_TILE_IDX_N, vtx );

  ZeroBuf ( BUF_BELIEF );

  float p = 1.0 / n_a;

  for (int a_idx=0; a_idx<n_a; a_idx++) {
    a = getValI ( BUF_TILE_IDX, a_idx, vtx );
    SetValF ( BUF_BELIEF, p, a );
  }

  return n_a;
}

/*void BeliefPropagation::UpdateAllVertsFromNotes ()
{
  int64_t i, vtx;

  for (i=0; i < m_note_n[ m_grid_note_idx ]; i++) {
    vtx = getValNote( BUF_NOTE, m_grid_note_idx, i );

    //SetVal( BUF_MU, 0, vtx, tile_val, 1.0 );
  }
}*/

// unwind/remove all 'filled' cells
//
void BeliefPropagation::unfillVisited(int32_t note_idx){
  int64_t i, vtx;

  for (i=0; i < (int64_t) m_note_n[note_idx]; i++) {
    vtx = getValL ( BUF_NOTE, i, note_idx );
    SetValL( BUF_VISITED, 0, vtx );
  }
}

int BeliefPropagation::sanityAccessed() {
  int64_t i;

  for (i=0; i < m_num_verts; i++) {
    if (getValL ( BUF_VISITED, i)!=0) { return -1; }
  }
  return 0;
}


int BeliefPropagation::removeTileIdx (int64_t anch_cell, int32_t anch_tile_idx) {

  int anch_tile_n, anch_tile, last_tile;

  // get tile to be removed
  //
  anch_tile = getValI( BUF_TILE_IDX, anch_tile_idx, anch_cell );

  // decrement number of tiles
  //
  anch_tile_n = getValI( BUF_TILE_IDX_N, anch_cell );
  anch_tile_n--;
  if (anch_tile_n==0) { return -1; }

  // swap removed tile with last tile
  //
  last_tile = getValI ( BUF_TILE_IDX, anch_tile_n, anch_cell );
  SetValI( BUF_TILE_IDX, (anch_tile), anch_tile_n, anch_cell );
  SetValI( BUF_TILE_IDX, (last_tile), anch_tile_idx, anch_cell );

  SetValI( BUF_TILE_IDX_N, (anch_tile_n ), anch_cell );

  if (st.enabled) {
    st.num_culled += 1;
  }

  return 0;
}

// This propagates constraints based on a 'wave front' approach,
// removing tiles from the BUF_TILE_IDX as necessary.
// This fills two structures, the BUF_NOTE and the BUFF_VISITED in
// addition to altering the BUF_TILE_IDX and BUF_TILE_IDX_N.
//
// For every vertex in the BUF_NOTE array, test to see if any
// tile needs to be removed.
// If so, add it to the other plane of the BUF_NOTE for the next
// round of processing.
// To make sure duplicate entries aren't added, the tile entry
// in BUF_VISITED is set and not added to BUF_NOTE if the entry is already set.
//
// Once the round of constraint propagation has been run, the current
// plane of BUF_NOTE is reset (m_note_n[plane]=0) and the BUF_VISITED
// vector is unwound.
// A note about unwinding the BUF_VISITED, this is done by walking
// the current BUF_NOTE plane as this holds all verticies that were
// touched, alleviating the need to touch every entry of BUF_VISITED.
//
// There are two major tests to see if a tile can be removed from the
// TILE_IDX list of choices:
//
// * if it connects outward to an out-of-bound area, cull it
// * if it does not have a valid connection to a neighboring cell, cull it
//
// In pseudo-code:
//
// while (current plane of BUF_NOTE non-empty) {
//   for (anch_cell in current plane of BUF_NOTE) {
//     for (anch_tile in anch_cell position) {
//       if (anch_tile @ anch_cell has connection that reachesout of bounds) {
//         cull it
//         if (neighbor vertex not in BUF_VISITED) {
//           add neighbor positions of anch_cell to next plane of BUF_NOTE
//           add vertex to BUF_VISITED
//         }
//       }
//       if (anch_tile @ anch_cell does not have at least one valid connection to neighboring tiles) {
//         cull it
//         if (neighbor vertex not in BUF_VISITED) {
//           add neighbor positions of anch_cell to next plane of BUF_NOTE
//           add vertex to BUF_VISITED
//         }
//       }
//     }
//   }
//   unwind visited by walking current plane of BUF_NOTE and setting entries back to 0
//   set current BUF_NOTE plane length to 0
//   update BUF_NOTE current plane to the next plane
// }
//
//
int BeliefPropagation::cellConstraintPropagate() {

  int still_culling=1, i;

  int64_t note_idx, anch_cell, nei_cell;
  int64_t nei_n_tile, nei_a_idx, nei_a_val;

  int64_t anch_n_tile, anch_b_idx, anch_b_val;
  int anch_has_valid_conn = 0;

  int boundary_tile = 0, tile_valid = 0;
  int gn_idx = 0;

  float _eps = op.eps_zero;
  Vector3DI jp;

  int resolved = 0;

  while (still_culling) {

    for (note_idx=0; note_idx < (int64_t) m_note_n[ m_note_plane  ]; note_idx++) {

      anch_cell = getValL ( BUF_NOTE, note_idx, m_note_plane  );

      jp = getVertexPos(anch_cell);

      anch_n_tile = getValI ( BUF_TILE_IDX_N, anch_cell );

      for (anch_b_idx=0; anch_b_idx < anch_n_tile; anch_b_idx++) {

        // Test if anchor tile has connection that falls out of bounds.
        // if so, remove tile from BUF_TILE_IDX and add unvisited
        // neighbors to BUF_NOTE for later processing.
        //
        tile_valid = 1;
        anch_b_val = getValI ( BUF_TILE_IDX, anch_b_idx, anch_cell);

        for (i=0; i<getNumNeighbors(anch_cell); i++) {
          nei_cell = getNeighbor(anch_cell, jp, i);

          if ((nei_cell<0) &&
              (getValF( BUF_F, anch_b_val, boundary_tile, i ) < _eps)) {

            if (anch_n_tile==1) {

              if (op.verbose >= VB_ERROR ) {
                printf("# BeliefPropagation::cellConstraintPropagate: ERROR, "
                        "cell %i slated to remove last remaining tile (tile %s(%i) "
                        "conflicts with out of bounds neighbor %s(%i) dir %s(%d))\n",
                        (int)anch_cell,
                        m_tile_name[anch_b_val].c_str(), (int)anch_b_val,
                        m_tile_name[boundary_tile].c_str(), (int)boundary_tile,
                        m_dir_desc[i].c_str(), (int)i);
              }

              return -1;
            }

            tile_valid = 0;

            if (op.verbose >= VB_INTRASTEP ) {
              printf("# REMOVE cell:%i;[%i,%i,%i] tile %i (boundary nei, tile:%i, dir:%i(%s)) [cp.0]\n",
                  (int)anch_cell,
                  (int)jp.x, (int)jp.y, (int)jp.z,
                  (int)anch_b_val,
                  (int)boundary_tile, (int)i, (char *)m_dir_desc[i].c_str());

               //printf("# removing tile %i from cell %i (boundary nei, tile:%i, dir:%i(%s))\n",
               //   (int)anch_b_val, (int)anch_cell,
               //   (int)boundary_tile, (int)i, (char *)m_dir_desc[i].c_str());
            }

            removeTileIdx (anch_cell, anch_b_idx);

            if ( getValI( BUF_TILE_IDX_N, anch_cell ) == 1 ) {
              resolved++;

<<<<<<< HEAD
              if (op.verbose > 2) {
                printf("RESOLVE it:%i cell:%i;[%i,%i,%i] tile:%i [cp.0]\n",
                    (int)op.cur_iter,
=======
              if (op.verbose >= VB_INTRASTEP ) {
                printf("RESOLVE cell:%i;[%i,%i,%i], tile:%i [cp.0]\n",
>>>>>>> 2ac011cb
                    (int)anch_cell,
                    (int)jp.x, (int)jp.y, (int)jp.z,
                    (int)getValI( BUF_TILE_IDX, 0, anch_cell ) );
              }

            }

            cellFillVisited (anch_cell, 1 - m_note_plane );

            anch_b_idx--;
            anch_n_tile--;

            break;
          }
        }

        if (!tile_valid) { continue; }

        // Test for at least one valid neighbor from the anchor point.
        // That is, for each anchor cell and tile value, make sure
        // there is at least one "admissible" tile in the appropriate
        // direction by checking the BUF_F table.
        //
        for (i=0; i<getNumNeighbors(anch_cell); i++) {
          nei_cell = getNeighbor(anch_cell, jp, i);

          if (nei_cell<0) { continue; }

          anch_has_valid_conn = 0;

          nei_n_tile = getValI ( BUF_TILE_IDX_N, nei_cell );
          for (nei_a_idx=0; nei_a_idx < nei_n_tile; nei_a_idx++) {
            nei_a_val = getValI ( BUF_TILE_IDX, nei_a_idx, nei_cell );

            if (getValF( BUF_F, anch_b_val, nei_a_val, i ) > _eps) {
              anch_has_valid_conn = 1;
              break;
            }
          }

          if (!anch_has_valid_conn) {
            if (anch_n_tile==1) {

              if (op.verbose >= VB_ERROR ) {
                printf("# BeliefPropagation::cellConstraintPropagate: ERROR, "
                        "cell %i slated to rmove last remaining tile (tile %s(%i) "
                        "conflicts with neighbor cell %i, tile %s(%i) dir %s(%d))\n",
                        (int)anch_cell,
                        m_tile_name[anch_b_val].c_str(), (int)anch_b_val,
                        (int)nei_cell,
                        m_tile_name[nei_a_val].c_str(), (int)nei_a_val,
                        m_dir_desc[i].c_str(), (int)i);
              }

              return -1;
            }

            tile_valid = 0;

            if (op.verbose >= VB_INTRASTEP ) {
              printf("# REMOVE cell:%i;[%i,%i,%i] tile %i (invalid conn dir:%i(%s), tile:%i) [cp.1]\n",
                  (int)anch_cell,
                  (int)jp.x, (int)jp.y, (int)jp.z,
                  (int)anch_b_val,
                  (int)i, (char *)m_dir_desc[i].c_str(), (int)nei_a_val);
            }

            removeTileIdx(anch_cell, anch_b_idx);

            if ( getValI( BUF_TILE_IDX_N, anch_cell ) == 1 ) {
              resolved++;

<<<<<<< HEAD
              if (op.verbose > 2) {
                printf("RESOLVE it:%i cell:%i;[%i,%i,%i] tile:%i [cp.1]\n",
                    (int)op.cur_iter,
=======
              if (op.verbose >= VB_INTRASTEP ) {
                printf("RESOLVE cell:%i;[%i,%i,%i], tile:%i [cp.1]\n",
>>>>>>> 2ac011cb
                    (int)anch_cell,
                    (int)jp.x, (int)jp.y, (int)jp.z,
                    (int)getValI( BUF_TILE_IDX, 0, anch_cell ) );
              }


            }

            cellFillVisited (anch_cell, 1 - m_note_plane );
            anch_b_idx--;
            anch_n_tile--;

            break;
          }

        }

        if (!tile_valid) { continue; }
      }
    }

    unfillVisited (1 - m_note_plane );

    if (m_note_n[ m_note_plane ] == 0) { still_culling = 0; }

    m_note_n[ m_note_plane ] = 0;
    m_note_plane  = 1 - m_note_plane ;
  }

  // count resolved
  //
  st.iter_resolved += resolved;
  st.total_resolved += resolved;

  return 0;
}
<|MERGE_RESOLUTION|>--- conflicted
+++ resolved
@@ -4340,7 +4340,8 @@
             tile_valid = 0;
 
             if (op.verbose >= VB_INTRASTEP ) {
-              printf("# REMOVE cell:%i;[%i,%i,%i] tile %i (boundary nei, tile:%i, dir:%i(%s)) [cp.0]\n",
+              printf("# REMOVE it:%i cell:%i;[%i,%i,%i] tile %i (boundary nei, tile:%i, dir:%i(%s)) [cp.0]\n",
+                  (int)op.cur_iter,
                   (int)anch_cell,
                   (int)jp.x, (int)jp.y, (int)jp.z,
                   (int)anch_b_val,
@@ -4356,14 +4357,9 @@
             if ( getValI( BUF_TILE_IDX_N, anch_cell ) == 1 ) {
               resolved++;
 
-<<<<<<< HEAD
-              if (op.verbose > 2) {
+              if (op.verbose >= VB_INTRASTEP ) {
                 printf("RESOLVE it:%i cell:%i;[%i,%i,%i] tile:%i [cp.0]\n",
                     (int)op.cur_iter,
-=======
-              if (op.verbose >= VB_INTRASTEP ) {
-                printf("RESOLVE cell:%i;[%i,%i,%i], tile:%i [cp.0]\n",
->>>>>>> 2ac011cb
                     (int)anch_cell,
                     (int)jp.x, (int)jp.y, (int)jp.z,
                     (int)getValI( BUF_TILE_IDX, 0, anch_cell ) );
@@ -4424,7 +4420,8 @@
             tile_valid = 0;
 
             if (op.verbose >= VB_INTRASTEP ) {
-              printf("# REMOVE cell:%i;[%i,%i,%i] tile %i (invalid conn dir:%i(%s), tile:%i) [cp.1]\n",
+              printf("# REMOVE it:%i cell:%i;[%i,%i,%i] tile %i (invalid conn dir:%i(%s), tile:%i) [cp.1]\n",
+                  (int)op.cur_iter,
                   (int)anch_cell,
                   (int)jp.x, (int)jp.y, (int)jp.z,
                   (int)anch_b_val,
@@ -4436,14 +4433,9 @@
             if ( getValI( BUF_TILE_IDX_N, anch_cell ) == 1 ) {
               resolved++;
 
-<<<<<<< HEAD
-              if (op.verbose > 2) {
+              if (op.verbose >= VB_INTRASTEP ) {
                 printf("RESOLVE it:%i cell:%i;[%i,%i,%i] tile:%i [cp.1]\n",
                     (int)op.cur_iter,
-=======
-              if (op.verbose >= VB_INTRASTEP ) {
-                printf("RESOLVE cell:%i;[%i,%i,%i], tile:%i [cp.1]\n",
->>>>>>> 2ac011cb
                     (int)anch_cell,
                     (int)jp.x, (int)jp.y, (int)jp.z,
                     (int)getValI( BUF_TILE_IDX, 0, anch_cell ) );
