--- conflicted
+++ resolved
@@ -535,17 +535,10 @@
   }
 
   if ( m_run_bpc ) {
-<<<<<<< HEAD
-      Vector3DF bpc_off(0,0,0);
-      //VisualizeDMU ( bpc, BUF_VIZ, BUF_VOL );
-      //RaycastCPU ( m_cam, BUF_VOL, m_img, bpc_off+Vector3DF(0,0,0), bpc_off+Vector3DF(m_vres) );      // raycast volume
-
-=======
       Vector3DF bpc_off(0,0,0);      
       VisualizeDMU ( bpc, BUF_VIZ, BUF_VOL );
       RaycastCPU ( m_cam, BUF_VOL, m_img, bpc_off+Vector3DF(0,0,0), bpc_off+Vector3DF(m_vres) );      // raycast volume
       
->>>>>>> 2f872129
       //-- regular belief viz
       VisualizeBelief ( bpc, BUF_BELIEF, BUF_VOL );
       RaycastCPU ( m_cam, BUF_VOL, m_img, bpc_off+Vector3DF(0,0,0), bpc_off+Vector3DF(m_vres) );      // raycast volume
