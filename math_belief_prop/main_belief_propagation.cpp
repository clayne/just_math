//--------------------------------------------------------------------------------
// JUST MATH:
// Belief Propagation - on a 3D grid domain
//
// Demonstration of Sum-Product Belief Propagation on a 3D spatial domain.
// Computes:
//     mu_{i,j}[b] = SUM f_{i,j}[a,b] g_i[a] PROD mu_{k,i}[b]
// The message function 'mu' is stored sparsely for neighboring cells in 3D, with size 6*R^3*B,
// where R is the grid resolution, B is the number of discrete values, and 6 is number of neighbors.
//
// To render the result, the belief is estimated at each vertex (voxel), and
// raytraced as a density volume where value probabilities are mapped to color.
//

//--------------------------------------------------------------------------------
// Copyright 2019-2022 (c) Quanta Sciences, Rama Hoetzlein, ramakarl.com
//
// * Derivative works may append the above copyright notice but should not remove or modify earlier notices.
//
// MIT License:
// Permission is hereby granted, free of charge, to any person obtaining a copy of this software and 
// associated documentation files (the "Software"), to deal in the Software without restriction, including without 
// limitation the rights to use, copy, modify, merge, publish, distribute, sublicense, and/or sell copies of the Software, 
// and to permit persons to whom the Software is furnished to do so, subject to the following conditions:
// The above copyright notice and this permission notice shall be included in all copies or substantial portions of the Software.
// 
// THE SOFTWARE IS PROVIDED "AS IS", WITHOUT WARRANTY OF ANY KIND, EXPRESS OR IMPLIED, INCLUDING BUT NOT LIMITED TO THE WARRANTIES 
// OF MERCHANTABILITY, FITNESS FOR A PARTICULAR PURPOSE AND NONINFRINGEMENT. IN NO EVENT SHALL THE AUTHORS OR COPYRIGHT HOLDERS 
// BE LIABLE FOR ANY CLAIM, DAMAGES OR OTHER LIABILITY, WHETHER IN AN ACTION OF CONTRACT, TORT OR OTHERWISE, ARISING FROM, OUT OF 
// OR IN CONNECTION WITH THE SOFTWARE OR THE USE OR OTHER DEALINGS IN THE SOFTWARE.
//
// Sample utils
#include <algorithm>
#include "mersenne.h"
#include "dataptr.h"

#include "belief_propagation.h"

//------------------------------------//
//  _            _   _                //
// | |_ ___  ___| |_(_)_ __   __ _    //
// | __/ _ \/ __| __| | '_ \ / _` |   //
// | ||  __/\__ \ |_| | | | | (_| |   //
//  \__\___||___/\__|_|_| |_|\__, |   //
//                           |___/    //
//------------------------------------//

// custom size (basic test)
//
int test0() {
  BeliefPropagation bp;
  bp.init(4,3,1);
  bp.debugPrint();
  return 0;
}

// test filterDiscard
//
int test1() {
  std::vector<int32_t> discard_list;

  discard_list.push_back(35);
  discard_list.push_back(36);
  discard_list.push_back(37);
  discard_list.push_back(38);
  discard_list.push_back(39);
  discard_list.push_back(40);
  discard_list.push_back(41);
  discard_list.push_back(42);
  discard_list.push_back(43);
  discard_list.push_back(44);

  BeliefPropagation bp;
  bp.init(4,3,1);

  bp.filterDiscard(6, discard_list);
  bp.debugPrint();
  return 0;
}

// test filterKeep
//
int test2() {
  std::vector<int32_t> keep_list;

  keep_list.push_back(1);
  keep_list.push_back(2);
  keep_list.push_back(3);
  keep_list.push_back(4);
  keep_list.push_back(5);
  keep_list.push_back(6);

  BeliefPropagation bp;
  bp.init(4,3,1);

  bp.filterKeep(6, keep_list);
  bp.debugPrint();
  return 0;
}

int test3() {
  std::vector<int32_t> keep_list;
  BeliefPropagation bp;
  bp.init(4,3,1);

  //--

  keep_list.clear();
  keep_list.push_back( bp.tileName2ID((char *)"r000") );
  bp.filterKeep( bp.getVertex(0,2,0), keep_list);

  keep_list.clear();
  keep_list.push_back( bp.tileName2ID((char *)"|000") );
  keep_list.push_back( bp.tileName2ID((char *)"T003") );
  bp.filterKeep( bp.getVertex(0,1,0), keep_list);

  keep_list.clear();
  keep_list.push_back( bp.tileName2ID((char *)"r003") );
  bp.filterKeep( bp.getVertex(0,0,0), keep_list);

  //--

  keep_list.clear();
  keep_list.push_back( bp.tileName2ID((char *)"|001") );
  bp.filterKeep( bp.getVertex(1,2,0), keep_list);

  keep_list.clear();
  keep_list.push_back( bp.tileName2ID((char *)".000") );
  keep_list.push_back( bp.tileName2ID((char *)"|001") );
  bp.filterKeep( bp.getVertex(1,1,0), keep_list);

  keep_list.clear();
  keep_list.push_back( bp.tileName2ID((char *)"|001") );
  bp.filterKeep( bp.getVertex(1,0,0), keep_list);

  //--

  keep_list.clear();
  keep_list.push_back( bp.tileName2ID((char *)"|001") );
  keep_list.push_back( bp.tileName2ID((char *)"T000") );
  bp.filterKeep( bp.getVertex(2,2,0), keep_list);

  keep_list.clear();
  keep_list.push_back( bp.tileName2ID((char *)"|000") );
  keep_list.push_back( bp.tileName2ID((char *)"|001") );
  keep_list.push_back( bp.tileName2ID((char *)"+000") );
  keep_list.push_back( bp.tileName2ID((char *)"T000") );
  keep_list.push_back( bp.tileName2ID((char *)"T001") );
  keep_list.push_back( bp.tileName2ID((char *)"T002") );
  keep_list.push_back( bp.tileName2ID((char *)"T003") );
  keep_list.push_back( bp.tileName2ID((char *)"r000") );
  keep_list.push_back( bp.tileName2ID((char *)"r001") );
  keep_list.push_back( bp.tileName2ID((char *)"r002") );
  keep_list.push_back( bp.tileName2ID((char *)"r003") );
  keep_list.push_back( bp.tileName2ID((char *)".000") );
  bp.filterKeep( bp.getVertex(2,1,0), keep_list);

  keep_list.clear();
  keep_list.push_back( bp.tileName2ID((char *)"T002") );
  bp.filterKeep( bp.getVertex(2,0,0), keep_list);


  //--

  keep_list.clear();
  keep_list.push_back( bp.tileName2ID((char *)"r001") );
  bp.filterKeep( bp.getVertex(3,2,0), keep_list);

  keep_list.clear();
  keep_list.push_back( bp.tileName2ID((char *)"|000") );
  keep_list.push_back( bp.tileName2ID((char *)"T001") );
  bp.filterKeep( bp.getVertex(3,1,0), keep_list);

  keep_list.clear();
  keep_list.push_back( bp.tileName2ID((char *)"r002") );
  bp.filterKeep( bp.getVertex(3,0,0), keep_list);

  //---

  bp.NormalizeMU();  

  bp.debugPrint();

  return 0;
}

int test4_() {

  float maxdiff;
  std::vector<int32_t> keep_list;
  BeliefPropagation bp;
  bp.init(4,3,1);

  //--

  keep_list.clear();
  keep_list.push_back( bp.tileName2ID((char *)"r000") );
  bp.filterKeep( bp.getVertex(0,2,0), keep_list);

  keep_list.clear();
  keep_list.push_back( bp.tileName2ID((char *)"|000") );
  keep_list.push_back( bp.tileName2ID((char *)"T003") );
  bp.filterKeep( bp.getVertex(0,1,0), keep_list);

  keep_list.clear();
  keep_list.push_back( bp.tileName2ID((char *)"r003") );
  bp.filterKeep( bp.getVertex(0,0,0), keep_list);

  //--

  keep_list.clear();
  keep_list.push_back( bp.tileName2ID((char *)"|001") );
  bp.filterKeep( bp.getVertex(1,2,0), keep_list);

  keep_list.clear();
  keep_list.push_back( bp.tileName2ID((char *)".000") );
  keep_list.push_back( bp.tileName2ID((char *)"|001") );
  bp.filterKeep( bp.getVertex(1,1,0), keep_list);

  keep_list.clear();
  keep_list.push_back( bp.tileName2ID((char *)"|001") );
  bp.filterKeep( bp.getVertex(1,0,0), keep_list);

  //--

  keep_list.clear();
  keep_list.push_back( bp.tileName2ID((char *)"|001") );
  keep_list.push_back( bp.tileName2ID((char *)"T000") );
  bp.filterKeep( bp.getVertex(2,2,0), keep_list);

  keep_list.clear();
  keep_list.push_back( bp.tileName2ID((char *)"|000") );
  keep_list.push_back( bp.tileName2ID((char *)"|001") );
  keep_list.push_back( bp.tileName2ID((char *)"+000") );
  keep_list.push_back( bp.tileName2ID((char *)"T000") );
  keep_list.push_back( bp.tileName2ID((char *)"T001") );
  keep_list.push_back( bp.tileName2ID((char *)"T002") );
  keep_list.push_back( bp.tileName2ID((char *)"T003") );
  keep_list.push_back( bp.tileName2ID((char *)"r000") );
  keep_list.push_back( bp.tileName2ID((char *)"r001") );
  keep_list.push_back( bp.tileName2ID((char *)"r002") );
  keep_list.push_back( bp.tileName2ID((char *)"r003") );
  keep_list.push_back( bp.tileName2ID((char *)".000") );
  bp.filterKeep( bp.getVertex(2,1,0), keep_list);

  keep_list.clear();
  keep_list.push_back( bp.tileName2ID((char *)"T002") );
  bp.filterKeep( bp.getVertex(2,0,0), keep_list);


  //--

  keep_list.clear();
  keep_list.push_back( bp.tileName2ID((char *)"r001") );
  bp.filterKeep( bp.getVertex(3,2,0), keep_list);

  keep_list.clear();
  keep_list.push_back( bp.tileName2ID((char *)"|000") );
  keep_list.push_back( bp.tileName2ID((char *)"T001") );
  bp.filterKeep( bp.getVertex(3,1,0), keep_list);

  keep_list.clear();
  keep_list.push_back( bp.tileName2ID((char *)"r002") );
  bp.filterKeep( bp.getVertex(3,0,0), keep_list);

  //---

  bp.NormalizeMU();  

  printf("---\nBEFORE:\n");
  bp.debugPrint();

  bp.BeliefProp();
  bp.NormalizeMU(BUF_MU_NXT);
  maxdiff = bp.MaxDiffMU();
  bp.UpdateMU();

  printf("[0] got diff: %f\n", maxdiff);

  bp.BeliefProp();
  bp.NormalizeMU(BUF_MU_NXT);
  maxdiff = bp.MaxDiffMU();
  bp.UpdateMU();

  printf("[1] got diff: %f\n", maxdiff);

  bp.BeliefProp();
  bp.NormalizeMU(BUF_MU_NXT);
  maxdiff = bp.MaxDiffMU();
  bp.UpdateMU();

  printf("[2] got diff: %f\n", maxdiff);

  printf("\n\n---\nAFTER:\n");
  bp.debugPrint();
  printf("---\n\n");

  return 0;
}

int test4() {

  // expect:
  //
  // 0,1,0: 2/5 |000, 3/5 T003
  // 2,1,0: 2/5 |000, 3/5 T001
  // 1,2,0: 2/5 |001, 3/5 T000
  // 1,1,0: 1/5 all
  //

  float maxdiff;
  std::vector<int32_t> keep_list;
  BeliefPropagation bp;
  bp.init(3,3,1);

  //--

  keep_list.clear();
  keep_list.push_back( bp.tileName2ID((char *)"r000") );
  bp.filterKeep( bp.getVertex(0,2,0), keep_list);

  keep_list.clear();
  keep_list.push_back( bp.tileName2ID((char *)"|000") );
  keep_list.push_back( bp.tileName2ID((char *)"T003") );
  bp.filterKeep( bp.getVertex(0,1,0), keep_list);

  keep_list.clear();
  keep_list.push_back( bp.tileName2ID((char *)"r003") );
  bp.filterKeep( bp.getVertex(0,0,0), keep_list);

  //--

  keep_list.clear();
  keep_list.push_back( bp.tileName2ID((char *)"|001") );
  keep_list.push_back( bp.tileName2ID((char *)"T000") );
  bp.filterKeep( bp.getVertex(1,2,0), keep_list);

  keep_list.clear();
  keep_list.push_back( bp.tileName2ID((char *)".000") );
  keep_list.push_back( bp.tileName2ID((char *)"|001") );
  keep_list.push_back( bp.tileName2ID((char *)"r002") );
  keep_list.push_back( bp.tileName2ID((char *)"r003") );
  keep_list.push_back( bp.tileName2ID((char *)"T002") );
  bp.filterKeep( bp.getVertex(1,1,0), keep_list);

  keep_list.clear();
  keep_list.push_back( bp.tileName2ID((char *)"|001") );
  bp.filterKeep( bp.getVertex(1,0,0), keep_list);

  //--

  keep_list.clear();
  keep_list.push_back( bp.tileName2ID((char *)"r001") );
  bp.filterKeep( bp.getVertex(2,2,0), keep_list);

  keep_list.clear();
  keep_list.push_back( bp.tileName2ID((char *)"|000") );
  keep_list.push_back( bp.tileName2ID((char *)"T001") );
  bp.filterKeep( bp.getVertex(2,1,0), keep_list);

  keep_list.clear();
  keep_list.push_back( bp.tileName2ID((char *)"r002") );
  bp.filterKeep( bp.getVertex(2,0,0), keep_list);

  //---

  bp.NormalizeMU();  

  printf("---\nBEFORE:\n");
  bp.debugPrint();

  bp.BeliefProp();
  bp.NormalizeMU(BUF_MU_NXT);
  maxdiff = bp.MaxDiffMU();
  bp.UpdateMU();

  printf("[0] got diff: %f\n", maxdiff);

  bp.BeliefProp();
  bp.NormalizeMU(BUF_MU_NXT);
  maxdiff = bp.MaxDiffMU();
  bp.UpdateMU();

  printf("[1] got diff: %f\n", maxdiff);

  bp.BeliefProp();
  bp.NormalizeMU(BUF_MU_NXT);
  maxdiff = bp.MaxDiffMU();
  bp.UpdateMU();

  printf("[2] got diff: %f\n", maxdiff);

  printf("\n\n---\nAFTER:\n");
  bp.debugPrint();
  printf("---\n\n");

  return 0;
}

// test run until converged
//
int test5() {

  // expect:
  //
  // 0,1,0: 2/5 |000, 3/5 T003
  // 2,1,0: 2/5 |000, 3/5 T001
  // 1,2,0: 2/5 |001, 3/5 T000
  // 1,1,0: 1/5 all
  //

  int iter, max_iter=10;
  float maxdiff, _eps = (1.0/(1024*1024));
  std::vector<int32_t> keep_list;
  BeliefPropagation bp;
  bp.init(3,3,1);

  //--

  keep_list.clear();
  keep_list.push_back( bp.tileName2ID((char *)"r000") );
  bp.filterKeep( bp.getVertex(0,2,0), keep_list);

  keep_list.clear();
  keep_list.push_back( bp.tileName2ID((char *)"|000") );
  keep_list.push_back( bp.tileName2ID((char *)"T003") );
  bp.filterKeep( bp.getVertex(0,1,0), keep_list);

  keep_list.clear();
  keep_list.push_back( bp.tileName2ID((char *)"r003") );
  bp.filterKeep( bp.getVertex(0,0,0), keep_list);

  //--

  keep_list.clear();
  keep_list.push_back( bp.tileName2ID((char *)"|001") );
  keep_list.push_back( bp.tileName2ID((char *)"T000") );
  bp.filterKeep( bp.getVertex(1,2,0), keep_list);

  keep_list.clear();
  keep_list.push_back( bp.tileName2ID((char *)".000") );
  keep_list.push_back( bp.tileName2ID((char *)"|001") );
  keep_list.push_back( bp.tileName2ID((char *)"r002") );
  keep_list.push_back( bp.tileName2ID((char *)"r003") );
  keep_list.push_back( bp.tileName2ID((char *)"T002") );
  bp.filterKeep( bp.getVertex(1,1,0), keep_list);

  keep_list.clear();
  keep_list.push_back( bp.tileName2ID((char *)"|001") );
  bp.filterKeep( bp.getVertex(1,0,0), keep_list);

  //--

  keep_list.clear();
  keep_list.push_back( bp.tileName2ID((char *)"r001") );
  bp.filterKeep( bp.getVertex(2,2,0), keep_list);

  keep_list.clear();
  keep_list.push_back( bp.tileName2ID((char *)"|000") );
  keep_list.push_back( bp.tileName2ID((char *)"T001") );
  bp.filterKeep( bp.getVertex(2,1,0), keep_list);

  keep_list.clear();
  keep_list.push_back( bp.tileName2ID((char *)"r002") );
  bp.filterKeep( bp.getVertex(2,0,0), keep_list);

  //---

  for (iter=0; iter<max_iter; iter++) {
    bp.NormalizeMU();  

    printf("---\nBEFORE:\n");
    bp.debugPrint();

    bp.BeliefProp();
    bp.NormalizeMU(BUF_MU_NXT);
    maxdiff = bp.MaxDiffMU();
    bp.UpdateMU();

    if (fabs(maxdiff) < _eps) { break; }
  }

  printf("count: %i\n", iter);
  bp.debugPrint();

  return 0;
}

// test run until converged
//
int test5_1() {

  // expect:
  //
  // 0,1,0: 2/5 |000, 3/5 T003
  // 2,1,0: 2/5 |000, 3/5 T001
  // 1,2,0: 2/5 |001, 3/5 T000
  // 1,1,0: 1/5 all
  //

  int iter, max_iter=10;
  float maxdiff, _eps = (1.0/(1024*1024));
  std::vector<int32_t> keep_list;
  BeliefPropagation bp;
  bp.init(3,3,1);

  //--

  keep_list.clear();
  keep_list.push_back( bp.tileName2ID((char *)"r000") );
  bp.filterKeep( bp.getVertex(0,2,0), keep_list);

  keep_list.clear();
  keep_list.push_back( bp.tileName2ID((char *)"|000") );
  keep_list.push_back( bp.tileName2ID((char *)"T003") );
  bp.filterKeep( bp.getVertex(0,1,0), keep_list);

  keep_list.clear();
  keep_list.push_back( bp.tileName2ID((char *)"r003") );
  bp.filterKeep( bp.getVertex(0,0,0), keep_list);

  //--

  keep_list.clear();
  keep_list.push_back( bp.tileName2ID((char *)"|001") );
  keep_list.push_back( bp.tileName2ID((char *)"T000") );
  bp.filterKeep( bp.getVertex(1,2,0), keep_list);

  keep_list.clear();
  keep_list.push_back( bp.tileName2ID((char *)".000") );
  keep_list.push_back( bp.tileName2ID((char *)"|001") );
  keep_list.push_back( bp.tileName2ID((char *)"r002") );
  keep_list.push_back( bp.tileName2ID((char *)"r003") );
  keep_list.push_back( bp.tileName2ID((char *)"T002") );
  bp.filterKeep( bp.getVertex(1,1,0), keep_list);

  keep_list.clear();
  keep_list.push_back( bp.tileName2ID((char *)"|001") );
  bp.filterKeep( bp.getVertex(1,0,0), keep_list);

  //--

  keep_list.clear();
  keep_list.push_back( bp.tileName2ID((char *)"r001") );
  bp.filterKeep( bp.getVertex(2,2,0), keep_list);

  keep_list.clear();
  keep_list.push_back( bp.tileName2ID((char *)"|000") );
  keep_list.push_back( bp.tileName2ID((char *)"T001") );
  bp.filterKeep( bp.getVertex(2,1,0), keep_list);

  keep_list.clear();
  keep_list.push_back( bp.tileName2ID((char *)"r002") );
  bp.filterKeep( bp.getVertex(2,0,0), keep_list);

  //---

  bp.NormalizeMU();  
  for (iter=0; iter<max_iter; iter++) {

    maxdiff = bp.step();

    /*
    bp.NormalizeMU();  

    printf("---\nBEFORE:\n");
    bp.debugPrint();

    bp.BeliefProp();
    bp.NormalizeMU(BUF_MU_NXT);
    maxdiff = bp.MaxDiffMU();
    bp.UpdateMU();
    */

    if (fabs(maxdiff) < _eps) { break; }
  }

  printf("count: %i\n", iter);
  bp.debugPrint();

  return 0;
}



// cull 2x2 grid with 0,0 fixed with r003
// result should be:
//
//  (0,1)r000  (1,1)r001
//  (0,0)r003  (1,0)r002
//
//
int test_cull0() {

  int ret = 0;
  int iter, max_iter=10;
  float maxdiff, _eps = (1.0/(1024*1024));
  std::vector<int32_t> keep_list;
  BeliefPropagation bp;
  bp.init(2,2,1);

  //--

  keep_list.clear();
  keep_list.push_back( bp.tileName2ID((char *)"r003") );
  bp.filterKeep( bp.getVertex(0,0,0), keep_list);
  bp.cellFillAccessed(0, bp.m_grid_note_idx);
  bp.unfillAccessed(bp.m_grid_note_idx);

  ret = bp.cellConstraintPropagate();

  printf("ret: %i\n", ret);
  bp.debugPrint();

  return 0;
}

// cull 3x3 grid with 0,0 fixed with r003
//
//
//
int test_cull1() {

  int ret = 0;
  int iter=0, max_iter=10;
  float maxdiff, _eps = (1.0/(1024*1024));
  std::vector<int32_t> keep_list;
  BeliefPropagation bp;
  bp.init(3,3,1);

  //--

  keep_list.clear();
  keep_list.push_back( bp.tileName2ID((char *)"r003") );
  bp.filterKeep( bp.getVertex(0,0,0), keep_list);
  bp.cellFillAccessed(0, bp.m_grid_note_idx);
  bp.unfillAccessed(bp.m_grid_note_idx);

  ret = bp.cellConstraintPropagate();

  printf("ret: %i\n", ret );
  bp.debugPrint();

  return 0;
}

// cull 3x3 grid with 0,0 fixed with r003
//
//
//
int test_cull2() {

  int ret = 0;
  int iter=0, max_iter=10;
  float maxdiff, _eps = (1.0/(1024*1024));
  std::vector<int32_t> keep_list;
  BeliefPropagation bp;
  bp.init(3,3,1);

  //--

  keep_list.clear();
  keep_list.push_back( bp.tileName2ID((char *)"r003") );
  bp.filterKeep( bp.getVertex(0,0,0), keep_list);
  bp.cellFillAccessed(0, bp.m_grid_note_idx);
  bp.unfillAccessed(bp.m_grid_note_idx);

  keep_list.clear();
  keep_list.push_back( bp.tileName2ID((char *)".000") );
  bp.filterKeep( bp.getVertex(1,1,0), keep_list);
  bp.cellFillAccessed(4, bp.m_grid_note_idx);
  bp.unfillAccessed(bp.m_grid_note_idx);

  keep_list.clear();
  keep_list.push_back( bp.tileName2ID((char *)"r001") );
  bp.filterKeep( bp.getVertex(2,2,0), keep_list);
  bp.cellFillAccessed(8, bp.m_grid_note_idx);
  bp.unfillAccessed(bp.m_grid_note_idx);

  ret = bp.cellConstraintPropagate();

  printf("ret: %i\n", ret );
  bp.debugPrint();

  return 0;
}

// cull 3x3x2 grid with 0,0 fixed with r003
//
//
//
int test_cull3() {

  int ret = 0;
  int iter=0, max_iter=10;
  float maxdiff, _eps = (1.0/(1024*1024));
  std::vector<int32_t> keep_list;
  BeliefPropagation bp;
  bp.init(3,3,2);

  //--

  keep_list.clear();
  keep_list.push_back( bp.tileName2ID((char *)"r003") );
  bp.filterKeep( bp.getVertex(0,0,0), keep_list);
  bp.cellFillAccessed(0, bp.m_grid_note_idx);
  bp.unfillAccessed(bp.m_grid_note_idx);

  keep_list.clear();
  keep_list.push_back( bp.tileName2ID((char *)"r002") );
  bp.filterKeep( bp.getVertex(2,0,0), keep_list);
  bp.cellFillAccessed(0, bp.m_grid_note_idx);
  bp.unfillAccessed(bp.m_grid_note_idx);

  keep_list.clear();
  keep_list.push_back( bp.tileName2ID((char *)".000") );
  bp.filterKeep( bp.getVertex(1,1,0), keep_list);
  bp.cellFillAccessed(4, bp.m_grid_note_idx);
  bp.unfillAccessed(bp.m_grid_note_idx);

  keep_list.clear();
  keep_list.push_back( bp.tileName2ID((char *)".000") );
  bp.filterKeep( bp.getVertex(1,1,1), keep_list);
  bp.cellFillAccessed(4, bp.m_grid_note_idx);
  bp.unfillAccessed(bp.m_grid_note_idx);

  keep_list.clear();
  keep_list.push_back( bp.tileName2ID((char *)"r000") );
  bp.filterKeep( bp.getVertex(0,2,1), keep_list);
  bp.cellFillAccessed(8, bp.m_grid_note_idx);
  bp.unfillAccessed(bp.m_grid_note_idx);

  keep_list.clear();
  keep_list.push_back( bp.tileName2ID((char *)"r001") );
  bp.filterKeep( bp.getVertex(2,2,1), keep_list);
  bp.cellFillAccessed(8, bp.m_grid_note_idx);
  bp.unfillAccessed(bp.m_grid_note_idx);

  ret = bp.cellConstraintPropagate();

  printf("ret: %i\n", ret );
  bp.debugPrint();

  return 0;
}

// cull 2x2x1 to test an issue with directionality of
// rule constraints.
//
// Set up with `.`, `.r` and `^`. All `^` should be culled.
//
//
//
int test_cull4() {

  int ret = 0;
  int iter=0, max_iter=10;
  float maxdiff, _eps = (1.0/(1024*1024));
  std::vector<int32_t> keep_list;
  BeliefPropagation bp;
  bp.init(2,2,1);

  //--

  keep_list.clear();
  keep_list.push_back( bp.tileName2ID((char *)"r003") );
  keep_list.push_back( bp.tileName2ID((char *)".000") );
  keep_list.push_back( bp.tileName2ID((char *)"^012") );
  bp.filterKeep( bp.getVertex(0,0,0), keep_list);
  bp.cellFillAccessed(0, bp.m_grid_note_idx);
  bp.unfillAccessed(bp.m_grid_note_idx);

  keep_list.clear();
  keep_list.push_back( bp.tileName2ID((char *)".000") );
  keep_list.push_back( bp.tileName2ID((char *)"r002") );
  keep_list.push_back( bp.tileName2ID((char *)"^011") );
  bp.filterKeep( bp.getVertex(1,0,0), keep_list);
  bp.cellFillAccessed(1, bp.m_grid_note_idx);
  bp.unfillAccessed(bp.m_grid_note_idx);

  keep_list.clear();
  keep_list.push_back( bp.tileName2ID((char *)".000") );
  keep_list.push_back( bp.tileName2ID((char *)"^013") );
  keep_list.push_back( bp.tileName2ID((char *)"r000") );
  bp.filterKeep( bp.getVertex(0,1,0), keep_list);
  bp.cellFillAccessed(2, bp.m_grid_note_idx);
  bp.unfillAccessed(bp.m_grid_note_idx);

  keep_list.clear();
  keep_list.push_back( bp.tileName2ID((char *)".000") );
  keep_list.push_back( bp.tileName2ID((char *)"^010") );
  keep_list.push_back( bp.tileName2ID((char *)"r001") );
  bp.filterKeep( bp.getVertex(1,1,0), keep_list);
  bp.cellFillAccessed(3, bp.m_grid_note_idx);
  bp.unfillAccessed(bp.m_grid_note_idx);

  ret = bp.cellConstraintPropagate();

  printf("ret: %i\n", ret );
  bp.debugPrint();

  return 0;
}

// cull boundary
//
int test6() {

  // expect:
  //
  // 0,1,0: 2/5 |000, 3/5 T003
  // 2,1,0: 2/5 |000, 3/5 T001
  // 1,2,0: 2/5 |001, 3/5 T000
  // 1,1,0: 1/5 all
  //

  int iter, max_iter=10;
  float maxdiff, _eps = (1.0/(1024*1024));
  std::vector<int32_t> keep_list;
  BeliefPropagation bp;
  bp.init(3,3,1);

  bp.CullBoundary();

  bp.debugPrint();
  return 0;

  //--

  keep_list.clear();
  keep_list.push_back( bp.tileName2ID((char *)"r000") );
  bp.filterKeep( bp.getVertex(0,2,0), keep_list);

  keep_list.clear();
  keep_list.push_back( bp.tileName2ID((char *)"|000") );
  keep_list.push_back( bp.tileName2ID((char *)"T003") );
  bp.filterKeep( bp.getVertex(0,1,0), keep_list);

  keep_list.clear();
  keep_list.push_back( bp.tileName2ID((char *)"r003") );
  bp.filterKeep( bp.getVertex(0,0,0), keep_list);

  //--

  keep_list.clear();
  keep_list.push_back( bp.tileName2ID((char *)"|001") );
  keep_list.push_back( bp.tileName2ID((char *)"T000") );
  bp.filterKeep( bp.getVertex(1,2,0), keep_list);

  keep_list.clear();
  keep_list.push_back( bp.tileName2ID((char *)".000") );
  keep_list.push_back( bp.tileName2ID((char *)"|001") );
  keep_list.push_back( bp.tileName2ID((char *)"r002") );
  keep_list.push_back( bp.tileName2ID((char *)"r003") );
  keep_list.push_back( bp.tileName2ID((char *)"T002") );
  bp.filterKeep( bp.getVertex(1,1,0), keep_list);

  keep_list.clear();
  keep_list.push_back( bp.tileName2ID((char *)"|001") );
  bp.filterKeep( bp.getVertex(1,0,0), keep_list);

  //--

  keep_list.clear();
  keep_list.push_back( bp.tileName2ID((char *)"r001") );
  bp.filterKeep( bp.getVertex(2,2,0), keep_list);

  keep_list.clear();
  keep_list.push_back( bp.tileName2ID((char *)"|000") );
  keep_list.push_back( bp.tileName2ID((char *)"T001") );
  bp.filterKeep( bp.getVertex(2,1,0), keep_list);

  keep_list.clear();
  keep_list.push_back( bp.tileName2ID((char *)"r002") );
  bp.filterKeep( bp.getVertex(2,0,0), keep_list);

  //---

  for (iter=0; iter<max_iter; iter++) {
    bp.NormalizeMU();  

    printf("---\nBEFORE:\n");
    bp.debugPrint();

    bp.BeliefProp();
    bp.NormalizeMU(BUF_MU_NXT);
    maxdiff = bp.MaxDiffMU();
    bp.UpdateMU();

    if (fabs(maxdiff) < _eps) { break; }
  }

  printf("count: %i\n", iter);
  bp.debugPrint();

  return 0;
}

int test_realize0() {
  int ret;
  int iter, max_iter=10;
  float maxdiff, _eps = (1.0/(1024*1024));
  std::vector<int32_t> keep_list;
  BeliefPropagation bp;

  bp.m_seed = 18;

  bp.init(2,2,1);
  //bp.init(3,3,1);

  //bp.debugPrintC();
  //bp.debugPrintS();

  ret = bp.realize();

  //bp.CullBoundary();

  printf("got: %i\n", ret);

  bp.debugPrint();
  return 0;
}

int test_realize1() {
  int ret;
  int iter, max_iter=10;
  float maxdiff, _eps = (1.0/(1024*1024));
  std::vector<int32_t> keep_list;
  BeliefPropagation bp;

  bp.m_seed = 18;

  bp.init(3,3,1);
  //bp.init(3,3,1);

  //bp.debugPrintC();
  //bp.debugPrintS();

  ret = bp.realize();

  //bp.CullBoundary();

  printf("got: %i\n", ret);

  bp.debugPrint();
  return 0;
}

int test_realize2(int x, int y, int z) {
  int ret;
  int iter, max_iter=10;
  float maxdiff, _eps = (1.0/(1024*1024));
  std::vector<int32_t> keep_list;
  BeliefPropagation bp;

  bp.init(x,y,z);
  ret = bp.realize();

  printf("(%i,%i,%i) got: %i\n", x, y, z, ret);

  bp.debugPrint();
  return 0;
}



int test_wfc0(int x, int y, int z) {
  int ret;
  int iter, max_iter=10;
  float maxdiff, _eps = (1.0/(1024*1024));
  std::vector<int32_t> keep_list;
  BeliefPropagation bp;

  bp.init(x,y,z);
  ret = bp.wfc();

  printf("(%i,%i,%i) got: %i\n", x, y, z, ret);

  bp.debugPrint();
  return 0;
}



void _debugstate() {
  int a, b, i, j, k, d;

  BeliefPropagation bp;
  bp.init(3,3,1);

  for (a=0; a<bp.m_num_values; a++) {
    for (b=0; b<bp.m_num_values; b++) {
      for (i=0; i<6; i++) {
        printf("%s(%i) -(%s(%i))-> %s(%i): %f\n",
            bp.m_tile_name[a].c_str(), a,
            bp.m_dir_desc[i].c_str(), i,
            bp.m_tile_name[b].c_str(), b,
            bp.getValF(BUF_F, a, b, i));
      }
    }

  }
}

int run_test(int test_num) {
  switch(test_num) {
    case 0:
      test0();
      break;
    case 1:
      test1();
      break;
    case 2:
      test2();
      break;
    case 3:
      test3();
      break;
    case 4:
      test4();
      break;
    case 5:
      test5();
      break;
    case 6:
      test6();
      break;

    case 7:
      test_cull0();
      break;
    case 8:
      test_cull1();
      break;
    case 9:
      test_cull2();
      break;
    case 10:
      test_cull3();
      break;
    case 11:
      test_cull4();
      break;

    case 12:
      test_realize0();
      break;
    case 13:
      test_realize1();
      break;
    case 14:
      test_realize2(4,4,4);
      break;

    case 15:
      test_wfc0(4,4,4);
      break;

    default:
      return -1;

  }

  return 0;
}

//------------//
//       _ _  //
//   ___| (_) //
//  / __| | | //
// | (__| | | //
//  \___|_|_| //
//            //
//------------//


// DEBUG MAIN
//


bool handle_args ( int& arg, int argc, char **argv, char& ch, char*& optarg )
{   
   if (arg >= argc) return false;

   char dash = argv[arg][0];
   if (dash=='-') {
     ch = argv[arg][1];
     optarg = argv[ arg+1 ]; 
     printf ( "arg: %d, ch: %c, opt: %s\n", arg, ch, optarg);
     arg += 2;
   } else {
     ch = argv[arg][0];
     optarg = 0;
     printf ( "arg: %d, ch: %c, no opt\n", arg, ch);
     arg++;
   }
   return (arg <= argc);
}

// #include "getopt.h"

void show_usage(FILE *fp) {
  fprintf(fp, "usage:\n");
  fprintf(fp, "\n");
  fprintf(fp, "    bpc [-h] [-v] [-N <name_file>] [-R <rule_file] [-C <fn>] [-T <test#>] [-D <#>] [-X <#>] [-Y <#>] [-Z <#>]\n");
  fprintf(fp, "\n");
  fprintf(fp, "  -N <fn>  CSV name file\n");
  fprintf(fp, "  -R <fn>  CSV rule file\n");
  fprintf(fp, "  -C <fn>  constrained realization file\n");
  fprintf(fp, "  -W       run 'wave function collapse' instead of belief propagation\n");
  fprintf(fp, "  -D <#>   set X,Y,Z = D\n");
  fprintf(fp, "  -X <#>   set X\n");
  fprintf(fp, "  -Y <#>   set Y\n");
  fprintf(fp, "  -Z <#>   set Z\n");
  fprintf(fp, "  -T <#>   run test number\n");
  fprintf(fp, "  -S <#>   seed\n");
  fprintf(fp, "  -d       debug print\n");

  fprintf(fp, "  -V <#>   set verbosity level (default 0)\n");
  fprintf(fp, "  -e <#>   set convergence epsilon\n");
  fprintf(fp, "  -z <#>   set zero epsilon\n");
  fprintf(fp, "  -I <#>   set max step iteration\n");

  fprintf(fp, "  -v       show version\n");
  fprintf(fp, "  -h       help (this screen)\n");
  fprintf(fp, "\n");
}

void show_version(FILE *fp) {
  fprintf(fp, "bp version: %s\n", BELIEF_PROPAGATION_VERSION);
}

int main(int argc, char **argv) {
  int i, j, k, idx, ret;
  char ch;
  char* optarg;

  char *name_fn = NULL, *rule_fn = NULL, *constraint_fn = NULL;
  std::string name_fn_str, rule_fn_str, constraint_fn_str;

  int test_num = -1;
  int X=0, Y=0, Z=0, D=0;

  int wfc_flag = 0;
  int debug_print = 0;
  int seed = 0;

  float eps_zero = -1.0, eps_converge = -1.0;
  int max_iter = -1;

  std::vector< std::vector< int32_t > > constraint_list;

  BeliefPropagation bpc;
 
  int arg=1;

<<<<<<< HEAD
  while ( handle_args ( arg, argc, argv, ch, optarg ) ) {
    printf ( "ok %c. %d/%d \n", ch, arg, argc);
    switch (ch) {
    case 'h':
      show_usage(stdout);
      printf ( "show_use.\n" );
      exit(0);
      break;
    case 'v':
      show_version(stdout);
      printf ( "show_ver.\n" );
      exit(0);
      break;
    case 'N':
      name_fn = strdup(optarg);
      break;
    case 'R':
      rule_fn = strdup(optarg);
      break;
    case 'C':
      constraint_fn = strdup(optarg);
      break;
    case 'S':
      seed = atoi(optarg);
      bpc.m_seed = seed;
      break;
    case 'T':
      test_num = atoi(optarg);
      break;
    case 'D':
      D = atoi(optarg);
      break;
    case 'X':
      X = atoi(optarg);
      break;
    case 'Y':
      Y = atoi(optarg);
      break;
    case 'Z':
      Z = atoi(optarg);
      break;
    case 'W':
      wfc_flag = 1;
      break;
    default:
      show_usage(stderr);
      printf ( "exit.\n" );
      exit(-1);      
      break;
    };
=======
  while ((ch = getopt(argc, argv, "hvdN:R:C:T:WD:X:Y:Z:S:V:e:z:I:")) != -1) {
    switch (ch) {
      case 'h':
        show_usage(stdout);
        exit(0);
        break;
      case 'v':
        show_version(stdout);
        exit(0);
        break;
      case 'd':
        debug_print = 1;
        break;

      case 'V':
        bpc.m_verbose = atoi(optarg);
        break;
      case 'e':
        eps_converge = atof(optarg);
        if (eps_converge > 0.0) {
          bpc.m_eps_converge = eps_converge;
        }
        break;
      case 'z':
        eps_zero = atof(optarg);
        if (eps_zero > 0.0) {
          bpc.m_eps_zero = eps_zero;
        }
        break;
      case 'I':
        max_iter = atoi(optarg);
        if (max_iter > 0) {
          bpc.m_max_iteration = (int64_t)max_iter;
        }
        break;

      case 'N':
        name_fn = strdup(optarg);
        break;
      case 'R':
        rule_fn = strdup(optarg);
        break;
      case 'C':
        constraint_fn = strdup(optarg);
        break;

      case 'S':
        seed = atoi(optarg);
        bpc.m_seed = seed;
        break;

      case 'T':
        test_num = atoi(optarg);
        break;

      case 'D':
        D = atoi(optarg);
        break;
      case 'X':
        X = atoi(optarg);
        break;
      case 'Y':
        Y = atoi(optarg);
        break;
      case 'Z':
        Z = atoi(optarg);
        break;

      case 'W':
        wfc_flag = 1;
        break;

      default:
        show_usage(stderr);
        exit(-1);
    }
>>>>>>> cca1f208
  }

 if ((!name_fn) || (!rule_fn)) {
    printf("\nprovide name file and rule file CSV\n\n");
    show_usage(stderr);
    exit(-1);
  }

  if (D>0) {
    X = D;
    Y = D;
    Z = D;
  }

  if ((X<=0) || (Y<=0) || (Z<=0)) {
    printf("dimensions must all be >0 (%i,%i,%i)\n", X,Y,Z);
    show_usage(stderr);
    exit(-1);
  }

 
  name_fn_str = name_fn;
  rule_fn_str = rule_fn;
  if (constraint_fn) {
    constraint_fn_str = constraint_fn;
    _read_constraint_csv(constraint_fn_str, constraint_list);
    printf ( "reading constraints file. %s, %d\n", constraint_fn_str.c_str(), constraint_list.size() );
    for (int n=0; n < constraint_list.size(); n++) {
      for (int j=0; j < 4; j++) {
        printf ( "%d ", constraint_list[n][j] );
      }
      printf ( "\n" );
    }
  }

  printf ( "bpc init csv.\n" );
  ret = bpc.init_CSV(X,Y,Z,name_fn_str, rule_fn_str);
  if (ret<0) {
    printf("error loading CSV\n");
    exit(-1);
  }

  if (constraint_fn) {
    printf ( "filter constraints.\n" );
    bpc.filter_constraint(constraint_list);
    //DEBUG
    //bpc.debugPrint();
  }

  if (debug_print) {
    bpc.debugPrint();
    exit(0);
  }

  if (test_num >= 0) {
    run_test(test_num);
    exit(0);
  }

  if (wfc_flag) {

    printf ( "wfc realize.\n" );
    ret = bpc.wfc();
    printf("# wfc got: %i\n", ret);
    bpc.debugPrint();

  }
  else {

    printf ( "bpc realize.\n" );
    ret = bpc.realize();
    printf("# bp realize got: %i\n", ret);

    printf("####################### DEBUG PRINT\n" );
    bpc.debugPrint();

  }

  if (name_fn) { free(name_fn); }
  if (rule_fn) { free(rule_fn); }
  if (constraint_fn) { free(constraint_fn); }

  return 0;
}<|MERGE_RESOLUTION|>--- conflicted
+++ resolved
@@ -1154,59 +1154,8 @@
  
   int arg=1;
 
-<<<<<<< HEAD
   while ( handle_args ( arg, argc, argv, ch, optarg ) ) {
     printf ( "ok %c. %d/%d \n", ch, arg, argc);
-    switch (ch) {
-    case 'h':
-      show_usage(stdout);
-      printf ( "show_use.\n" );
-      exit(0);
-      break;
-    case 'v':
-      show_version(stdout);
-      printf ( "show_ver.\n" );
-      exit(0);
-      break;
-    case 'N':
-      name_fn = strdup(optarg);
-      break;
-    case 'R':
-      rule_fn = strdup(optarg);
-      break;
-    case 'C':
-      constraint_fn = strdup(optarg);
-      break;
-    case 'S':
-      seed = atoi(optarg);
-      bpc.m_seed = seed;
-      break;
-    case 'T':
-      test_num = atoi(optarg);
-      break;
-    case 'D':
-      D = atoi(optarg);
-      break;
-    case 'X':
-      X = atoi(optarg);
-      break;
-    case 'Y':
-      Y = atoi(optarg);
-      break;
-    case 'Z':
-      Z = atoi(optarg);
-      break;
-    case 'W':
-      wfc_flag = 1;
-      break;
-    default:
-      show_usage(stderr);
-      printf ( "exit.\n" );
-      exit(-1);      
-      break;
-    };
-=======
-  while ((ch = getopt(argc, argv, "hvdN:R:C:T:WD:X:Y:Z:S:V:e:z:I:")) != -1) {
     switch (ch) {
       case 'h':
         show_usage(stdout);
@@ -1219,7 +1168,6 @@
       case 'd':
         debug_print = 1;
         break;
-
       case 'V':
         bpc.m_verbose = atoi(optarg);
         break;
@@ -1282,7 +1230,6 @@
         show_usage(stderr);
         exit(-1);
     }
->>>>>>> cca1f208
   }
 
  if ((!name_fn) || (!rule_fn)) {
