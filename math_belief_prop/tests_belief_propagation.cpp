//--------------------------------------------------------------------------------
// JUST MATH:
// Belief Propagation - on a 3D grid domain
//
// Demonstration of Sum-Product Belief Propagation on a 3D spatial domain.
// Computes:
//     mu_{i,j}[b] = SUM f_{i,j}[a,b] g_i[a] PROD mu_{k,i}[b]
// The message function 'mu' is stored sparsely for neighboring cells in 3D, with size 6*R^3*B,
// where R is the grid resolution, B is the number of discrete values, and 6 is number of neighbors.
//
// To render the result, the belief is estimated at each vertex (voxel), and
// raytraced as a density volume where value probabilities are mapped to color.
//

//--------------------------------------------------------------------------------
// Copyright 2019-2022 (c) Quanta Sciences, Rama Hoetzlein, ramakarl.com
//
// * Derivative works may append the above copyright notice but should not remove or modify earlier notices.
//
// MIT License:
// Permission is hereby granted, free of charge, to any person obtaining a copy of this software and
// associated documentation files (the "Software"), to deal in the Software without restriction, including without
// limitation the rights to use, copy, modify, merge, publish, distribute, sublicense, and/or sell copies of the Software,
// and to permit persons to whom the Software is furnished to do so, subject to the following conditions:
// The above copyright notice and this permission notice shall be included in all copies or substantial portions of the Software.
//
// THE SOFTWARE IS PROVIDED "AS IS", WITHOUT WARRANTY OF ANY KIND, EXPRESS OR IMPLIED, INCLUDING BUT NOT LIMITED TO THE WARRANTIES
// OF MERCHANTABILITY, FITNESS FOR A PARTICULAR PURPOSE AND NONINFRINGEMENT. IN NO EVENT SHALL THE AUTHORS OR COPYRIGHT HOLDERS
// BE LIABLE FOR ANY CLAIM, DAMAGES OR OTHER LIABILITY, WHETHER IN AN ACTION OF CONTRACT, TORT OR OTHERWISE, ARISING FROM, OUT OF
// OR IN CONNECTION WITH THE SOFTWARE OR THE USE OR OTHER DEALINGS IN THE SOFTWARE.
//

#include <algorithm>
#include "mersenne.h"
#include "dataptr.h"

#include "belief_propagation.h"
#include "main_belief_propagation.h"
#include "bp_helper.h"

extern opt_t g_opt;



//------------------------------------//
//  _            _   _                //
// | |_ ___  ___| |_(_)_ __   __ _    //
// | __/ _ \/ __| __| | '_ \ / _` |   //
// | ||  __/\__ \ |_| | | | | (_| |   //
//  \__\___||___/\__|_|_| |_|\__, |   //
//                           |___/    //
//------------------------------------//

// custom size (basic test)
//
int test0() {
  int ret;

  BeliefPropagation bp;
  ret = init_CSV( bp, 4,3,1, g_opt.fn_name, g_opt.fn_rule);
  if (ret<0) { return ret; }

  //bp.init(4,3,1);
  bp.debugPrint();
  return 0;
}

// test filterDiscard
//
int test1() {
  int ret;
  std::vector<int32_t> discard_list;

  discard_list.push_back(35);
  discard_list.push_back(36);
  discard_list.push_back(37);
  discard_list.push_back(38);
  discard_list.push_back(39);
  discard_list.push_back(40);
  discard_list.push_back(41);
  discard_list.push_back(42);
  discard_list.push_back(43);
  discard_list.push_back(44);

  BeliefPropagation bp;
  //bp.init(4,3,1);
  ret = init_CSV( bp, 4,3,1, g_opt.fn_name, g_opt.fn_rule);
  if (ret<0) { return ret; }

  bp.filterDiscard(6, discard_list);
  bp.debugPrint();
  return 0;
}

// test filterKeep
//
int test2() {
  int ret;
  std::vector<int32_t> keep_list;

  keep_list.push_back(1);
  keep_list.push_back(2);
  keep_list.push_back(3);
  keep_list.push_back(4);
  keep_list.push_back(5);
  keep_list.push_back(6);

  BeliefPropagation bp;
  //bp.init(4,3,1);
  ret = init_CSV( bp, 4,3,1, g_opt.fn_name, g_opt.fn_rule);
  if (ret<0) { return ret; }


  bp.filterKeep(6, keep_list);
  bp.debugPrint();
  return 0;
}

int test3() {
  int ret;
  std::vector<int32_t> keep_list;
  BeliefPropagation bp;
  //bp.init(4,3,1);
  ret = init_CSV( bp, 4,3,1, g_opt.fn_name, g_opt.fn_rule);
  if (ret<0) { return ret; }


  //--

  keep_list.clear();
  keep_list.push_back( bp.tileName2ID((char *)"r000") );
  bp.filterKeep( bp.getVertex(0,2,0), keep_list);

  keep_list.clear();
  keep_list.push_back( bp.tileName2ID((char *)"|000") );
  keep_list.push_back( bp.tileName2ID((char *)"T003") );
  bp.filterKeep( bp.getVertex(0,1,0), keep_list);

  keep_list.clear();
  keep_list.push_back( bp.tileName2ID((char *)"r003") );
  bp.filterKeep( bp.getVertex(0,0,0), keep_list);

  //--

  keep_list.clear();
  keep_list.push_back( bp.tileName2ID((char *)"|001") );
  bp.filterKeep( bp.getVertex(1,2,0), keep_list);

  keep_list.clear();
  keep_list.push_back( bp.tileName2ID((char *)".000") );
  keep_list.push_back( bp.tileName2ID((char *)"|001") );
  bp.filterKeep( bp.getVertex(1,1,0), keep_list);

  keep_list.clear();
  keep_list.push_back( bp.tileName2ID((char *)"|001") );
  bp.filterKeep( bp.getVertex(1,0,0), keep_list);

  //--

  keep_list.clear();
  keep_list.push_back( bp.tileName2ID((char *)"|001") );
  keep_list.push_back( bp.tileName2ID((char *)"T000") );
  bp.filterKeep( bp.getVertex(2,2,0), keep_list);

  keep_list.clear();
  keep_list.push_back( bp.tileName2ID((char *)"|000") );
  keep_list.push_back( bp.tileName2ID((char *)"|001") );
  keep_list.push_back( bp.tileName2ID((char *)"+000") );
  keep_list.push_back( bp.tileName2ID((char *)"T000") );
  keep_list.push_back( bp.tileName2ID((char *)"T001") );
  keep_list.push_back( bp.tileName2ID((char *)"T002") );
  keep_list.push_back( bp.tileName2ID((char *)"T003") );
  keep_list.push_back( bp.tileName2ID((char *)"r000") );
  keep_list.push_back( bp.tileName2ID((char *)"r001") );
  keep_list.push_back( bp.tileName2ID((char *)"r002") );
  keep_list.push_back( bp.tileName2ID((char *)"r003") );
  keep_list.push_back( bp.tileName2ID((char *)".000") );
  bp.filterKeep( bp.getVertex(2,1,0), keep_list);

  keep_list.clear();
  keep_list.push_back( bp.tileName2ID((char *)"T002") );
  bp.filterKeep( bp.getVertex(2,0,0), keep_list);


  //--

  keep_list.clear();
  keep_list.push_back( bp.tileName2ID((char *)"r001") );
  bp.filterKeep( bp.getVertex(3,2,0), keep_list);

  keep_list.clear();
  keep_list.push_back( bp.tileName2ID((char *)"|000") );
  keep_list.push_back( bp.tileName2ID((char *)"T001") );
  bp.filterKeep( bp.getVertex(3,1,0), keep_list);

  keep_list.clear();
  keep_list.push_back( bp.tileName2ID((char *)"r002") );
  bp.filterKeep( bp.getVertex(3,0,0), keep_list);

  //---

  bp.NormalizeMU();

  bp.debugPrint();

  return 0;
}

int test4_() {
  int ret;

  float maxdiff;
  std::vector<int32_t> keep_list;
  BeliefPropagation bp;
  //bp.init(4,3,1);
  ret = init_CSV( bp, 4,3,1, g_opt.fn_name, g_opt.fn_rule);
  if (ret<0) { return ret; }


  //--

  keep_list.clear();
  keep_list.push_back( bp.tileName2ID((char *)"r000") );
  bp.filterKeep( bp.getVertex(0,2,0), keep_list);

  keep_list.clear();
  keep_list.push_back( bp.tileName2ID((char *)"|000") );
  keep_list.push_back( bp.tileName2ID((char *)"T003") );
  bp.filterKeep( bp.getVertex(0,1,0), keep_list);

  keep_list.clear();
  keep_list.push_back( bp.tileName2ID((char *)"r003") );
  bp.filterKeep( bp.getVertex(0,0,0), keep_list);

  //--

  keep_list.clear();
  keep_list.push_back( bp.tileName2ID((char *)"|001") );
  bp.filterKeep( bp.getVertex(1,2,0), keep_list);

  keep_list.clear();
  keep_list.push_back( bp.tileName2ID((char *)".000") );
  keep_list.push_back( bp.tileName2ID((char *)"|001") );
  bp.filterKeep( bp.getVertex(1,1,0), keep_list);

  keep_list.clear();
  keep_list.push_back( bp.tileName2ID((char *)"|001") );
  bp.filterKeep( bp.getVertex(1,0,0), keep_list);

  //--

  keep_list.clear();
  keep_list.push_back( bp.tileName2ID((char *)"|001") );
  keep_list.push_back( bp.tileName2ID((char *)"T000") );
  bp.filterKeep( bp.getVertex(2,2,0), keep_list);

  keep_list.clear();
  keep_list.push_back( bp.tileName2ID((char *)"|000") );
  keep_list.push_back( bp.tileName2ID((char *)"|001") );
  keep_list.push_back( bp.tileName2ID((char *)"+000") );
  keep_list.push_back( bp.tileName2ID((char *)"T000") );
  keep_list.push_back( bp.tileName2ID((char *)"T001") );
  keep_list.push_back( bp.tileName2ID((char *)"T002") );
  keep_list.push_back( bp.tileName2ID((char *)"T003") );
  keep_list.push_back( bp.tileName2ID((char *)"r000") );
  keep_list.push_back( bp.tileName2ID((char *)"r001") );
  keep_list.push_back( bp.tileName2ID((char *)"r002") );
  keep_list.push_back( bp.tileName2ID((char *)"r003") );
  keep_list.push_back( bp.tileName2ID((char *)".000") );
  bp.filterKeep( bp.getVertex(2,1,0), keep_list);

  keep_list.clear();
  keep_list.push_back( bp.tileName2ID((char *)"T002") );
  bp.filterKeep( bp.getVertex(2,0,0), keep_list);


  //--

  keep_list.clear();
  keep_list.push_back( bp.tileName2ID((char *)"r001") );
  bp.filterKeep( bp.getVertex(3,2,0), keep_list);

  keep_list.clear();
  keep_list.push_back( bp.tileName2ID((char *)"|000") );
  keep_list.push_back( bp.tileName2ID((char *)"T001") );
  bp.filterKeep( bp.getVertex(3,1,0), keep_list);

  keep_list.clear();
  keep_list.push_back( bp.tileName2ID((char *)"r002") );
  bp.filterKeep( bp.getVertex(3,0,0), keep_list);

  //---

  bp.NormalizeMU();

  printf("---\nBEFORE:\n");
  bp.debugPrint();

  bp.BeliefProp();
  bp.NormalizeMU(BUF_MU_NXT);
  maxdiff = bp.MaxDiffMU();
  bp.UpdateMU();

  printf("[0] got diff: %f\n", maxdiff);

  bp.BeliefProp();
  bp.NormalizeMU(BUF_MU_NXT);
  maxdiff = bp.MaxDiffMU();
  bp.UpdateMU();

  printf("[1] got diff: %f\n", maxdiff);

  bp.BeliefProp();
  bp.NormalizeMU(BUF_MU_NXT);
  maxdiff = bp.MaxDiffMU();
  bp.UpdateMU();

  printf("[2] got diff: %f\n", maxdiff);

  printf("\n\n---\nAFTER:\n");
  bp.debugPrint();
  printf("---\n\n");

  return 0;
}

int test4() {
  int ret;

  // expect:
  //
  // 0,1,0: 2/5 |000, 3/5 T003
  // 2,1,0: 2/5 |000, 3/5 T001
  // 1,2,0: 2/5 |001, 3/5 T000
  // 1,1,0: 1/5 all
  //

  float maxdiff;
  std::vector<int32_t> keep_list;
  BeliefPropagation bp;
  //bp.init(3,3,1);
  ret = init_CSV( bp, 3,3,1, g_opt.fn_name, g_opt.fn_rule);
  if (ret<0) { return ret; }

  bp.m_rate = 1.0;

  //--

  keep_list.clear();
  keep_list.push_back( bp.tileName2ID((char *)"r000") );
  bp.filterKeep( bp.getVertex(0,2,0), keep_list);

  keep_list.clear();
  keep_list.push_back( bp.tileName2ID((char *)"|000") );
  keep_list.push_back( bp.tileName2ID((char *)"T003") );
  bp.filterKeep( bp.getVertex(0,1,0), keep_list);

  keep_list.clear();
  keep_list.push_back( bp.tileName2ID((char *)"r003") );
  bp.filterKeep( bp.getVertex(0,0,0), keep_list);

  //--

  keep_list.clear();
  keep_list.push_back( bp.tileName2ID((char *)"|001") );
  keep_list.push_back( bp.tileName2ID((char *)"T000") );
  bp.filterKeep( bp.getVertex(1,2,0), keep_list);

  keep_list.clear();
  keep_list.push_back( bp.tileName2ID((char *)".000") );
  keep_list.push_back( bp.tileName2ID((char *)"|001") );
  keep_list.push_back( bp.tileName2ID((char *)"r002") );
  keep_list.push_back( bp.tileName2ID((char *)"r003") );
  keep_list.push_back( bp.tileName2ID((char *)"T002") );
  bp.filterKeep( bp.getVertex(1,1,0), keep_list);

  keep_list.clear();
  keep_list.push_back( bp.tileName2ID((char *)"|001") );
  bp.filterKeep( bp.getVertex(1,0,0), keep_list);

  //--

  keep_list.clear();
  keep_list.push_back( bp.tileName2ID((char *)"r001") );
  bp.filterKeep( bp.getVertex(2,2,0), keep_list);

  keep_list.clear();
  keep_list.push_back( bp.tileName2ID((char *)"|000") );
  keep_list.push_back( bp.tileName2ID((char *)"T001") );
  bp.filterKeep( bp.getVertex(2,1,0), keep_list);

  keep_list.clear();
  keep_list.push_back( bp.tileName2ID((char *)"r002") );
  bp.filterKeep( bp.getVertex(2,0,0), keep_list);

  //---

  bp.NormalizeMU();

  printf("---\nBEFORE:\n");
  bp.debugPrint();

  bp.WriteBoundaryMU();
  //bp.WriteBoundaryMUbuf(BUF_MU_NXT);
  bp.BeliefProp();
  bp.NormalizeMU(BUF_MU_NXT);
  bp.TransferBoundaryMU( BUF_MU, BUF_MU_NXT );
  maxdiff = bp.MaxDiffMU();
  bp.UpdateMU();

  printf("[0] got diff: %f\n", maxdiff);

  printf("\n\n---\niter %i:\n", 0);
  bp.debugPrint();
  printf("---\n\n");



  bp.WriteBoundaryMU();
  //bp.WriteBoundaryMUbuf(BUF_MU_NXT);
  bp.BeliefProp();
  bp.NormalizeMU(BUF_MU_NXT);
  bp.TransferBoundaryMU( BUF_MU, BUF_MU_NXT );
  maxdiff = bp.MaxDiffMU();
  bp.UpdateMU();


  printf("[1] got diff: %f\n", maxdiff);

  printf("\n\n---\niter %i:\n", 1);
  bp.debugPrint();
  printf("---\n\n");

  //---

  bp.WriteBoundaryMU();
  //bp.WriteBoundaryMUbuf(BUF_MU_NXT);
  bp.BeliefProp();
  bp.NormalizeMU(BUF_MU_NXT);
  bp.TransferBoundaryMU( BUF_MU, BUF_MU_NXT );
  maxdiff = bp.MaxDiffMU();
  bp.UpdateMU();

  printf("[2] got diff: %f\n", maxdiff);

  printf("\n\n---\niter %i:\n", 2);
  bp.debugPrint();
  printf("---\n\n");

  //---

  bp.WriteBoundaryMU();
  //bp.WriteBoundaryMUbuf(BUF_MU_NXT);
  bp.BeliefProp();
  bp.NormalizeMU(BUF_MU_NXT);
  bp.TransferBoundaryMU( BUF_MU, BUF_MU_NXT );
  maxdiff = bp.MaxDiffMU();
  bp.UpdateMU();

  printf("[3] got diff: %f\n", maxdiff);

  printf("\n\n---\niter %i:\n", 3);
  bp.debugPrint();
  printf("---\n\n");

  //---

  bp.WriteBoundaryMU();
  //bp.WriteBoundaryMUbuf(BUF_MU_NXT);
  bp.BeliefProp();
  bp.NormalizeMU(BUF_MU_NXT);
  bp.TransferBoundaryMU( BUF_MU, BUF_MU_NXT );
  maxdiff = bp.MaxDiffMU();
  bp.UpdateMU();

  printf("[4] got diff: %f\n", maxdiff);

  printf("\n\n---\niter %i:\n", 4);
  bp.debugPrint();
  printf("---\n\n");

  //---

  bp.WriteBoundaryMU();
  //bp.WriteBoundaryMUbuf(BUF_MU_NXT);
  bp.BeliefProp();
  bp.NormalizeMU(BUF_MU_NXT);
  bp.TransferBoundaryMU( BUF_MU, BUF_MU_NXT );
  maxdiff = bp.MaxDiffMU();
  bp.UpdateMU();

  printf("[5] got diff: %f\n", maxdiff);

  printf("\n\n---\niter %i:\n", 5);
  bp.debugPrint();
  printf("---\n\n");

  //---

  printf("\n\n---\nAFTER:\n");
  bp.debugPrint();
  printf("---\n\n");

  return 0;
}

// test run until converged
//
int test5() {
  int ret;

  // expect:
  //
  // 0,1,0: 2/5 |000, 3/5 T003
  // 2,1,0: 2/5 |000, 3/5 T001
  // 1,2,0: 2/5 |001, 3/5 T000
  // 1,1,0: 1/5 all
  //

  int iter, max_iter=100;
  float maxdiff, _eps = (1.0/(1024*1024));
  std::vector<int32_t> keep_list;
  BeliefPropagation bp;
  //bp.init(3,3,1);
  ret = init_CSV( bp, 3,3,1, g_opt.fn_name, g_opt.fn_rule);
  if (ret<0) { return ret; }

  bp.m_eps_converge = 1.0/1024.0;


  //--

  keep_list.clear();
  keep_list.push_back( bp.tileName2ID((char *)"r000") );
  bp.filterKeep( bp.getVertex(0,2,0), keep_list);

  keep_list.clear();
  keep_list.push_back( bp.tileName2ID((char *)"|000") );
  keep_list.push_back( bp.tileName2ID((char *)"T003") );
  bp.filterKeep( bp.getVertex(0,1,0), keep_list);

  keep_list.clear();
  keep_list.push_back( bp.tileName2ID((char *)"r003") );
  bp.filterKeep( bp.getVertex(0,0,0), keep_list);

  //--

  keep_list.clear();
  keep_list.push_back( bp.tileName2ID((char *)"|001") );
  keep_list.push_back( bp.tileName2ID((char *)"T000") );
  bp.filterKeep( bp.getVertex(1,2,0), keep_list);

  keep_list.clear();
  keep_list.push_back( bp.tileName2ID((char *)".000") );
  keep_list.push_back( bp.tileName2ID((char *)"|001") );
  keep_list.push_back( bp.tileName2ID((char *)"r002") );
  keep_list.push_back( bp.tileName2ID((char *)"r003") );
  keep_list.push_back( bp.tileName2ID((char *)"T002") );
  bp.filterKeep( bp.getVertex(1,1,0), keep_list);

  keep_list.clear();
  keep_list.push_back( bp.tileName2ID((char *)"|001") );
  bp.filterKeep( bp.getVertex(1,0,0), keep_list);

  //--

  keep_list.clear();
  keep_list.push_back( bp.tileName2ID((char *)"r001") );
  bp.filterKeep( bp.getVertex(2,2,0), keep_list);

  keep_list.clear();
  keep_list.push_back( bp.tileName2ID((char *)"|000") );
  keep_list.push_back( bp.tileName2ID((char *)"T001") );
  bp.filterKeep( bp.getVertex(2,1,0), keep_list);

  keep_list.clear();
  keep_list.push_back( bp.tileName2ID((char *)"r002") );
  bp.filterKeep( bp.getVertex(2,0,0), keep_list);

  //---

  for (iter=0; iter<max_iter; iter++) {
    bp.NormalizeMU();

    printf("---\nBEFORE:\n");
    bp.debugPrint();

    bp.WriteBoundaryMU();
    //bp.WriteBoundaryMUbuf(BUF_MU_NXT);
    bp.BeliefProp();
    bp.NormalizeMU(BUF_MU_NXT);
    bp.TransferBoundaryMU( BUF_MU, BUF_MU_NXT );

    maxdiff = bp.MaxDiffMU();
    bp.UpdateMU();

    if (fabs(maxdiff) < _eps) { break; }
  }

  printf("count: %i\n", iter);
  bp.debugPrint();

  return 0;
}

// test run until converged
//
int test5_1() {
  int ret;

  // expect:
  //
  // 0,1,0: 2/5 |000, 3/5 T003
  // 2,1,0: 2/5 |000, 3/5 T001
  // 1,2,0: 2/5 |001, 3/5 T000
  // 1,1,0: 1/5 all
  //

  int iter, max_iter=10;
  float maxdiff, _eps = (1.0/(1024*1024));
  std::vector<int32_t> keep_list;
  BeliefPropagation bp;
  //bp.init(3,3,1);
  ret = init_CSV( bp, 3,3,1, g_opt.fn_name, g_opt.fn_rule);
  if (ret<0) { return ret; }


  //--

  keep_list.clear();
  keep_list.push_back( bp.tileName2ID((char *)"r000") );
  bp.filterKeep( bp.getVertex(0,2,0), keep_list);

  keep_list.clear();
  keep_list.push_back( bp.tileName2ID((char *)"|000") );
  keep_list.push_back( bp.tileName2ID((char *)"T003") );
  bp.filterKeep( bp.getVertex(0,1,0), keep_list);

  keep_list.clear();
  keep_list.push_back( bp.tileName2ID((char *)"r003") );
  bp.filterKeep( bp.getVertex(0,0,0), keep_list);

  //--

  keep_list.clear();
  keep_list.push_back( bp.tileName2ID((char *)"|001") );
  keep_list.push_back( bp.tileName2ID((char *)"T000") );
  bp.filterKeep( bp.getVertex(1,2,0), keep_list);

  keep_list.clear();
  keep_list.push_back( bp.tileName2ID((char *)".000") );
  keep_list.push_back( bp.tileName2ID((char *)"|001") );
  keep_list.push_back( bp.tileName2ID((char *)"r002") );
  keep_list.push_back( bp.tileName2ID((char *)"r003") );
  keep_list.push_back( bp.tileName2ID((char *)"T002") );
  bp.filterKeep( bp.getVertex(1,1,0), keep_list);

  keep_list.clear();
  keep_list.push_back( bp.tileName2ID((char *)"|001") );
  bp.filterKeep( bp.getVertex(1,0,0), keep_list);

  //--

  keep_list.clear();
  keep_list.push_back( bp.tileName2ID((char *)"r001") );
  bp.filterKeep( bp.getVertex(2,2,0), keep_list);

  keep_list.clear();
  keep_list.push_back( bp.tileName2ID((char *)"|000") );
  keep_list.push_back( bp.tileName2ID((char *)"T001") );
  bp.filterKeep( bp.getVertex(2,1,0), keep_list);

  keep_list.clear();
  keep_list.push_back( bp.tileName2ID((char *)"r002") );
  bp.filterKeep( bp.getVertex(2,0,0), keep_list);

  //---

  bp.NormalizeMU();
  for (iter=0; iter<max_iter; iter++) {

    maxdiff = bp.step(1);

    /*
    bp.NormalizeMU();

    printf("---\nBEFORE:\n");
    bp.debugPrint();

    bp.BeliefProp();
    bp.NormalizeMU(BUF_MU_NXT);
    maxdiff = bp.MaxDiffMU();
    bp.UpdateMU();
    */

    if (fabs(maxdiff) < _eps) { break; }
  }

  printf("count: %i\n", iter);
  bp.debugPrint();

  return 0;
}



// cull 2x2 grid with 0,0 fixed with r003
// result should be:
//
//  (0,1)r000  (1,1)r001
//  (0,0)r003  (1,0)r002
//
//
int test_cull0() {

  int ret = 0;
  int iter, max_iter=10;
  float maxdiff, _eps = (1.0/(1024*1024));
  std::vector<int32_t> keep_list;
  BeliefPropagation bp;
  //bp.init(2,2,1);
  ret = init_CSV( bp, 2,2,1, g_opt.fn_name, g_opt.fn_rule);
  if (ret<0) { return ret; }


  //--

  keep_list.clear();
  keep_list.push_back( bp.tileName2ID((char *)"r003") );
  bp.filterKeep( bp.getVertex(0,0,0), keep_list);
<<<<<<< HEAD
  bp.cellFillAccessed(0, bp.m_grid_note_idx);
  bp.unfillVisited(bp.m_grid_note_idx);
=======
  bp.cellFillAccessed(0, bp.m_note_plane );
  bp.unfillAccessed(bp.m_note_plane );
>>>>>>> f571523c

  ret = bp.cellConstraintPropagate();

  printf("ret: %i\n", ret);
  bp.debugPrint();

  return 0;
}

// cull 3x3 grid with 0,0 fixed with r003
//
//
//
int test_cull1() {

  int ret = 0;
  int iter=0, max_iter=10;
  float maxdiff, _eps = (1.0/(1024*1024));
  std::vector<int32_t> keep_list;
  BeliefPropagation bp;
  //bp.init(3,3,1);
  ret = init_CSV( bp, 3,3,1, g_opt.fn_name, g_opt.fn_rule);
  if (ret<0) { return ret; }


  //--

  keep_list.clear();
  keep_list.push_back( bp.tileName2ID((char *)"r003") );
  bp.filterKeep( bp.getVertex(0,0,0), keep_list);
<<<<<<< HEAD
  bp.cellFillAccessed(0, bp.m_grid_note_idx);
  bp.unfillVisited(bp.m_grid_note_idx);
=======
  bp.cellFillAccessed(0, bp.m_note_plane);
  bp.unfillAccessed(bp.m_note_plane);
>>>>>>> f571523c

  ret = bp.cellConstraintPropagate();

  printf("ret: %i\n", ret );
  bp.debugPrint();

  return 0;
}

// cull 3x3 grid with 0,0 fixed with r003
//
//
//
int test_cull2() {

  int ret = 0;
  int iter=0, max_iter=10;
  float maxdiff, _eps = (1.0/(1024*1024));
  std::vector<int32_t> keep_list;
  BeliefPropagation bp;
  //bp.init(3,3,1);
  ret = init_CSV( bp, 3,3,1, g_opt.fn_name, g_opt.fn_rule);
  if (ret<0) { return ret; }


  //--

  keep_list.clear();
  keep_list.push_back( bp.tileName2ID((char *)"r003") );
  bp.filterKeep( bp.getVertex(0,0,0), keep_list);
<<<<<<< HEAD
  bp.cellFillAccessed(0, bp.m_grid_note_idx);
  bp.unfillVisited(bp.m_grid_note_idx);
=======
  bp.cellFillAccessed(0, bp.m_note_plane);
  bp.unfillAccessed(bp.m_note_plane);
>>>>>>> f571523c

  keep_list.clear();
  keep_list.push_back( bp.tileName2ID((char *)".000") );
  bp.filterKeep( bp.getVertex(1,1,0), keep_list);
<<<<<<< HEAD
  bp.cellFillAccessed(4, bp.m_grid_note_idx);
  bp.unfillVisited(bp.m_grid_note_idx);
=======
  bp.cellFillAccessed(4, bp.m_note_plane);
  bp.unfillAccessed(bp.m_note_plane);
>>>>>>> f571523c

  keep_list.clear();
  keep_list.push_back( bp.tileName2ID((char *)"r001") );
  bp.filterKeep( bp.getVertex(2,2,0), keep_list);
<<<<<<< HEAD
  bp.cellFillAccessed(8, bp.m_grid_note_idx);
  bp.unfillVisited(bp.m_grid_note_idx);
=======
  bp.cellFillAccessed(8, bp.m_note_plane);
  bp.unfillAccessed(bp.m_note_plane);
>>>>>>> f571523c

  ret = bp.cellConstraintPropagate();

  printf("ret: %i\n", ret );
  bp.debugPrint();

  return 0;
}

// cull 3x3x2 grid with 0,0 fixed with r003
//
//
//
int test_cull3() {

  int ret = 0;
  int iter=0, max_iter=10;
  float maxdiff, _eps = (1.0/(1024*1024));
  std::vector<int32_t> keep_list;
  BeliefPropagation bp;
  //bp.init(3,3,2);
  ret = init_CSV( bp, 3,3,2, g_opt.fn_name, g_opt.fn_rule);
  if (ret<0) { return ret; }


  //--

  keep_list.clear();
  keep_list.push_back( bp.tileName2ID((char *)"r003") );
  bp.filterKeep( bp.getVertex(0,0,0), keep_list);
<<<<<<< HEAD
  bp.cellFillAccessed(0, bp.m_grid_note_idx);
  bp.unfillVisited(bp.m_grid_note_idx);
=======
  bp.cellFillAccessed(0, bp.m_note_plane);
  bp.unfillAccessed(bp.m_note_plane);
>>>>>>> f571523c

  keep_list.clear();
  keep_list.push_back( bp.tileName2ID((char *)"r002") );
  bp.filterKeep( bp.getVertex(2,0,0), keep_list);
<<<<<<< HEAD
  bp.cellFillAccessed(0, bp.m_grid_note_idx);
  bp.unfillVisited(bp.m_grid_note_idx);
=======
  bp.cellFillAccessed(0, bp.m_note_plane);
  bp.unfillAccessed(bp.m_note_plane);
>>>>>>> f571523c

  keep_list.clear();
  keep_list.push_back( bp.tileName2ID((char *)".000") );
  bp.filterKeep( bp.getVertex(1,1,0), keep_list);
<<<<<<< HEAD
  bp.cellFillAccessed(4, bp.m_grid_note_idx);
  bp.unfillVisited(bp.m_grid_note_idx);
=======
  bp.cellFillAccessed(4, bp.m_note_plane);
  bp.unfillAccessed(bp.m_note_plane);
>>>>>>> f571523c

  keep_list.clear();
  keep_list.push_back( bp.tileName2ID((char *)".000") );
  bp.filterKeep( bp.getVertex(1,1,1), keep_list);
<<<<<<< HEAD
  bp.cellFillAccessed(4, bp.m_grid_note_idx);
  bp.unfillVisited(bp.m_grid_note_idx);
=======
  bp.cellFillAccessed(4, bp.m_note_plane);
  bp.unfillAccessed(bp.m_note_plane);
>>>>>>> f571523c

  keep_list.clear();
  keep_list.push_back( bp.tileName2ID((char *)"r000") );
  bp.filterKeep( bp.getVertex(0,2,1), keep_list);
<<<<<<< HEAD
  bp.cellFillAccessed(8, bp.m_grid_note_idx);
  bp.unfillVisited(bp.m_grid_note_idx);
=======
  bp.cellFillAccessed(8, bp.m_note_plane);
  bp.unfillAccessed(bp.m_note_plane);
>>>>>>> f571523c

  keep_list.clear();
  keep_list.push_back( bp.tileName2ID((char *)"r001") );
  bp.filterKeep( bp.getVertex(2,2,1), keep_list);
<<<<<<< HEAD
  bp.cellFillAccessed(8, bp.m_grid_note_idx);
  bp.unfillVisited(bp.m_grid_note_idx);
=======
  bp.cellFillAccessed(8, bp.m_note_plane);
  bp.unfillAccessed(bp.m_note_plane);
>>>>>>> f571523c

  ret = bp.cellConstraintPropagate();

  printf("ret: %i\n", ret );
  bp.debugPrint();

  return 0;
}

// cull 2x2x1 to test an issue with directionality of
// rule constraints.
//
// Set up with `.`, `.r` and `^`. All `^` should be culled.
//
//
//
int test_cull4() {

  int ret = 0;
  int iter=0, max_iter=10;
  float maxdiff, _eps = (1.0/(1024*1024));
  std::vector<int32_t> keep_list;
  BeliefPropagation bp;
  //bp.init(2,2,1);
  ret = init_CSV( bp, 2,2,1, g_opt.fn_name, g_opt.fn_rule);
  if (ret<0) { return ret; }


  //--

  keep_list.clear();
  keep_list.push_back( bp.tileName2ID((char *)"r003") );
  keep_list.push_back( bp.tileName2ID((char *)".000") );
  keep_list.push_back( bp.tileName2ID((char *)"^012") );
  bp.filterKeep( bp.getVertex(0,0,0), keep_list);
<<<<<<< HEAD
  bp.cellFillAccessed(0, bp.m_grid_note_idx);
  bp.unfillVisited(bp.m_grid_note_idx);
=======
  bp.cellFillAccessed(0, bp.m_note_plane);
  bp.unfillAccessed(bp.m_note_plane);
>>>>>>> f571523c

  keep_list.clear();
  keep_list.push_back( bp.tileName2ID((char *)".000") );
  keep_list.push_back( bp.tileName2ID((char *)"r002") );
  keep_list.push_back( bp.tileName2ID((char *)"^011") );
  bp.filterKeep( bp.getVertex(1,0,0), keep_list);
<<<<<<< HEAD
  bp.cellFillAccessed(1, bp.m_grid_note_idx);
  bp.unfillVisited(bp.m_grid_note_idx);
=======
  bp.cellFillAccessed(1, bp.m_note_plane);
  bp.unfillAccessed(bp.m_note_plane);
>>>>>>> f571523c

  keep_list.clear();
  keep_list.push_back( bp.tileName2ID((char *)".000") );
  keep_list.push_back( bp.tileName2ID((char *)"^013") );
  keep_list.push_back( bp.tileName2ID((char *)"r000") );
  bp.filterKeep( bp.getVertex(0,1,0), keep_list);
<<<<<<< HEAD
  bp.cellFillAccessed(2, bp.m_grid_note_idx);
  bp.unfillVisited(bp.m_grid_note_idx);
=======
  bp.cellFillAccessed(2, bp.m_note_plane);
  bp.unfillAccessed(bp.m_note_plane);
>>>>>>> f571523c

  keep_list.clear();
  keep_list.push_back( bp.tileName2ID((char *)".000") );
  keep_list.push_back( bp.tileName2ID((char *)"^010") );
  keep_list.push_back( bp.tileName2ID((char *)"r001") );
  bp.filterKeep( bp.getVertex(1,1,0), keep_list);
<<<<<<< HEAD
  bp.cellFillAccessed(3, bp.m_grid_note_idx);
  bp.unfillVisited(bp.m_grid_note_idx);
=======
  bp.cellFillAccessed(3, bp.m_note_plane);
  bp.unfillAccessed(bp.m_note_plane);
>>>>>>> f571523c

  ret = bp.cellConstraintPropagate();

  printf("ret: %i\n", ret );
  bp.debugPrint();

  return 0;
}

// cull boundary
//
int test6() {
  int ret;

  // expect:
  //
  // 0,1,0: 2/5 |000, 3/5 T003
  // 2,1,0: 2/5 |000, 3/5 T001
  // 1,2,0: 2/5 |001, 3/5 T000
  // 1,1,0: 1/5 all
  //

  int iter, max_iter=10;
  float maxdiff, _eps = (1.0/(1024*1024));
  std::vector<int32_t> keep_list;
  BeliefPropagation bp;
  //bp.init(3,3,1);
  ret = init_CSV( bp, 3,3,1, g_opt.fn_name, g_opt.fn_rule);
  if (ret<0) { return ret; }


  bp.CullBoundary();

  bp.debugPrint();
  return 0;

  //--

  keep_list.clear();
  keep_list.push_back( bp.tileName2ID((char *)"r000") );
  bp.filterKeep( bp.getVertex(0,2,0), keep_list);

  keep_list.clear();
  keep_list.push_back( bp.tileName2ID((char *)"|000") );
  keep_list.push_back( bp.tileName2ID((char *)"T003") );
  bp.filterKeep( bp.getVertex(0,1,0), keep_list);

  keep_list.clear();
  keep_list.push_back( bp.tileName2ID((char *)"r003") );
  bp.filterKeep( bp.getVertex(0,0,0), keep_list);

  //--

  keep_list.clear();
  keep_list.push_back( bp.tileName2ID((char *)"|001") );
  keep_list.push_back( bp.tileName2ID((char *)"T000") );
  bp.filterKeep( bp.getVertex(1,2,0), keep_list);

  keep_list.clear();
  keep_list.push_back( bp.tileName2ID((char *)".000") );
  keep_list.push_back( bp.tileName2ID((char *)"|001") );
  keep_list.push_back( bp.tileName2ID((char *)"r002") );
  keep_list.push_back( bp.tileName2ID((char *)"r003") );
  keep_list.push_back( bp.tileName2ID((char *)"T002") );
  bp.filterKeep( bp.getVertex(1,1,0), keep_list);

  keep_list.clear();
  keep_list.push_back( bp.tileName2ID((char *)"|001") );
  bp.filterKeep( bp.getVertex(1,0,0), keep_list);

  //--

  keep_list.clear();
  keep_list.push_back( bp.tileName2ID((char *)"r001") );
  bp.filterKeep( bp.getVertex(2,2,0), keep_list);

  keep_list.clear();
  keep_list.push_back( bp.tileName2ID((char *)"|000") );
  keep_list.push_back( bp.tileName2ID((char *)"T001") );
  bp.filterKeep( bp.getVertex(2,1,0), keep_list);

  keep_list.clear();
  keep_list.push_back( bp.tileName2ID((char *)"r002") );
  bp.filterKeep( bp.getVertex(2,0,0), keep_list);

  //---

  for (iter=0; iter<max_iter; iter++) {
    bp.NormalizeMU();

    printf("---\nBEFORE:\n");
    bp.debugPrint();

    bp.BeliefProp();
    bp.NormalizeMU(BUF_MU_NXT);
    maxdiff = bp.MaxDiffMU();
    bp.UpdateMU();

    if (fabs(maxdiff) < _eps) { break; }
  }

  printf("count: %i\n", iter);
  bp.debugPrint();

  return 0;
}

int test_realize0() {
  int ret;
  int iter, max_iter=10;
  float maxdiff, _eps = (1.0/(1024*1024));
  std::vector<int32_t> keep_list;
  BeliefPropagation bp;

  bp.m_seed = 18;

  //bp.init(2,2,1);
  //bp.init(3,3,1);
  ret = init_CSV( bp, 2,2,1, g_opt.fn_name, g_opt.fn_rule);
  if (ret<0) { return ret; }


  //bp.debugPrintC();
  //bp.debugPrintS();

  // ret = bp.realize();

  //bp.CullBoundary();

  printf("got: %i\n", ret);

  bp.debugPrint();
  return 0;
}

int test_realize1() {
  int ret;
  int iter, max_iter=10;
  float maxdiff, _eps = (1.0/(1024*1024));
  std::vector<int32_t> keep_list;
  BeliefPropagation bp;

  bp.m_seed = 18;

  //bp.init(3,3,1);
  //bp.init(3,3,1);
  ret = init_CSV( bp, 3,3,1, g_opt.fn_name, g_opt.fn_rule);
  if (ret<0) { return ret; }


  //bp.debugPrintC();
  //bp.debugPrintS();

  // ret = bp.realize();

  //bp.CullBoundary();

  printf("got: %i\n", ret);

  bp.debugPrint();
  return 0;
}

int test_realize2(int x, int y, int z) {
  int ret;
  int iter, max_iter=10;
  float maxdiff, _eps = (1.0/(1024*1024));
  std::vector<int32_t> keep_list;
  BeliefPropagation bp;

  //bp.init(x,y,z);
  ret = init_CSV( bp, x,y,z, g_opt.fn_name, g_opt.fn_rule);
  if (ret<0) { return ret; }

  // ret = bp.realize();

  printf("(%i,%i,%i) got: %i\n", x, y, z, ret);

  bp.debugPrint();
  return 0;
}


int test_step0(void) {
  int ret;
  int iter, max_iter=1024;
  float maxdiff, _eps = (1.0/(1024.0));
  std::vector<int32_t> keep_list;
  BeliefPropagation bp;

  int x,y,z;
  int64_t n_it, it;

  x = 4;
  y = 4;
  z = 4;

  bp.m_seed = 0;

  ret = init_CSV( bp, x,y,z, g_opt.fn_name, g_opt.fn_rule);
  if (ret<0) { return ret; }

  ret = bp.start();
  if (ret<0) { return ret; }


  n_it = bp.m_num_verts * bp.m_num_values;
  for (it=0; it<n_it; it++) {
    ret = bp.RealizePre();
    if (ret < 0) { break; }

    ret = bp.RealizeRun();
    if (ret < 0) { break; }

    ret = bp.RealizePost();
    if (ret < 0) { break; }

     //ret = bp.single_realize_max_belief_cb(max_iter, NULL);
    //if (ret<=0) { break; }
  }


  printf("(%i,%i,%i) got: %i\n", x, y, z, ret);
  bp.debugPrint();

  return ret;
}

// test run until converged
//
int test_step1() {
  int ret;
  int64_t it, n_it;
  int x, y, z;

  x = 3;
  y = 3;
  z = 1;

  // expect:
  //
  // 0,1,0: 2/5 |000, 3/5 T003
  // 2,1,0: 2/5 |000, 3/5 T001
  // 1,2,0: 2/5 |001, 3/5 T000
  // 1,1,0: 1/5 all
  //

  int iter, max_iter=100;
  float maxdiff, _eps = (1.0/(1024*1024));
  std::vector<int32_t> keep_list;
  BeliefPropagation bp;
  //bp.init(3,3,1);
  ret = init_CSV( bp, x,y,z, g_opt.fn_name, g_opt.fn_rule);
  if (ret<0) { return ret; }

  bp.m_eps_converge = 1.0/1024.0;

  bp.m_verbose = 3;

  bp.m_seed = 0;

  ret = bp.start();
  if (ret<0) { return ret; }

  //--

  keep_list.clear();
  keep_list.push_back( bp.tileName2ID((char *)"r000") );
  bp.filterKeep( bp.getVertex(0,2,0), keep_list);

  keep_list.clear();
  keep_list.push_back( bp.tileName2ID((char *)"|000") );
  keep_list.push_back( bp.tileName2ID((char *)"T003") );
  bp.filterKeep( bp.getVertex(0,1,0), keep_list);

  keep_list.clear();
  keep_list.push_back( bp.tileName2ID((char *)"r003") );
  bp.filterKeep( bp.getVertex(0,0,0), keep_list);

  //--

  keep_list.clear();
  keep_list.push_back( bp.tileName2ID((char *)"|001") );
  keep_list.push_back( bp.tileName2ID((char *)"T000") );
  bp.filterKeep( bp.getVertex(1,2,0), keep_list);

  keep_list.clear();
  keep_list.push_back( bp.tileName2ID((char *)".000") );
  keep_list.push_back( bp.tileName2ID((char *)"|001") );
  keep_list.push_back( bp.tileName2ID((char *)"r002") );
  keep_list.push_back( bp.tileName2ID((char *)"r003") );
  keep_list.push_back( bp.tileName2ID((char *)"T002") );
  bp.filterKeep( bp.getVertex(1,1,0), keep_list);

  keep_list.clear();
  keep_list.push_back( bp.tileName2ID((char *)"|001") );
  bp.filterKeep( bp.getVertex(1,0,0), keep_list);

  //--

  keep_list.clear();
  keep_list.push_back( bp.tileName2ID((char *)"r001") );
  bp.filterKeep( bp.getVertex(2,2,0), keep_list);

  keep_list.clear();
  keep_list.push_back( bp.tileName2ID((char *)"|000") );
  keep_list.push_back( bp.tileName2ID((char *)"T001") );
  bp.filterKeep( bp.getVertex(2,1,0), keep_list);

  keep_list.clear();
  keep_list.push_back( bp.tileName2ID((char *)"r002") );
  bp.filterKeep( bp.getVertex(2,0,0), keep_list);

  //---

  n_it = bp.m_num_verts * bp.m_num_values;
  for (it=0; it<n_it; it++) {

    ret = bp.RealizePre();
    if (ret < 0) { break; }

    ret = bp.RealizeRun();
    if (ret < 0) { break; }

    ret = bp.RealizePost();
    if (ret <= 0) { break; }

    // ret = bp.single_realize_max_belief_cb(max_iter, NULL);
    //if (ret<=0) { break; }
  }

  printf("(%i,%i,%i) got: %i\n", x, y, z, ret);
  bp.debugPrint();

  return ret;
}


// test run until converged
// with SVD optimization turned on
//
int test_step2() {
  int ret;
  int64_t it, n_it;
  int x, y, z;

  x = 3;
  y = 3;
  z = 1;

  int iter, max_iter=100;
  float maxdiff, _eps = (1.0/(1024*1024));
  std::vector<int32_t> keep_list;
  BeliefPropagation bp;

  bp.m_use_svd = 1;

  ret = init_CSV( bp, x,y,z, g_opt.fn_name, g_opt.fn_rule);
  if (ret<0) { return ret; }

  bp.m_eps_converge = 1.0/1024.0;

  bp.m_verbose = 3;

  //---
  bp.m_seed = 0;

  ret = bp.start();
  if (ret<0) { return ret; }


  //--

  keep_list.clear();
  keep_list.push_back( bp.tileName2ID((char *)"r000") );
  bp.filterKeep( bp.getVertex(0,2,0), keep_list);

  keep_list.clear();
  keep_list.push_back( bp.tileName2ID((char *)"|000") );
  keep_list.push_back( bp.tileName2ID((char *)"T003") );
  bp.filterKeep( bp.getVertex(0,1,0), keep_list);

  keep_list.clear();
  keep_list.push_back( bp.tileName2ID((char *)"r003") );
  bp.filterKeep( bp.getVertex(0,0,0), keep_list);

  //--

  keep_list.clear();
  keep_list.push_back( bp.tileName2ID((char *)"|001") );
  keep_list.push_back( bp.tileName2ID((char *)"T000") );
  bp.filterKeep( bp.getVertex(1,2,0), keep_list);

  keep_list.clear();
  keep_list.push_back( bp.tileName2ID((char *)".000") );
  keep_list.push_back( bp.tileName2ID((char *)"|001") );
  keep_list.push_back( bp.tileName2ID((char *)"r002") );
  keep_list.push_back( bp.tileName2ID((char *)"r003") );
  keep_list.push_back( bp.tileName2ID((char *)"T002") );
  bp.filterKeep( bp.getVertex(1,1,0), keep_list);

  keep_list.clear();
  keep_list.push_back( bp.tileName2ID((char *)"|001") );
  bp.filterKeep( bp.getVertex(1,0,0), keep_list);

  //--

  keep_list.clear();
  keep_list.push_back( bp.tileName2ID((char *)"r001") );
  bp.filterKeep( bp.getVertex(2,2,0), keep_list);

  keep_list.clear();
  keep_list.push_back( bp.tileName2ID((char *)"|000") );
  keep_list.push_back( bp.tileName2ID((char *)"T001") );
  bp.filterKeep( bp.getVertex(2,1,0), keep_list);

  keep_list.clear();
  keep_list.push_back( bp.tileName2ID((char *)"r002") );
  bp.filterKeep( bp.getVertex(2,0,0), keep_list);

  //---

  n_it = bp.m_num_verts * bp.m_num_values;
  for (it=0; it<n_it; it++) {

    ret = bp.RealizePre();
    if (ret < 0) { break; }

    ret = bp.RealizeRun();
    if (ret < 0) { break; }

    ret = bp.RealizePost();
    if (ret <= 0) { break; }


    // ret = bp.single_realize_max_belief_cb(max_iter, NULL);
    //if (ret<=0) { break; }
  }

  printf("(%i,%i,%i) got: %i\n", x, y, z, ret);
  bp.debugPrint();

  return ret;
}


// test checkerboard on simple example
//
int test_step3() {
  int ret;
  int64_t it, n_it;
  int x, y, z;

  x = 3;
  y = 3;
  z = 1;

  int iter, max_iter=100;
  float maxdiff, _eps = (1.0/(1024*1024));
  std::vector<int32_t> keep_list;
  BeliefPropagation bp;

  bp.m_use_svd = 0;
  bp.m_use_checkerboard = 1;

  ret = init_CSV( bp, x,y,z, g_opt.fn_name, g_opt.fn_rule);
  if (ret<0) { return ret; }

  bp.m_eps_converge = 1.0/1024.0;

  bp.m_verbose = 3;

  //--

  bp.m_seed = 0;

  ret = bp.start();
  if (ret<0) { return ret; }

  //--

  keep_list.clear();
  keep_list.push_back( bp.tileName2ID((char *)"r000") );
  bp.filterKeep( bp.getVertex(0,2,0), keep_list);

  keep_list.clear();
  keep_list.push_back( bp.tileName2ID((char *)"|000") );
  keep_list.push_back( bp.tileName2ID((char *)"T003") );
  bp.filterKeep( bp.getVertex(0,1,0), keep_list);

  keep_list.clear();
  keep_list.push_back( bp.tileName2ID((char *)"r003") );
  bp.filterKeep( bp.getVertex(0,0,0), keep_list);

  //--

  keep_list.clear();
  keep_list.push_back( bp.tileName2ID((char *)"|001") );
  keep_list.push_back( bp.tileName2ID((char *)"T000") );
  bp.filterKeep( bp.getVertex(1,2,0), keep_list);

  keep_list.clear();
  keep_list.push_back( bp.tileName2ID((char *)".000") );
  keep_list.push_back( bp.tileName2ID((char *)"|001") );
  keep_list.push_back( bp.tileName2ID((char *)"r002") );
  keep_list.push_back( bp.tileName2ID((char *)"r003") );
  keep_list.push_back( bp.tileName2ID((char *)"T002") );
  bp.filterKeep( bp.getVertex(1,1,0), keep_list);

  keep_list.clear();
  keep_list.push_back( bp.tileName2ID((char *)"|001") );
  bp.filterKeep( bp.getVertex(1,0,0), keep_list);

  //--

  keep_list.clear();
  keep_list.push_back( bp.tileName2ID((char *)"r001") );
  bp.filterKeep( bp.getVertex(2,2,0), keep_list);

  keep_list.clear();
  keep_list.push_back( bp.tileName2ID((char *)"|000") );
  keep_list.push_back( bp.tileName2ID((char *)"T001") );
  bp.filterKeep( bp.getVertex(2,1,0), keep_list);

  keep_list.clear();
  keep_list.push_back( bp.tileName2ID((char *)"r002") );
  bp.filterKeep( bp.getVertex(2,0,0), keep_list);

  //---

  n_it = bp.m_num_verts * bp.m_num_values;
  for (it=0; it<n_it; it++) {

    ret = bp.RealizePre();
    if (ret < 0) { break; }

    ret = bp.RealizeRun();
    if (ret < 0) { break; }

    ret = bp.RealizePost();
    if (ret <= 0) { break; }

    // ret = bp.single_realize_max_belief_cb(max_iter, NULL);
    //if (ret<=0) { break; }
  }

  printf("(%i,%i,%i) got: %i\n", x, y, z, ret);
  bp.debugPrint();

  return ret;
}



// test checkerboard on simple example
// with svd
//
int test_step4() {
  int ret;
  int64_t it, n_it;
  int x, y, z;

  x = 3;
  y = 3;
  z = 1;

  int iter, max_iter=100;
  float maxdiff, _eps = (1.0/(1024*1024));
  std::vector<int32_t> keep_list;
  BeliefPropagation bp;

  bp.m_use_svd = 1;
  bp.m_use_checkerboard = 1;

  ret = init_CSV( bp, x,y,z, g_opt.fn_name, g_opt.fn_rule);
  if (ret<0) { return ret; }

  bp.m_eps_converge = 1.0/1024.0;

  bp.m_verbose = 3;


  //--

  keep_list.clear();
  keep_list.push_back( bp.tileName2ID((char *)"r000") );
  bp.filterKeep( bp.getVertex(0,2,0), keep_list);

  keep_list.clear();
  keep_list.push_back( bp.tileName2ID((char *)"|000") );
  keep_list.push_back( bp.tileName2ID((char *)"T003") );
  bp.filterKeep( bp.getVertex(0,1,0), keep_list);

  keep_list.clear();
  keep_list.push_back( bp.tileName2ID((char *)"r003") );
  bp.filterKeep( bp.getVertex(0,0,0), keep_list);

  //--

  keep_list.clear();
  keep_list.push_back( bp.tileName2ID((char *)"|001") );
  keep_list.push_back( bp.tileName2ID((char *)"T000") );
  bp.filterKeep( bp.getVertex(1,2,0), keep_list);

  keep_list.clear();
  keep_list.push_back( bp.tileName2ID((char *)".000") );
  keep_list.push_back( bp.tileName2ID((char *)"|001") );
  keep_list.push_back( bp.tileName2ID((char *)"r002") );
  keep_list.push_back( bp.tileName2ID((char *)"r003") );
  keep_list.push_back( bp.tileName2ID((char *)"T002") );
  bp.filterKeep( bp.getVertex(1,1,0), keep_list);

  keep_list.clear();
  keep_list.push_back( bp.tileName2ID((char *)"|001") );
  bp.filterKeep( bp.getVertex(1,0,0), keep_list);

  //--

  keep_list.clear();
  keep_list.push_back( bp.tileName2ID((char *)"r001") );
  bp.filterKeep( bp.getVertex(2,2,0), keep_list);

  keep_list.clear();
  keep_list.push_back( bp.tileName2ID((char *)"|000") );
  keep_list.push_back( bp.tileName2ID((char *)"T001") );
  bp.filterKeep( bp.getVertex(2,1,0), keep_list);

  keep_list.clear();
  keep_list.push_back( bp.tileName2ID((char *)"r002") );
  bp.filterKeep( bp.getVertex(2,0,0), keep_list);

  //---
  bp.m_seed = 0;

  ret = bp.start();
  if (ret<0) { return ret; }

  n_it = bp.m_num_verts * bp.m_num_values;
  for (it=0; it<n_it; it++) {
    // ret = bp.single_realize_max_belief_cb(max_iter, NULL);
    if (ret<=0) { break; }
  }

  printf("(%i,%i,%i) got: %i\n", x, y, z, ret);
  bp.debugPrint();

  return ret;
}

// populate BUF_MU and BUF_MU_NXT
// with random values, add the differences
// to the indexHeap structures/buffers (through
// indexHeap_init) and then run consistency
// checks on the heap.
// 
int test_residual0() {
  int ret;
  int64_t it, n_it;
  int x, y, z;

  int64_t idx, n, _cell;
  int32_t _tile, _idir;
  float _a, _b;

  x = 3;
  y = 3;
  z = 1;

  BeliefPropagation bp;

  ret = init_CSV( bp, x,y,z, g_opt.fn_name, g_opt.fn_rule);
  if (ret<0) { return ret; }

  n = bp.m_num_values * bp.m_num_verts * 6;

  for (idx=0; idx<n; idx++) {
    bp.getMuPos( idx, &_idir, &_cell, &_tile );

    _a = bp.m_rand.randF();
    _b = bp.m_rand.randF();

    bp.SetValF( BUF_MU,     _a, _idir, _tile, _cell );
    bp.SetValF( BUF_MU_NXT, _b, _idir, _tile, _cell );
  }

  bp.indexHeap_init();

  //bp.indexHeap_debug_print();

  ret = bp.indexHeap_consistency();
  printf("indexHeap_consistency got: %i\n", (int)ret);

  return ret;
}

// populate BUF_MU and BUF_MU_NXT
// with random values, add the differences
// to the indexHeap structures/buffers (through
// indexHeap_init) and then run consistency
// checks on the heap.
// 
int test_residual1() {
  int ret;
  int64_t it, n_it;
  int x, y, z;

  int64_t idx, n, _cell;
  int32_t _tile, _idir;
  float _a, _b;

  int _buf;

  x = 3;
  y = 3;
  z = 1;

  BeliefPropagation bp;

  ret = init_CSV( bp, x,y,z, g_opt.fn_name, g_opt.fn_rule);
  if (ret<0) { return ret; }

  n = bp.m_num_values * bp.m_num_verts * 6;

  for (idx=0; idx<n; idx++) {
    bp.getMuPos( idx, &_idir, &_cell, &_tile );

    _a = bp.m_rand.randF();
    _b = bp.m_rand.randF();

    bp.SetValF( BUF_MU,     _a, _idir, _tile, _cell );
    bp.SetValF( BUF_MU_NXT, _b, _idir, _tile, _cell );
  }

  bp.indexHeap_init();

  n = bp.m_index_heap_size;

  n_it = n*10;
  for (it=0; it<n_it; it++) {
    do {
      idx = (int64_t)(bp.m_rand.randF() * (float)n);
    } while (idx==n);
    _a = bp.m_rand.randF();
    bp.indexHeap_update( idx, _a );

    ret = bp.indexHeap_consistency();

    if (ret < 0) {
      printf("[%i/%i] indexHeap_consistency got: %i\n", (int)it, (int)n_it, (int)ret);
      return ret;
    }

  }

  ret = bp.indexHeap_consistency();
  printf("indexHeap_consistency got: %i\n", (int)ret);

  return ret;
}

int test_residual2() {
  int ret;
  int64_t it, n_it;
  int x, y, z;

  int64_t idx, n, _cell, mu_idx;
  int32_t _tile, _idir;
  float _a, _b;

  int _buf;

  x = 3;
  y = 3;
  z = 1;

  BeliefPropagation bp;

  ret = init_CSV( bp, x,y,z, g_opt.fn_name, g_opt.fn_rule);
  if (ret<0) { return ret; }

  n = bp.m_num_values * bp.m_num_verts * 6;

  for (idx=0; idx<n; idx++) {
    bp.getMuPos( idx, &_idir, &_cell, &_tile );

    _a = bp.m_rand.randF();
    _b = bp.m_rand.randF();

    bp.SetValF( BUF_MU,     _a, _idir, _tile, _cell );
    bp.SetValF( BUF_MU_NXT, _b, _idir, _tile, _cell );
  }

  bp.indexHeap_init();

  n = bp.m_index_heap_size;

  n_it = n*10;
  for (it=0; it<n_it; it++) {
    do {
      mu_idx = (int64_t)(bp.m_rand.randF() * (float)n);
    } while (mu_idx==n);
    _a = bp.m_rand.randF();
    _buf = ((bp.m_rand.randF() < 0.5) ? BUF_MU : BUF_MU_NXT);

    ret = bp.getMuPos( mu_idx, &_idir, &_cell, &_tile );
    if (ret < 0) {
      printf("ERROR!\n");
      return ret;
    }

    bp.SetValF( _buf, _a, _idir, _tile, _cell );

    _a = bp.getValF( BUF_MU,     _idir, _tile, _cell );
    _b = bp.getValF( BUF_MU_NXT, _idir, _tile, _cell );

    bp.indexHeap_update( mu_idx, fabs(_a-_b) );

    ret = bp.indexHeap_consistency();
    if (ret < 0) {
      printf("[%i/%i] indexHeap_consistency got: %i\n", (int)it, (int)n_it, (int)ret);
      return ret;
    }

  }

  //bp.indexHeap_debug_print();

  ret = bp.indexHeap_consistency();
  printf("indexHeap_consistency got: %i\n", (int)ret);

  return ret;
}

int test_residual3() {
  int ret;
  int64_t it, n_it;
  int x, y, z;

  int64_t idx, n, _cell, mu_idx;
  int32_t _tile, _idir;
  float _a, _b;

  int _buf;

  x = 3;
  y = 2;
  z = 1;

  BeliefPropagation bp;

  ret = init_CSV( bp, x,y,z, g_opt.fn_name, g_opt.fn_rule);
  if (ret<0) { return ret; }

  n = bp.m_num_values * bp.m_num_verts * 6;

  for (idx=0; idx<n; idx++) {
    bp.getMuPos( idx, &_idir, &_cell, &_tile );

    _a = bp.m_rand.randF();
    _b = bp.m_rand.randF();

    bp.SetValF( BUF_MU,     _a, _idir, _tile, _cell );
    bp.SetValF( BUF_MU_NXT, _b, _idir, _tile, _cell );
  }

  bp.indexHeap_init();

  n = bp.m_index_heap_size;

  n_it = n*n*10;
  for (it=0; it<n_it; it++) {
    do {
      mu_idx = (int64_t)(bp.m_rand.randF() * (float)n);
    } while (mu_idx==n);
    _a = bp.m_rand.randF();
    _buf = ((bp.m_rand.randF() < 0.5) ? BUF_MU : BUF_MU_NXT);

    ret = bp.getMuPos( mu_idx, &_idir, &_cell, &_tile );
    if (ret < 0) {
      printf("ERROR!\n");
      return ret;
    }

    if ((_idir < 0) ||
        (_idir >= 6) ||
        (_cell < 0) ||
        (_cell >= bp.m_num_verts) ||
        (_tile < 0) ||
        (_tile >= bp.m_num_values)) {
      printf("!!!!! mu_idx:%i -> (%i,%i,%i)\n",
          (int)mu_idx,
          (int)_idir, (int)_cell, (int)_tile);
      return -1;
    }


    bp.SetValF( _buf, _a, _idir, _tile, _cell );

    _a = bp.getValF( BUF_MU,     _idir, _tile, _cell );
    _b = bp.getValF( BUF_MU_NXT, _idir, _tile, _cell );

    bp.indexHeap_update_mu_idx( mu_idx, fabs(_a-_b) );

    if ((it%1000)==0) {

      ret = bp.indexHeap_consistency();
      if (ret < 0) {
        printf("[%i/%i] indexHeap_consistency got: %i\n", (int)it, (int)n_it, (int)ret);
        return ret;
      }

    }

  }

  //bp.indexHeap_debug_print();

  ret = bp.indexHeap_consistency();
  printf("indexHeap_consistency got: %i\n", (int)ret);

  return ret;
}

int test_residual4() {
  int ret;
  int64_t it, n_it;
  int x, y, z;

  int64_t idx, n, _cell, mu_idx;
  int32_t _tile, _idir;
  float _a, _b;

  int _buf;

  x = 3;
  y = 2;
  z = 1;

  BeliefPropagation bp;

  ret = init_CSV( bp, x,y,z, g_opt.fn_name, g_opt.fn_rule);
  if (ret<0) { return ret; }

  n = bp.m_num_values * bp.m_num_verts * 6;

  for (idx=0; idx<n; idx++) {
    bp.getMuPos( idx, &_idir, &_cell, &_tile );

    _a = bp.m_rand.randF();
    _b = bp.m_rand.randF();

    bp.SetValF( BUF_MU,     _a, _idir, _tile, _cell );
    bp.SetValF( BUF_MU_NXT, _b, _idir, _tile, _cell );
  }

  bp.indexHeap_init();

  n = bp.m_index_heap_size;

  n_it = n*n*10;
  for (it=0; it<n_it; it++) {
    do {
      mu_idx = (int64_t)(bp.m_rand.randF() * (float)n);
    } while (mu_idx==n);
    _a = bp.m_rand.randF();
    _buf = ((bp.m_rand.randF() < 0.5) ? BUF_MU : BUF_MU_NXT);

    ret = bp.getMuPos( mu_idx, &_idir, &_cell, &_tile );
    if (ret < 0) {
      printf("ERROR!\n");
      return ret;
    }

    if ((_idir < 0) ||
        (_idir >= 6) ||
        (_cell < 0) ||
        (_cell >= bp.m_num_verts) ||
        (_tile < 0) ||
        (_tile >= bp.m_num_values)) {
      printf("!!!!! mu_idx:%i -> (%i,%i,%i)\n",
          (int)mu_idx,
          (int)_idir, (int)_cell, (int)_tile);
      return -1;
    }


    bp.SetValF( _buf, _a, _idir, _tile, _cell );

    _a = bp.getValF( BUF_MU,     _idir, _tile, _cell );
    _b = bp.getValF( BUF_MU_NXT, _idir, _tile, _cell );

    bp.indexHeap_update( mu_idx, fabs(_a-_b) );

    if ((it%1000)==0) {

      ret = bp.indexHeap_consistency();
      if (ret < 0) {
        printf("[%i/%i] indexHeap_consistency got: %i\n", (int)it, (int)n_it, (int)ret);
        return ret;
      }

    }

  }

  //bp.indexHeap_debug_print();

  ret = bp.indexHeap_consistency();
  printf("indexHeap_consistency got: %i\n", (int)ret);

  return ret;
}

int test_residual5() {
  int ret, _buf;
  int64_t it, n_it;
  int x, y, z;

  int64_t idx, n, _cell, mu_idx, heap_idx;
  int32_t _tile, _idir;
  float _a, _b, mu_max_diff, f, mu_buf_max;

  int64_t mu_max_idir,
          mu_max_cell,
          mu_max_tile,
          ih_idx_max;

  float _eps;
  int mu_pos_found=0;

  x = 3;
  y = 2;
  z = 1;

  BeliefPropagation bp;

  _eps = bp.m_eps_zero;

  ret = init_CSV( bp, x,y,z, g_opt.fn_name, g_opt.fn_rule);
  if (ret<0) { return ret; }

  n = bp.m_num_values * bp.m_num_verts * 6;

  for (idx=0; idx<n; idx++) {
    bp.getMuPos( idx, &_idir, &_cell, &_tile );

    _a = bp.m_rand.randF();
    _b = bp.m_rand.randF();

    bp.SetValF( BUF_MU,     _a, _idir, _tile, _cell );
    bp.SetValF( BUF_MU_NXT, _b, _idir, _tile, _cell );
  }

  bp.indexHeap_init();

  n = bp.m_index_heap_size;

  n_it = n*n*10;
  for (it=0; it<n_it; it++) {
    do {
      mu_idx = (int64_t)(bp.m_rand.randF() * (float)n);
    } while (mu_idx==n);
    _a = bp.m_rand.randF();
    _buf = ((bp.m_rand.randF() < 0.5) ? BUF_MU : BUF_MU_NXT);

    ret = bp.getMuPos( mu_idx, &_idir, &_cell, &_tile );
    if (ret < 0) {
      printf("ERROR!\n");
      return ret;
    }

    if ((_idir < 0) ||
        (_idir >= 6) ||
        (_cell < 0) ||
        (_cell >= bp.m_num_verts) ||
        (_tile < 0) ||
        (_tile >= bp.m_num_values)) {
      printf("!!!!! mu_idx:%i -> (%i,%i,%i)\n",
          (int)mu_idx,
          (int)_idir, (int)_cell, (int)_tile);
      return -1;
    }

    bp.SetValF( _buf, _a, _idir, _tile, _cell );

    _a = bp.getValF( BUF_MU,     _idir, _tile, _cell );
    _b = bp.getValF( BUF_MU_NXT, _idir, _tile, _cell );

    bp.indexHeap_update_mu_idx( mu_idx, fabs(_a-_b) );

  }


  mu_buf_max = -1.0;
  for (_idir=0; _idir<6; _idir++) {
    for (_cell=0; _cell<bp.m_num_verts; _cell++) {
      for (_tile=0; _tile<bp.m_num_values; _tile++) {

        _a = bp.getValF( BUF_MU,     _idir, _tile, _cell );
        _b = bp.getValF( BUF_MU_NXT, _idir, _tile, _cell );

        f = fabs(_a-_b);

        if (mu_buf_max < f) {
          mu_buf_max = f;
        }

      }
    }
  }

  bp.indexHeap_peek_mu_pos( &_idir, &_cell, &_tile, &_a);
  mu_max_idir = _idir;
  mu_max_cell = _cell;
  mu_max_tile = _tile;
  mu_max_diff = _a;

  //printf("mu_max (idir:%i,cell:%i,tile:%i,val:%f)\n",
  //    (int)mu_max_idir, (int)mu_max_cell, (int)mu_max_tile, (float)mu_max_diff);

  if ( fabs(mu_max_diff - mu_buf_max) > _eps ) {
    printf("observed maximum in MU/MU_NXT buf (%f) disagrees with indexHeap maximum (%f)\n",
        (float)mu_buf_max, (float)mu_max_diff);

    ret = bp.indexHeap_consistency();
    printf("indexHeap_consistency got: %i\n", (int)ret);


    return -103;
  }

  //if ( fabs(mu_max_diff - mu_buf_max) < _eps) { printf("yes, they're close\n"); }

  mu_pos_found = 0;
  for (_idir=0; _idir<6; _idir++) {
    for (_cell=0; _cell<bp.m_num_verts; _cell++) {
      for (_tile=0; _tile<bp.m_num_values; _tile++) {
        _a = bp.getValF( BUF_MU,     _idir, _tile, _cell );
        _b = bp.getValF( BUF_MU_NXT, _idir, _tile, _cell );

        f = fabs(_a-_b);

        if ( (fabs(mu_max_diff - f) <= _eps) ||
             (fabs(f - mu_max_diff) <= _eps) ) {

          //printf(">>max<< %i %i %i (%f,%f,%f)\n", (int)_idir, (int)_cell, (int)_tile, f, (float)mu_max_diff, (float)fabs(mu_max_diff-f));

          if ((_idir == mu_max_idir) &&
              (_cell == mu_max_cell) &&
              (_tile == mu_max_tile)) {

            //printf("!!found!! %i %i %i\n", (int)_idir, (int)_cell, (int)_tile);

            mu_pos_found = 1;
            break;

          }

        }

      }
      if (mu_pos_found) { break; }
    }
    if (mu_pos_found) { break; }
  }

  if (mu_pos_found==0) {
    printf("did not retrieve maximum mu position. Expected (idir:%i,cell:%i,tile:%i) (%f), observied max: %f\n",
      (int)mu_max_idir, (int)mu_max_cell, (int)mu_max_tile, (float)mu_max_diff, (float)mu_buf_max);

    ret = bp.indexHeap_consistency();
    printf("indexHeap_consistency got: %i\n", (int)ret);

    return -101;
  }

  //bp.indexHeap_debug_print();

  ret = bp.indexHeap_consistency();
  printf("indexHeap_consistency got: %i\n", (int)ret);

  return ret;
}

// test residual bp run until converged
//
int test_residual6() {
  int ret;
  int64_t it, n_it;
  int x, y, z;

  x = 3;
  y = 3;
  z = 1;

  // expect:
  //
  // 0,1,0: 2/5 |000, 3/5 T003
  // 2,1,0: 2/5 |000, 3/5 T001
  // 1,2,0: 2/5 |001, 3/5 T000
  // 1,1,0: 1/5 all
  //

  int iter, max_iter=100000;
  float maxdiff;
  std::vector<int32_t> keep_list;
  BeliefPropagation bp;

  bp.m_use_svd = 0;

  ret = init_CSV( bp, x,y,z, g_opt.fn_name, g_opt.fn_rule);
  if (ret<0) { return ret; }

  bp.m_eps_converge = 1.0/1024.0;
  bp.m_rate = 1.0;

  bp.m_verbose = 3;


  //--

  keep_list.clear();
  keep_list.push_back( bp.tileName2ID((char *)"r000") );
  bp.filterKeep( bp.getVertex(0,2,0), keep_list);

  keep_list.clear();
  keep_list.push_back( bp.tileName2ID((char *)"|000") );
  keep_list.push_back( bp.tileName2ID((char *)"T003") );
  bp.filterKeep( bp.getVertex(0,1,0), keep_list);

  keep_list.clear();
  keep_list.push_back( bp.tileName2ID((char *)"r003") );
  bp.filterKeep( bp.getVertex(0,0,0), keep_list);

  //--

  keep_list.clear();
  keep_list.push_back( bp.tileName2ID((char *)"|001") );
  keep_list.push_back( bp.tileName2ID((char *)"T000") );
  bp.filterKeep( bp.getVertex(1,2,0), keep_list);

  keep_list.clear();
  keep_list.push_back( bp.tileName2ID((char *)".000") );
  keep_list.push_back( bp.tileName2ID((char *)"|001") );
  keep_list.push_back( bp.tileName2ID((char *)"r002") );
  keep_list.push_back( bp.tileName2ID((char *)"r003") );
  keep_list.push_back( bp.tileName2ID((char *)"T002") );
  bp.filterKeep( bp.getVertex(1,1,0), keep_list);

  keep_list.clear();
  keep_list.push_back( bp.tileName2ID((char *)"|001") );
  bp.filterKeep( bp.getVertex(1,0,0), keep_list);

  //--

  keep_list.clear();
  keep_list.push_back( bp.tileName2ID((char *)"r001") );
  bp.filterKeep( bp.getVertex(2,2,0), keep_list);

  keep_list.clear();
  keep_list.push_back( bp.tileName2ID((char *)"|000") );
  keep_list.push_back( bp.tileName2ID((char *)"T001") );
  bp.filterKeep( bp.getVertex(2,1,0), keep_list);

  keep_list.clear();
  keep_list.push_back( bp.tileName2ID((char *)"r002") );
  bp.filterKeep( bp.getVertex(2,0,0), keep_list);

  //---
  bp.m_seed = 0;

  ret = bp.start();
  if (ret<0) { return ret; }


  //ret = bp.single_realize_residue_cb(max_iter, NULL);

  int32_t idir, tile;
  int64_t cell, mu_idx;
  float f_residue, d;
  int _verbose = 1;

  int32_t c_0, c_1;

  // after we've propagated constraints, BUF_MU
  // needs to be renormalized
  //
  bp.WriteBoundaryMU();
  bp.WriteBoundaryMUbuf(BUF_MU_NXT);
  bp.NormalizeMU();
  bp.NormalizeMU(BUF_MU_NXT);
  d = bp.step(1);
  d = bp.step(0);
  bp.indexHeap_init();

  if (_verbose > 0) {
    printf("--MU>>>\n");
    bp.debugPrintMU();

    c_0 = bp.indexHeap_consistency();
    c_1 = bp.indexHeap_mu_consistency();

    printf("  consist:(%i,%i))\n", (int)c_0, (int)c_1);
    printf("--MU<<<\n");
  }

  // iterate bp until converged or max iteration count tripped
  //
  for (iter=1; iter<max_iter; iter++) {

    mu_idx = bp.indexHeap_peek_mu_pos( &idir, &cell, &tile, &f_residue);
    if (f_residue < bp.m_eps_converge) { break; }

    if (_verbose > 0) {
      printf("\n");
      printf("  [it:%i,step:%i] [idir:%i,cell:%i,tile:%i](mu_idx:%i) residue %f\n",
          (int)iter, (int)max_iter,
          (int)idir, (int)cell, (int)tile, (int)mu_idx, (float)f_residue);
    }

    d = bp.step_residue( idir, cell, tile );

    if (_verbose > 0) {
      c_0 = bp.indexHeap_consistency();
      c_1 = bp.indexHeap_mu_consistency();

      printf("  consist:(%i,%i))\n", (int)c_0, (int)c_1);
    }

    
  }

  printf("---\n");

  //printf("(%i,%i,%i) got: %i\n", x, y, z, ret);
  //bp.debugPrint();
  bp.debugPrintMU();

  printf("---\n");

  return ret;
}


// test residual bp run until converged
//
int test_residual7() {
  int ret;
  int64_t it, n_it;
  int x, y, z;

  x = 3;
  y = 3;
  z = 1;

  // expect:
  //
  // 0,1,0: 2/5 |000, 3/5 T003
  // 2,1,0: 2/5 |000, 3/5 T001
  // 1,2,0: 2/5 |001, 3/5 T000
  // 1,1,0: 1/5 all
  //

  int iter, max_iter=1000;
  float maxdiff, _eps = (1.0/(1024*1024));
  std::vector<int32_t> keep_list;
  BeliefPropagation bp;

  bp.m_use_svd = 0;

  ret = init_CSV( bp, x,y,z, g_opt.fn_name, g_opt.fn_rule);
  if (ret<0) { return ret; }

  bp.m_eps_converge = 1.0/1024.0;
  bp.m_rate = 1.0;

  bp.m_verbose = 3;


  //--

  keep_list.clear();
  keep_list.push_back( bp.tileName2ID((char *)"r000") );
  bp.filterKeep( bp.getVertex(0,2,0), keep_list);

  keep_list.clear();
  keep_list.push_back( bp.tileName2ID((char *)"|000") );
  keep_list.push_back( bp.tileName2ID((char *)"T003") );
  bp.filterKeep( bp.getVertex(0,1,0), keep_list);

  keep_list.clear();
  keep_list.push_back( bp.tileName2ID((char *)"r003") );
  bp.filterKeep( bp.getVertex(0,0,0), keep_list);

  //--

  keep_list.clear();
  keep_list.push_back( bp.tileName2ID((char *)"|001") );
  keep_list.push_back( bp.tileName2ID((char *)"T000") );
  bp.filterKeep( bp.getVertex(1,2,0), keep_list);

  keep_list.clear();
  keep_list.push_back( bp.tileName2ID((char *)".000") );
  keep_list.push_back( bp.tileName2ID((char *)"|001") );
  keep_list.push_back( bp.tileName2ID((char *)"r002") );
  keep_list.push_back( bp.tileName2ID((char *)"r003") );
  keep_list.push_back( bp.tileName2ID((char *)"T002") );
  bp.filterKeep( bp.getVertex(1,1,0), keep_list);

  keep_list.clear();
  keep_list.push_back( bp.tileName2ID((char *)"|001") );
  bp.filterKeep( bp.getVertex(1,0,0), keep_list);

  //--

  keep_list.clear();
  keep_list.push_back( bp.tileName2ID((char *)"r001") );
  bp.filterKeep( bp.getVertex(2,2,0), keep_list);

  keep_list.clear();
  keep_list.push_back( bp.tileName2ID((char *)"|000") );
  keep_list.push_back( bp.tileName2ID((char *)"T001") );
  bp.filterKeep( bp.getVertex(2,1,0), keep_list);

  keep_list.clear();
  keep_list.push_back( bp.tileName2ID((char *)"r002") );
  bp.filterKeep( bp.getVertex(2,0,0), keep_list);

  //---
  bp.m_seed = 0;

  ret = bp.start();
  if (ret<0) { return ret; }

  n_it = bp.m_num_verts * bp.m_num_values;
  for (it=0; it<n_it; it++) {
    // ret = bp.single_realize_residue_cb(max_iter, NULL);
    if (ret<=0) { break; }
  }

  printf("(%i,%i,%i) got: %i\n", x, y, z, ret);
  bp.debugPrint();

  return ret;
}

// test residual bp run until converged
//
int test_residual8() {
  int ret;
  int64_t it, n_it;
  int x, y, z;

  x = 3;
  y = 3;
  z = 1;

  // expect:
  //
  // 0,1,0: 2/5 |000, 3/5 T003
  // 2,1,0: 2/5 |000, 3/5 T001
  // 1,2,0: 2/5 |001, 3/5 T000
  // 1,1,0: 1/5 all
  //

  int iter, max_iter=1000;
  float maxdiff, _eps = (1.0/(1024*1024));
  std::vector<int32_t> keep_list;
  BeliefPropagation bp;

  bp.m_use_svd = 1;

  ret = init_CSV( bp, x,y,z, g_opt.fn_name, g_opt.fn_rule);
  if (ret<0) { return ret; }

  bp.m_eps_converge = 1.0/1024.0;
  bp.m_rate = 1.0;

  bp.m_verbose = 3;


  //--

  keep_list.clear();
  keep_list.push_back( bp.tileName2ID((char *)"r000") );
  bp.filterKeep( bp.getVertex(0,2,0), keep_list);

  keep_list.clear();
  keep_list.push_back( bp.tileName2ID((char *)"|000") );
  keep_list.push_back( bp.tileName2ID((char *)"T003") );
  bp.filterKeep( bp.getVertex(0,1,0), keep_list);

  keep_list.clear();
  keep_list.push_back( bp.tileName2ID((char *)"r003") );
  bp.filterKeep( bp.getVertex(0,0,0), keep_list);

  //--

  keep_list.clear();
  keep_list.push_back( bp.tileName2ID((char *)"|001") );
  keep_list.push_back( bp.tileName2ID((char *)"T000") );
  bp.filterKeep( bp.getVertex(1,2,0), keep_list);

  keep_list.clear();
  keep_list.push_back( bp.tileName2ID((char *)".000") );
  keep_list.push_back( bp.tileName2ID((char *)"|001") );
  keep_list.push_back( bp.tileName2ID((char *)"r002") );
  keep_list.push_back( bp.tileName2ID((char *)"r003") );
  keep_list.push_back( bp.tileName2ID((char *)"T002") );
  bp.filterKeep( bp.getVertex(1,1,0), keep_list);

  keep_list.clear();
  keep_list.push_back( bp.tileName2ID((char *)"|001") );
  bp.filterKeep( bp.getVertex(1,0,0), keep_list);

  //--

  keep_list.clear();
  keep_list.push_back( bp.tileName2ID((char *)"r001") );
  bp.filterKeep( bp.getVertex(2,2,0), keep_list);

  keep_list.clear();
  keep_list.push_back( bp.tileName2ID((char *)"|000") );
  keep_list.push_back( bp.tileName2ID((char *)"T001") );
  bp.filterKeep( bp.getVertex(2,1,0), keep_list);

  keep_list.clear();
  keep_list.push_back( bp.tileName2ID((char *)"r002") );
  bp.filterKeep( bp.getVertex(2,0,0), keep_list);

  //---
  bp.m_seed = 0;

  ret = bp.start();
  if (ret<0) { return ret; }

  n_it = bp.m_num_verts * bp.m_num_values;
  for (it=0; it<n_it; it++) {
    // ret = bp.single_realize_residue_cb(max_iter, NULL);
    if (ret<=0) { break; }
  }

  printf("(%i,%i,%i) got: %i\n", x, y, z, ret);
  bp.debugPrint();

  return ret;
}




int test_wfc0(int x, int y, int z) {
  int ret;
  int iter, max_iter=10;
  float maxdiff, _eps = (1.0/(1024*1024));
  std::vector<int32_t> keep_list;
  BeliefPropagation bp;

  //bp.init(x,y,z);
  ret = init_CSV( bp, x,y,z, g_opt.fn_name, g_opt.fn_rule);
  if (ret<0) { return ret; }

  ret = bp.wfc();

  printf("(%i,%i,%i) got: %i\n", x, y, z, ret);

  bp.debugPrint();
  return 0;
}

int run_test(int test_num) {
  switch(test_num) {
    case 0:
      test0();
      break;
    case 1:
      test1();
      break;
    case 2:
      test2();
      break;
    case 3:
      test3();
      break;
    case 4:
      test4();
      break;
    case 5:
      test5();
      break;
    case 6:
      test6();
      break;

    case 7:
      test_cull0();
      break;
    case 8:
      test_cull1();
      break;
    case 9:
      test_cull2();
      break;
    case 10:
      test_cull3();
      break;
    case 11:
      test_cull4();
      break;

    case 12:
      test_realize0();
      break;
    case 13:
      test_realize1();
      break;
    case 14:
      test_realize2(4,4,4);
      break;

    case 15:
      test_wfc0(4,4,4);
      break;

    case 16:
      test_step0();
      break;

    case 17:
      test_step1();
      break;

    case 18:
      test_step2();
      break;

    case 19:
      test_step3();
      break;

    case 20:
      test_step4();
      break;

    case 21:
      test_residual0();
      break;
    case 22:
      test_residual1();
      break;
    case 23:
      test_residual2();
      break;
    case 24:
      test_residual3();
      break;
    case 25:
      test_residual4();
      break;
    case 26:
      test_residual5();
      break;
    case 27:
      test_residual6();
      break;
    case 28:
      test_residual7();
      break;
    case 29:
      test_residual8();
      break;

    default:
      return -1;

  }

  return 0;
}
<|MERGE_RESOLUTION|>--- conflicted
+++ resolved
@@ -728,13 +728,9 @@
   keep_list.clear();
   keep_list.push_back( bp.tileName2ID((char *)"r003") );
   bp.filterKeep( bp.getVertex(0,0,0), keep_list);
-<<<<<<< HEAD
-  bp.cellFillAccessed(0, bp.m_grid_note_idx);
-  bp.unfillVisited(bp.m_grid_note_idx);
-=======
-  bp.cellFillAccessed(0, bp.m_note_plane );
-  bp.unfillAccessed(bp.m_note_plane );
->>>>>>> f571523c
+
+  bp.cellFillAccessed(0, bp.m_note_plane);
+  bp.unfillVisited(bp.m_note_plane);
 
   ret = bp.cellConstraintPropagate();
 
@@ -765,13 +761,9 @@
   keep_list.clear();
   keep_list.push_back( bp.tileName2ID((char *)"r003") );
   bp.filterKeep( bp.getVertex(0,0,0), keep_list);
-<<<<<<< HEAD
-  bp.cellFillAccessed(0, bp.m_grid_note_idx);
-  bp.unfillVisited(bp.m_grid_note_idx);
-=======
+
   bp.cellFillAccessed(0, bp.m_note_plane);
-  bp.unfillAccessed(bp.m_note_plane);
->>>>>>> f571523c
+  bp.unfillVisited(bp.m_note_plane);
 
   ret = bp.cellConstraintPropagate();
 
@@ -802,35 +794,23 @@
   keep_list.clear();
   keep_list.push_back( bp.tileName2ID((char *)"r003") );
   bp.filterKeep( bp.getVertex(0,0,0), keep_list);
-<<<<<<< HEAD
-  bp.cellFillAccessed(0, bp.m_grid_note_idx);
-  bp.unfillVisited(bp.m_grid_note_idx);
-=======
+
   bp.cellFillAccessed(0, bp.m_note_plane);
-  bp.unfillAccessed(bp.m_note_plane);
->>>>>>> f571523c
+  bp.unfillVisited(bp.m_note_plane);
 
   keep_list.clear();
   keep_list.push_back( bp.tileName2ID((char *)".000") );
   bp.filterKeep( bp.getVertex(1,1,0), keep_list);
-<<<<<<< HEAD
-  bp.cellFillAccessed(4, bp.m_grid_note_idx);
-  bp.unfillVisited(bp.m_grid_note_idx);
-=======
+
   bp.cellFillAccessed(4, bp.m_note_plane);
-  bp.unfillAccessed(bp.m_note_plane);
->>>>>>> f571523c
+  bp.unfillVisited(bp.m_note_plane);
 
   keep_list.clear();
   keep_list.push_back( bp.tileName2ID((char *)"r001") );
   bp.filterKeep( bp.getVertex(2,2,0), keep_list);
-<<<<<<< HEAD
-  bp.cellFillAccessed(8, bp.m_grid_note_idx);
-  bp.unfillVisited(bp.m_grid_note_idx);
-=======
+
   bp.cellFillAccessed(8, bp.m_note_plane);
-  bp.unfillAccessed(bp.m_note_plane);
->>>>>>> f571523c
+  bp.unfillVisited(bp.m_note_plane);
 
   ret = bp.cellConstraintPropagate();
 
@@ -861,68 +841,44 @@
   keep_list.clear();
   keep_list.push_back( bp.tileName2ID((char *)"r003") );
   bp.filterKeep( bp.getVertex(0,0,0), keep_list);
-<<<<<<< HEAD
-  bp.cellFillAccessed(0, bp.m_grid_note_idx);
-  bp.unfillVisited(bp.m_grid_note_idx);
-=======
+
   bp.cellFillAccessed(0, bp.m_note_plane);
-  bp.unfillAccessed(bp.m_note_plane);
->>>>>>> f571523c
+  bp.unfillVisited(bp.m_note_plane);
 
   keep_list.clear();
   keep_list.push_back( bp.tileName2ID((char *)"r002") );
   bp.filterKeep( bp.getVertex(2,0,0), keep_list);
-<<<<<<< HEAD
-  bp.cellFillAccessed(0, bp.m_grid_note_idx);
-  bp.unfillVisited(bp.m_grid_note_idx);
-=======
+
   bp.cellFillAccessed(0, bp.m_note_plane);
-  bp.unfillAccessed(bp.m_note_plane);
->>>>>>> f571523c
+  bp.unfillVisited(bp.m_note_plane);
 
   keep_list.clear();
   keep_list.push_back( bp.tileName2ID((char *)".000") );
   bp.filterKeep( bp.getVertex(1,1,0), keep_list);
-<<<<<<< HEAD
-  bp.cellFillAccessed(4, bp.m_grid_note_idx);
-  bp.unfillVisited(bp.m_grid_note_idx);
-=======
+  
   bp.cellFillAccessed(4, bp.m_note_plane);
-  bp.unfillAccessed(bp.m_note_plane);
->>>>>>> f571523c
+  bp.unfillVisited(bp.m_note_plane);
 
   keep_list.clear();
   keep_list.push_back( bp.tileName2ID((char *)".000") );
   bp.filterKeep( bp.getVertex(1,1,1), keep_list);
-<<<<<<< HEAD
-  bp.cellFillAccessed(4, bp.m_grid_note_idx);
-  bp.unfillVisited(bp.m_grid_note_idx);
-=======
+
   bp.cellFillAccessed(4, bp.m_note_plane);
-  bp.unfillAccessed(bp.m_note_plane);
->>>>>>> f571523c
+  bp.unfillVisited(bp.m_note_plane);
 
   keep_list.clear();
   keep_list.push_back( bp.tileName2ID((char *)"r000") );
   bp.filterKeep( bp.getVertex(0,2,1), keep_list);
-<<<<<<< HEAD
-  bp.cellFillAccessed(8, bp.m_grid_note_idx);
-  bp.unfillVisited(bp.m_grid_note_idx);
-=======
+
   bp.cellFillAccessed(8, bp.m_note_plane);
-  bp.unfillAccessed(bp.m_note_plane);
->>>>>>> f571523c
+  bp.unfillVisited(bp.m_note_plane);
 
   keep_list.clear();
   keep_list.push_back( bp.tileName2ID((char *)"r001") );
   bp.filterKeep( bp.getVertex(2,2,1), keep_list);
-<<<<<<< HEAD
-  bp.cellFillAccessed(8, bp.m_grid_note_idx);
-  bp.unfillVisited(bp.m_grid_note_idx);
-=======
+
   bp.cellFillAccessed(8, bp.m_note_plane);
-  bp.unfillAccessed(bp.m_note_plane);
->>>>>>> f571523c
+  bp.unfillVisited(bp.m_note_plane);
 
   ret = bp.cellConstraintPropagate();
 
@@ -958,54 +914,38 @@
   keep_list.push_back( bp.tileName2ID((char *)".000") );
   keep_list.push_back( bp.tileName2ID((char *)"^012") );
   bp.filterKeep( bp.getVertex(0,0,0), keep_list);
-<<<<<<< HEAD
-  bp.cellFillAccessed(0, bp.m_grid_note_idx);
-  bp.unfillVisited(bp.m_grid_note_idx);
-=======
+
   bp.cellFillAccessed(0, bp.m_note_plane);
-  bp.unfillAccessed(bp.m_note_plane);
->>>>>>> f571523c
+  bp.unfillVisited(bp.m_note_plane);
 
   keep_list.clear();
   keep_list.push_back( bp.tileName2ID((char *)".000") );
   keep_list.push_back( bp.tileName2ID((char *)"r002") );
   keep_list.push_back( bp.tileName2ID((char *)"^011") );
   bp.filterKeep( bp.getVertex(1,0,0), keep_list);
-<<<<<<< HEAD
-  bp.cellFillAccessed(1, bp.m_grid_note_idx);
-  bp.unfillVisited(bp.m_grid_note_idx);
-=======
+
   bp.cellFillAccessed(1, bp.m_note_plane);
-  bp.unfillAccessed(bp.m_note_plane);
->>>>>>> f571523c
+  bp.unfillVisited(bp.m_note_plane);
 
   keep_list.clear();
   keep_list.push_back( bp.tileName2ID((char *)".000") );
   keep_list.push_back( bp.tileName2ID((char *)"^013") );
   keep_list.push_back( bp.tileName2ID((char *)"r000") );
   bp.filterKeep( bp.getVertex(0,1,0), keep_list);
-<<<<<<< HEAD
-  bp.cellFillAccessed(2, bp.m_grid_note_idx);
-  bp.unfillVisited(bp.m_grid_note_idx);
-=======
+
   bp.cellFillAccessed(2, bp.m_note_plane);
-  bp.unfillAccessed(bp.m_note_plane);
->>>>>>> f571523c
+  bp.unfillVisited(bp.m_note_plane);
 
   keep_list.clear();
   keep_list.push_back( bp.tileName2ID((char *)".000") );
   keep_list.push_back( bp.tileName2ID((char *)"^010") );
   keep_list.push_back( bp.tileName2ID((char *)"r001") );
   bp.filterKeep( bp.getVertex(1,1,0), keep_list);
-<<<<<<< HEAD
-  bp.cellFillAccessed(3, bp.m_grid_note_idx);
-  bp.unfillVisited(bp.m_grid_note_idx);
-=======
+
   bp.cellFillAccessed(3, bp.m_note_plane);
-  bp.unfillAccessed(bp.m_note_plane);
->>>>>>> f571523c
-
-  ret = bp.cellConstraintPropagate();
+  bp.unfillVisited(bp.m_note_plane);
+
+ret = bp.cellConstraintPropagate();
 
   printf("ret: %i\n", ret );
   bp.debugPrint();
