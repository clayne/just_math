//--------------------------------------------------------------------------------
// JUST MATH:
// Belief Propagation - on a 3D grid domain
//
// Demonstration of Sum-Product Belief Propagation on a 3D spatial domain.
// Computes:
//     mu_{i,j}[b] = SUM f_{i,j}[a,b] g_i[a] PROD mu_{k,i}[b]
// The message function 'mu' is stored sparsely for neighboring cells in 3D, with size 6*R^3*B,
// where R is the grid resolution, B is the number of discrete values, and 6 is number of neighbors.
//
// To render the result, the belief is estimated at each vertex (voxel), and
// raytraced as a density volume where value probabilities are mapped to color.
//

//--------------------------------------------------------------------------------
// Copyright 2019-2022 (c) Quanta Sciences, Rama Hoetzlein, ramakarl.com
//
// * Derivative works may append the above copyright notice but should not remove or modify earlier notices.
//
// MIT License:
// Permission is hereby granted, free of charge, to any person obtaining a copy of this software and
// associated documentation files (the "Software"), to deal in the Software without restriction, including without
// limitation the rights to use, copy, modify, merge, publish, distribute, sublicense, and/or sell copies of the Software,
// and to permit persons to whom the Software is furnished to do so, subject to the following conditions:
// The above copyright notice and this permission notice shall be included in all copies or substantial portions of the Software.
//
// THE SOFTWARE IS PROVIDED "AS IS", WITHOUT WARRANTY OF ANY KIND, EXPRESS OR IMPLIED, INCLUDING BUT NOT LIMITED TO THE WARRANTIES
// OF MERCHANTABILITY, FITNESS FOR A PARTICULAR PURPOSE AND NONINFRINGEMENT. IN NO EVENT SHALL THE AUTHORS OR COPYRIGHT HOLDERS
// BE LIABLE FOR ANY CLAIM, DAMAGES OR OTHER LIABILITY, WHETHER IN AN ACTION OF CONTRACT, TORT OR OTHERWISE, ARISING FROM, OUT OF
// OR IN CONNECTION WITH THE SOFTWARE OR THE USE OR OTHER DEALINGS IN THE SOFTWARE.
//

#ifndef DEF_BELIEF_PROPAGATION
#define DEF_BELIEF_PROPAGATION

#include <algorithm>
#include "mersenne.h"
#include "dataptr.h"

//extern "C" {
//#include "lib/svdlib.h"
//}

#include <Eigen/SVD>

/*
#ifdef USE_OPENGL
  #include <GL/glew.h>
#endif
#ifdef USE_CUDA
  #include "common_cuda.h"
#endif
*/

#include <stdio.h>
#include <stdlib.h>
#include <string.h>
#include <math.h>

#include <vector>
#include <string>

#define BELIEF_PROPAGATION_VERSION "0.6.0"

#define VB_NONE         0
#define VB_ERROR        0
#define VB_EXPERIMENT   1
#define VB_RUN          2
#define VB_STEP         3
#define VB_INTRASTEP    4
#define VB_DEBUG        5

#define OPT_PTRS
#define OPT_MUPTR
#define OPT_FH
#define OPT_MUBOUND

#define MU_NOCOPY 0
#define MU_COPY 1

#define VIZ_NONE        0
#define VIZ_MU          1
#define VIZ_DMU         2
#define VIZ_BELIEF      3
#define VIZ_CONSTRAINT  4
#define VIZ_TILECOUNT   5
#define VIZ_ENTROPY     6
#define VIZ_CHANGE      7
#define VIZ_RESPICK     8

#define ALG_CELL_ANY            32
#define ALG_CELL_MIN_ENTROPY    33

#define ALG_TILE_MAX_BELIEF     34

#define ALG_RUN_VANILLA         35
#define ALG_RUN_RESIDUAL        36

#define ALG_ACCEL_NONE          0
#define ALG_ACCEL_WAVE          1

// memory locations: cpu + (z*mUseRY + y)*mUseRX + x

// static buffers (input)                                                                                               // Allocation (B=num_vals)
#define BUF_G           1     // tile weights,  weight, all values - beliefprop, G(a) vector                            // <B, 1, 1>
#define BUF_F           2     // tile rules,    rule-to-rule - beliefprop, F(a,b) vector - <src, dest, direction>       // <B, B, 6>

// dynamic buffers
#define BUF_MU          3     // message prob,  6*B,        all verts - beliefprop, mu{i,j}(a,b) vector (B=# values)    // <6, B, num_vert>
#define BUF_MU_NXT      4     // message prob', 6*B,        all verts - beliefprop, mu'{i,j}(a,b) vector (B=# values)   // <6, B, num_vert>
#define BUF_TILE_IDX    5     // tile indexes,  val list,   all verts - beliefprof                                      // <B, num_vert, 1>
#define BUF_TILE_IDX_N  6     // # of tile idx, 1x int,     all verts - beliefprof                                      // <num_vert, 1, 1>

// scratch buffers
#define BUF_H           7     // temporary,     val list,   single vert - beliefprop                                    // <B, 1, 1>
#define BUF_BELIEF      8     // temporary,     val list,   single vert - beliefprop                                    // <B, 1, 1>
#define BUF_VISITED     9     // temporary,     1x int,     all verts - beliefprop                                      // <num_vert, 1, 1>
#define BUF_NOTE        10    // which cells,   2x int,     all verts (of size cell count (i32))                        // <num_vert, 2, 1>
#define BUF_VIZ         11    // vizualization, 1x float,   all verts                                                   // <num_vert, 1, 1>
#define BUF_TILES       12    // maxb tile,     1x int,     all verts                                                   // <num_vert, 1, 1>
#define BUF_B           13    // maxb value,    1x float,   all verts                                                   // <num_vert, 1, 1>
#define BUF_C           14    // num constraint,1x int,     all verts                                                   // <num_vert, 1, 1>

// svd & residual bp
#define BUF_SVD_U       16    //                                                                                        // <B,  B*, 6>
#define BUF_SVD_Vt      17    //                                                                                        // <B*, B,  6>
#define BUF_SVD_VEC     18    //                                                                                        // <B*, 1,  1>

// auxiliary buffers for residual belief propagaion
//
// BUF_RESIDUE_HEAP         : heap of absolute differences of mu and mu_nxt (float)
// BUF_RESIDUE_HEAP_CELL_BP : back pointer of heap value location in CELL_HEAP (in64_t)
// BUF_RESIDUE_CELL_HEAP    : mapping of cell (and direction, value) to heap position (in64_t).
//                            That is, mapping of mu index to position in heap
//
// All sizes should be (Vol) * 6 * B.
// That is, {volume} x {#neighbors} x {#values} : (dim[0]*dim[1]*dim[2] * 6 * B).
//
// All these structures are for book keeping so that we can get the maximum difference of
// mu and mu_nxt in addition to allowing arbitrary updates on other cells.
//
// The basic residual bp update step will fetch the maximum difference, copy the mu value
// from the mu_nxt buffer to the mu buffer, then update neighboring cells by updating their
// mu_nxt values, updating the residue_heap along the way.
//
#define BUF_RESIDUE_HEAP          19    //                                                                               // <6*B*num_vert, 1, 1>
#define BUF_RESIDUE_HEAP_CELL_BP  20    //                                                                               // <6*B*num_vert, 1, 1>
#define BUF_RESIDUE_CELL_HEAP     21    //                                                                               // <6*B*num_vert, 1, 1>


#define BUF_MAX         30      // this is buffer count limit. increase if more needed.


// Belief propagation - options

typedef struct _bp_opt_t {

  float     alpha;

  int       X, Y, Z, D;

  std::string name_fn;
  std::string rule_fn;

  std::string tileset_fn,
              tilemap_fn,
              tileobj_fn,
              outstl_fn;

  int32_t   tileset_stride_x,
            tileset_stride_y;
  int32_t   tileset_margin,
            tileset_spacing;
  int32_t   tileset_width,
            tileset_height;
  int       tiled_reverse_y;

  std::string  constraint_cmd;

  std::vector< int32_t > cull_list;

  int       seed;

  float     step_rate;

  float     eps_converge,
            eps_converge_beg,
            eps_converge_end,
            eps_zero;

  int64_t   step_cb;
  float     state_info_d;
  int64_t   state_info_iter;

  int64_t   index_heap_size;

  int32_t   cur_run;
  int32_t   max_run;

  int32_t   cur_iter;
  int32_t   max_iter;

  int32_t   cur_step;
  int32_t   max_step;

  int32_t   alg_idx;            // ALG_RUN_VANILLA or ALG_RUN_RESIDUE
  int32_t   alg_cell_opt;       // ALG_CELL_ANY, ALG_CELL_MIN_ENTROPY
  int32_t   alg_tile_opt;       // ALG_TILE_MAX_BELIEF
  int32_t   alg_run_opt;
  int32_t   alg_accel;

  int32_t   viz_opt;            // VIS_NONE, VIS_MU, VIS_BELIEF, etc..

  bool      use_cuda;
  int       use_svd;
  int       use_checkerboard;

  // As a general rule of thumb, the verbosity is:
  //
  // 0  - NONE
  //        no output (default),
  //        unless error (which should go to stderr?)
  //
  // 1  - SUMMARY
  //        output summary information or other output
  //        at the end of a completed run
  //
  // 2  - RUN
  //        output summary information at end
  //        of each step
  //
  // 3  - STEP
  //        output information intra-step
  //
  // 4  - DEBUG
  //        catchall for debug/anything printing
  //
  int       verbose;

} bp_opt_t;

// Belief propagation - constraint ops

typedef struct constraint_op_type {
  char op;
  std::vector< int > dim_range;
  std::vector< int > tile_range;
} constraint_op_t;


// Belief propagation - statistics

typedef struct _bp_stat_type {

  char    enabled;
  int     post;

<<<<<<< HEAD
  int     upper_step;
  double  avg_step,
          second_moment_step;
=======
    float   max_belief;

    int     upper_step;
    double  avg_step,
            second_moment_step;
>>>>>>> c7d27f0d

  float   eps_curr;

  float   max_dmu,
          ave_mu,
          ave_dmu;

  int64_t num_culled,
          num_collapsed,
          num_chosen;

  int     iter_resolved,
          total_resolved;

  float   elapsed_time;

  int64_t constraints;

  bool    instr;
  float   time_boundary,
          time_normalize,
          time_bp,
          time_viz,
          time_maxdiff,
          time_updatemu;

  // number of tiles in a cell (more than one)
  //
  float   occupancy_mean,
          occupancy_mode,
          occupancy_second_moment;

  // cluster is yet to be defined but an initial
  // guess is that it's the size of a number of
  // cells of 'forced' tiles. For example,
  // force a tile, this might have a cascade
  // effect on other tiles, the size of that
  // cascade would be a cluster.
  // Needs some thinking and might need
  // some more infrastructure to implement
  //
  float   cluster_mean,
          cluster_mode,
          cluster_second_moment;

} bp_stat_t;

// Belief propagation - experiements

typedef struct _bp_expr_type {

    int         num_expr;
    int         num_run;

    Vector3DI   grid_min, grid_max;

    int         maxstep_min, maxstep_max;

    float       steprate_min, steprate_max;

    float       eps_min, eps_max;

} bp_expr_t;



// Belief propagation

class BeliefPropagation {
public:
  BeliefPropagation() {

    op.verbose = VB_NONE;

    default_opts();

  };

  //------------------------ high level API

  int       default_opts ();

  void      reset ();

  int       init( int, int, int,
              std::vector< std::string  >           tile_name_list,
              std::vector< float >                  tile_weight_list,
              std::vector< std::vector < float > >  rule_list );

  int       start();
  int       finish();

  int       RealizePre();
  int       RealizeIter();
  int       RealizeStep();
  int       RealizePost();
  int       Realize();

  int       CheckConstraints ( int64_t p );
  int       CheckConstraints ();

  void      SetVis (int viz_opt);

  //------------------------ belief propagation, mid-level API

  int   init_SVD(void);

  int   filter_constraint(std::vector< std::vector< int32_t > > &constraint_list);

  void  gp_state_print();

  int   _pick_tile(int64_t anch_cell, int64_t *max_cell, int32_t *max_tile, int32_t *max_tile_idx, float *max_belief);
  int   _pick_tile_max_belief(int64_t anch_cell, int64_t *max_cell, int32_t *max_tile, int32_t *max_tile_idx, float *max_belief);
  int   _pick_tile_min_belief(int64_t anch_cell, int64_t *min_cell, int32_t *min_tile, int32_t *min_tile_idx, float *min_belief);
  int   _pick_tile_pdf(int64_t anch_cell, int64_t *max_cell, int32_t *max_tile, int32_t *max_tile_idx, float *max_belief);

  void  init_dir_desc();
  float  step(int update_mu);
  float  step_residue(int32_t idir, int64_t cell, int32_t tile);

  //---------------------------------------- residual belief propagation
  //
  int64_t getMuIdx( int32_t idir, int64_t cell, int32_t tile );
  int64_t getMuPos( int64_t idx, int32_t *idir, int64_t *cell, int32_t *tile );

  void    indexHeap_init(void);
  void    indexHeap_swap(int64_t heap_idx_a, int64_t heap_idx_b);
  int32_t indexHeap_push(float val);

  void    indexHeap_update(int64_t heap_idx, float val);
  void    indexHeap_update_mu_idx(int64_t mu_idx, float val);
  void    indexHeap_update_mu_pos(int32_t idir, int64_t cell, int32_t tile, float val);

  int64_t indexHeap_peek(int64_t *mu_idx, float *val);
  int64_t indexHeap_peek_mu_pos(int32_t *idir, int64_t *cell, int32_t *tile_val, float *val);


  int32_t indexHeap_consistency(void);
  int32_t indexHeap_mu_consistency(void);

  void    indexHeap_debug_print(void);


  //----------------------- belief propagation (low-level)

  void  ConstructStaticBufs ();
  void  ConstructDynamicBufs ();
  void  ConstructTempBufs ();
  void  ConstructSVDBufs ();

  float BeliefProp();
  float BeliefProp_svd ();

  float BeliefProp_cell_residue(int64_t);
  float BeliefProp_cell_residue_svd(int64_t);

  void  UpdateMU ();

  float getVertexBelief ( uint64_t j );
  float _getVertexBelief ( uint64_t j );

  int   getMaxBeliefTile ( uint64_t j );

  void  cellUpdateBelief(int64_t anch_cell);
  int   chooseMaxBelief(int64_t *max_cell, int32_t *max_tile, int32_t *max_tile_idx, float *max_belief);
  int   chooseMinBelief(int64_t *min_cell, int32_t *min_tile, int32_t *min_tile_idx, float *min_belief);

  int   chooseMinEntropy(int64_t *min_cell, int32_t *min_tile, int32_t *min_tile_idx, float *min_belief);
  int   chooseMinEntropyMaxBelief(int64_t *max_cell, int32_t *max_tile, int32_t *max_tile_idx, float *max_belief);
  int   chooseMinEntropyMinBelief(int64_t *min_cell, int32_t *min_tile, int32_t *min_tile_idx, float *min_belief);

  void  WriteBoundaryMUbuf(int buf_id);
  void  TransferBoundaryMU (int src_id, int dst_id);
  void  InitializeDMU (int buf_id=BUF_MU_NXT);
  float MaxDiffMU();
  float MaxDiffMUCellTile(float *max_diff, int64_t *max_cell, int64_t *max_tile_idx, int64_t *max_dir_idx);

  void  RandomizeMU ();

  void  NormalizeMU ();
  void  NormalizeMU (int id);
  void  NormalizeMU_cell_residue (int buf_id, int64_t cell);

  int filterKeep(uint64_t pos, std::vector<int32_t> &tile_id);
  int filterDiscard(uint64_t pos, std::vector<int32_t> &tile_id);
  int32_t tileName2ID (std::string &tile_name);
  int32_t tileName2ID (char *);

  // used for visualization
  void  ComputeDiffMUField ();
  void  ComputeBeliefField ();
  int   ComputeTilecountField ();


  // non "strict" bp functions but helpful still
  //
  int   CullBoundary();
  int   cellConstraintPropagate();
  void  cellFillVisited(uint64_t vtx, int32_t note_idx);
  int   cellFillSingle(uint64_t vtx, int32_t note_idx);

  int   tileIdxCollapse(uint64_t pos, int32_t tile_idx);
  int   tileIdxRemove(uint64_t pos, int32_t tile_idx);

  // note_idx is the 'plane' of BUF_NOTE to unwind
  //
  void  unfillVisited(int32_t note_idx);
  int   removeTileIdx(int64_t anch_cell, int32_t anch_tile_idx);
  int   sanityAccessed();

  //----------------------- visualization
  Vector4DF getVisSample ( int64_t v );



  //------------------------ memory management

  void          AllocBuf (int id, char dt, uint64_t cntx=1, uint64_t cnty=1, uint64_t cntz=1 );     // new function
  void          ZeroBuf (int id);

  int64_t       getNeighbor(uint64_t j, int nbr);        // 3D spatial neighbor function
  int64_t       getNeighbor(uint64_t j, Vector3DI jp, int nbr);        // 3D spatial neighbor function
  Vector3DI     getVertexPos(int64_t j);
  int64_t       getVertex(int x, int y, int z);
  int           getTilesAtVertex ( int64_t vtx );
  int           getOppositeDir(int nbr)  { return m_dir_inv[nbr]; }

  //----------------------- new accessor functions

  inline void*  getPtr(int id, int x=0, int y=0, int z=0)     {return (void*) m_buf[id].getPtr (x, y, z);}     // caller does type casting

  inline int32_t getValI(int id, int x=0, int y=0, int z=0)            {return *(int32_t*) m_buf[id].getPtr (x, y, z);}
  inline int64_t getValL(int id, int x=0, int y=0, int z=0)            {return *(int64_t*) m_buf[id].getPtr (x, y, z);}
  inline float   getValF(int id, int x=0, int y=0, int z=0)            {return *(float*) m_buf[id].getPtr (x, y, z);}

  inline void   SetValI(int id, int32_t val, int x, int y=0, int z=0)     {*(int32_t*) m_buf[id].getPtr(x, y, z) = val;}
  inline void   SetValL(int id, int64_t val, int x, int y=0, int z=0)     {*(int64_t*) m_buf[id].getPtr(x, y, z) = val;}
  inline void   SetValF(int id, float val, int x, int y=0, int z=0)     {*(float*)   m_buf[id].getPtr(x, y, z) = val;}

  inline int    getNumNeighbors(int j)        {return (m_bpres.z==1) ? 4 : 6;}
  // inline int    getNumNeighbors(int j)        {return 6;}

  inline int    getNumValues(int j)          {return m_num_values;}
  inline int    getNumVerts()            {return m_num_verts;}

  //----------------------- options & stat accessors

  void          ResetStats ();

  std::string   getStatMessage ();

  std::string   getStatCSV (int mode=0);

  bp_opt_t*     get_opt()              { return &op; }
  bp_stat_t*    get_stat()             { return &st; }

  int           getStep()              { return op.cur_step; }
  int           getVerbose()           { return op.verbose; }
  float         getLinearEps ();
  float         getElapsedTime()       { return st.elapsed_time; }
  void          setConverge ( bp_opt_t* op, float c );

  //----------------------- LEGACY accessor functions

  //  belief prop residue access functions (int64_t)
  //  index heap - ih
  //
  /* inline int64_t* getPtr_ih(int32_t id, int32_t n, int64_t j, int32_t a)                { return  (int64_t*) m_buf[id].getPtr ( uint64_t(n*m_num_verts + j)*m_num_values + a ); }
  inline int64_t  getVal_ih(int32_t id, int32_t n, int64_t j, int32_t a)                { return *(int64_t*) m_buf[id].getPtr ( uint64_t(n*m_num_verts + j)*m_num_values + a ); }
  inline void     SetVal_ih(int32_t id, int32_t n, int64_t j, int32_t a, int64_t val )  { *(int64_t*) m_buf[id].getPtr ( uint64_t(n*m_num_verts + j)*m_num_values + a ) = val; }

  inline int64_t* getPtr_ih(int32_t id, int64_t idx)                { return  (int64_t*) m_buf[id].getPtr ( idx ); }
  inline int64_t  getVal_ih(int32_t id, int64_t idx)                { return *(int64_t*) m_buf[id].getPtr ( idx ); }
  inline void     SetVal_ih(int32_t id, int64_t idx, int64_t val )  { *(int64_t*) m_buf[id].getPtr ( idx ) = val; }

  inline float* getPtr_ihf(int32_t id, int64_t idx)             { return  (float*) m_buf[id].getPtr ( idx ); }
  inline float  getVal_ihf(int32_t id, int64_t idx)             { return *(float*) m_buf[id].getPtr ( idx ); }
  inline void   SetVal_ihf(int32_t id, int64_t idx, float val ) { *(float*) m_buf[id].getPtr ( idx ) = val; } */

/* inline int32_t getValNote(int id, int i, int a)                { return *(int32_t *) m_buf[id].getPtr ( uint64_t(i*m_num_verts+ a) ); }
   inline void    SetValNote(int id, int i, int a, int32_t val)   { *(int32_t*) m_buf[id].getPtr ( (i*m_num_verts + a) ) = val; }  */


  //-------------------------- wave function collapse
  int   wfc();
  int   wfc_start();
  int   wfc_step(int64_t it);


  //-------------------------- debugging functions

  // helper arrays and functions for ease of testing and simple use
  //
  void  debugPrint();
  void  debugPrintC();
  void  debugPrintS();
  void  debugPrintMU();
  void  debugInspect (Vector3DI pos, int tile);

  // run time statistics and other information
  //
  // void    UpdateRunTimeStat(int64_t num_step);


  //------------------------- member variables

  // primary data stored in buffers
  DataPtr       m_buf[ BUF_MAX ];

  // problem size
  int64_t       m_num_verts;    // Xi = 0..X (graph domain)
  int64_t       m_num_values;   //  B = 0..Bm-1 (value domain)
  Vector3DI     m_bpres;        // 3D spatial belief prop res

  Vector3DI     m_res;          // volume res

  std::vector< std::string > m_tile_name;
  std::vector< std::string > m_dir_desc;
  int           m_dir_inv[6];

  uint64_t      m_note_n[2];
  int64_t       m_note_plane;

  int64_t       m_svd_nsv[6];

  Mersenne      m_rand;

  // parameters/options
  bp_opt_t      op;

  // statistics
  bp_stat_t     st;

  // experiments
  bp_expr_t     expr;

};


#endif<|MERGE_RESOLUTION|>--- conflicted
+++ resolved
@@ -255,17 +255,11 @@
   char    enabled;
   int     post;
 
-<<<<<<< HEAD
+  float   max_belief;
+
   int     upper_step;
   double  avg_step,
           second_moment_step;
-=======
-    float   max_belief;
-
-    int     upper_step;
-    double  avg_step,
-            second_moment_step;
->>>>>>> c7d27f0d
 
   float   eps_curr;
 
