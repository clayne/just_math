--- conflicted
+++ resolved
@@ -196,20 +196,6 @@
 
   void  init_dir_desc();
 
-<<<<<<< HEAD
-  // belief prop
-  void    Restart();
-  void    ZeroBPVec (int id);
-  void    AllocBPVec (int id, int cnt);                  // vector alloc
-  void    AllocBPMtx (int id, int nbrs, uint64_t verts, uint64_t vals);  // matrix alloc
-
-  void    AllocBPMtx_i64 (int32_t id, int32_t nbrs, uint64_t verts, uint32_t vals);
-
-  void    AllocBPMap (int id, int nbrs, int vals);
-=======
->>>>>>> 08319efb
-
-
   //----------------------- visualization
   Vector4DF getSample ( int buf, int64_t v );
 
@@ -221,6 +207,7 @@
   void     ZeroBPVec (int id);
   void     AllocBPVec (int id, int cnt);                  // vector alloc
   void     AllocBPMtx (int id, int nbrs, uint64_t verts, uint64_t vals);  // matrix alloc
+  void     AllocBPMtx_i64 (int32_t id, int32_t nbrs, uint64_t verts, uint32_t vals);
   void     AllocBPMap (int id, int nbrs, int vals);
   void     AllocViz (int id, uint64_t cnt );
   void     AllocTileIdx (int, int, int);
@@ -235,10 +222,7 @@
   int      getTilesAtVertex ( int64_t vtx );
   int      getOppositeDir(int nbr)  { return m_dir_inv[nbr]; }
 
-<<<<<<< HEAD
-=======
   //----------------------- accessor functions
->>>>>>> 08319efb
   inline int      getNumNeighbors(int j)        {return 6;}
   inline int      getNumValues(int j)          {return m_num_values;}
   inline int      getNumVerts()            {return m_num_verts;}
@@ -247,12 +231,9 @@
   inline float   getVal(int id, int a)                  {return *(float*) m_buf[id].getPtr (a);}  
   inline void    SetVal(int id, int a, float val)       {*(float*) m_buf[id].getPtr(a) = val;}
 
-<<<<<<< HEAD
 
 #ifdef OPT_PTRS
-=======
-#ifdef RUN_OPT_PTRS
->>>>>>> 08319efb
+
   // Optimized: Closest values in memory are most used in inner loops
   // MU matrix
   // n=nbr (0-6), j=vertex (D), a=tile (B)
@@ -281,7 +262,7 @@
   inline void    SetVali(int id, int i, int32_t val)   { *(int32_t *) m_buf[id].getPtr (i) = val;  }
   inline int32_t getVali(int id, int i, int a)                { return *(int32_t *) m_buf[id].getPtr ( uint64_t(i*m_num_values + a) ); }
   inline void    SetVali(int id, int i, int a, int32_t val)   { *(int32_t*) m_buf[id].getPtr ( (i*m_num_values + a) ) = val; }
-<<<<<<< HEAD
+
 
   inline int32_t getValNote(int id, int i, int a)                { return *(int32_t *) m_buf[id].getPtr ( uint64_t(i*m_num_verts+ a) ); }
   inline void    SetValNote(int id, int i, int a, int32_t val)   { *(int32_t*) m_buf[id].getPtr ( (i*m_num_verts + a) ) = val; }
@@ -326,14 +307,7 @@
 
   //---
 
-=======
-  inline int32_t getValNote(int id, int i, int a)                { return *(int32_t *) m_buf[id].getPtr ( uint64_t(i*m_num_verts+ a) ); }
-  inline void    SetValNote(int id, int i, int a, int32_t val)   { *(int32_t*) m_buf[id].getPtr ( (i*m_num_verts + a) ) = val; }
-
-  
->>>>>>> 08319efb
   int   start();
-
  
   // legacy
   int   single_realize (int64_t it);
