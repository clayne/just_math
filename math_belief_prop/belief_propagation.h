//--------------------------------------------------------------------------------
// JUST MATH:
// Belief Propagation - on a 3D grid domain
//
// Demonstration of Sum-Product Belief Propagation on a 3D spatial domain.
// Computes:
//     mu_{i,j}[b] = SUM f_{i,j}[a,b] g_i[a] PROD mu_{k,i}[b]
// The message function 'mu' is stored sparsely for neighboring cells in 3D, with size 6*R^3*B,
// where R is the grid resolution, B is the number of discrete values, and 6 is number of neighbors.
//
// To render the result, the belief is estimated at each vertex (voxel), and
// raytraced as a density volume where value probabilities are mapped to color.
//

//--------------------------------------------------------------------------------
// Copyright 2019-2022 (c) Quanta Sciences, Rama Hoetzlein, ramakarl.com
//
// * Derivative works may append the above copyright notice but should not remove or modify earlier notices.
//
// MIT License:
// Permission is hereby granted, free of charge, to any person obtaining a copy of this software and
// associated documentation files (the "Software"), to deal in the Software without restriction, including without
// limitation the rights to use, copy, modify, merge, publish, distribute, sublicense, and/or sell copies of the Software,
// and to permit persons to whom the Software is furnished to do so, subject to the following conditions:
// The above copyright notice and this permission notice shall be included in all copies or substantial portions of the Software.
//
// THE SOFTWARE IS PROVIDED "AS IS", WITHOUT WARRANTY OF ANY KIND, EXPRESS OR IMPLIED, INCLUDING BUT NOT LIMITED TO THE WARRANTIES
// OF MERCHANTABILITY, FITNESS FOR A PARTICULAR PURPOSE AND NONINFRINGEMENT. IN NO EVENT SHALL THE AUTHORS OR COPYRIGHT HOLDERS
// BE LIABLE FOR ANY CLAIM, DAMAGES OR OTHER LIABILITY, WHETHER IN AN ACTION OF CONTRACT, TORT OR OTHERWISE, ARISING FROM, OUT OF
// OR IN CONNECTION WITH THE SOFTWARE OR THE USE OR OTHER DEALINGS IN THE SOFTWARE.
//

#ifndef DEF_BELIEF_PROPAGATION
#define DEF_BELIEF_PROPAGATION

#include <algorithm>
#include "mersenne.h"
#include "dataptr.h"

//extern "C" {
//#include "lib/svdlib.h"
//}

#include <Eigen/SVD>

/*
#ifdef USE_OPENGL
  #include <GL/glew.h>
#endif
#ifdef USE_CUDA
  #include "common_cuda.h"
#endif
*/

#include <stdio.h>
#include <stdlib.h>
#include <string.h>
#include <math.h>

#include <vector>
#include <string>

#define BELIEF_PROPAGATION_VERSION "0.5.0"

#define OPT_PTRS
#define OPT_MUPTR
#define OPT_FH
#define OPT_MUBOUND

#define MU_NOCOPY 0
#define MU_COPY 1


#define VIZ_NONE        0
#define VIZ_MU          1
#define VIZ_DMU         2
#define VIZ_BELIEF      3
#define VIZ_CONSTRAINT  4
#define VIZ_TILECOUNT   5
#define VIZ_ENTROPY     6
#define VIZ_CHANGE      7
#define VIZ_RESPICK     8

#define ALG_CELL_ANY            32
#define ALG_CELL_MIN_ENTROPY    33

#define ALG_TILE_MAX_BELIEF     34

#define ALG_RUN_VANILLA         35
#define ALG_RUN_RESIDUAL        36

// memory locations: cpu + (z*mUseRY + y)*mUseRX + x

// static buffers (input)                                                                                               // Allocation (B=num_vals)
#define BUF_G           1     // tile weights,  weight, all values - beliefprop, G(a) vector                            // <B, 1, 1>
#define BUF_F           2     // tile rules,    rule-to-rule - beliefprop, F(a,b) vector - <src, dest, direction>       // <B, B, 6>

// dynamic buffers
#define BUF_MU          3     // message prob,  6*B,        all verts - beliefprop, mu{i,j}(a,b) vector (B=# values)    // <6, B, num_vert>
#define BUF_MU_NXT      4     // message prob', 6*B,        all verts - beliefprop, mu'{i,j}(a,b) vector (B=# values)   // <6, B, num_vert>
#define BUF_TILE_IDX    5     // tile indexes,  val list,   all verts - beliefprof                                      // <B, num_vert, 1>
#define BUF_TILE_IDX_N  6     // # of tile idx, 1x int,     all verts - beliefprof                                      // <num_vert, 1, 1>

// scratch buffers
#define BUF_H           7     // temporary,     val list,   single vert - beliefprop                                    // <B, 1, 1>
#define BUF_BELIEF      8     // temporary,     val list,   single vert - beliefprop                                    // <B, 1, 1>
#define BUF_VISITED     9     // temporary,     1x int,     all verts - beliefprop                                      // <num_vert, 1, 1>
#define BUF_NOTE        10    // which cells,   2x int,     all verts (of size cell count (i32))                        // <num_vert, 2, 1>
#define BUF_VIZ         11    // vizualization, 1x float,   all verts                                                   // <num_vert, 1, 1>
#define BUF_TILES       12    // max belief ,   1x int,     all verts                                                   // <num_vert, 1, 1>
#define BUF_C           13    // num constraint,1x int,     all verts                                                   // <num_vert, 1, 1>

// svd & residual bp
#define BUF_SVD_U       14    //                                                                                        // <B,  B*, 6>
#define BUF_SVD_Vt      15    //                                                                                        // <B*, B,  6>
#define BUF_SVD_VEC     16    //                                                                                        // <B*, 1,  1>


// auxiliary buffers for residual belief propagaion
//
// BUF_RESIDUE_HEAP         : heap of absolute differences of mu and mu_nxt (float)
// BUF_RESIDUE_HEAP_CELL_BP : back pointer of heap value location in CELL_HEAP (in64_t)
// BUF_RESIDUE_CELL_HEAP    : mapping of cell (and direction, value) to heap position (in64_t).
//                            That is, mapping of mu index to position in heap
//
// All sizes should be (Vol) * 6 * B.
// That is, {volume} x {#neighbors} x {#values} : (dim[0]*dim[1]*dim[2] * 6 * B).
//
// All these structures are for book keeping so that we can get the maximum difference of
// mu and mu_nxt in addition to allowing arbitrary updates on other cells.
//
// The basic residual bp update step will fetch the maximum difference, copy the mu value
// from the mu_nxt buffer to the mu buffer, then update neighboring cells by updating their
// mu_nxt values, updating the residue_heap along the way.
//
#define BUF_RESIDUE_HEAP          19    //                                                                               // <6*B*num_vert, 1, 1>
#define BUF_RESIDUE_HEAP_CELL_BP  20    //                                                                               // <6*B*num_vert, 1, 1>
#define BUF_RESIDUE_CELL_HEAP     21    //                                                                               // <6*B*num_vert, 1, 1>

class BeliefPropagation {
public:
  BeliefPropagation() {
    m_seed = 17;
    m_verbose = 0;
    m_eps_converge = (1.0/(1024.0));
    //m_eps_converge = (1.0/(1024.0*1024.0));
    //m_eps_zero = (1.0/(1024.0*1024.0));
    m_eps_zero = (1.0/(1024.0*1024.0*1024.0*1024.0));
    m_max_iteration = 1024;

    //m_step_cb = 10;
    m_step_cb = 1;
    m_state_info_d = -1;
    m_state_info_iter = 0;

    m_rate = 0.98;

    m_use_svd = 0;
    m_use_checkerboard = 0;

    m_index_heap_size = 0;

    m_stat_enabled = 1;
    m_stat_avg_iter = 0.0;

    // unused...
    m_stat_second_moment_iter = 0.0;

    m_stat_cur_iter = 0;
    m_stat_max_iter = 0;
    m_stat_num_culled = 0;
    m_stat_num_collapsed = 0;

    // unused...
    m_stat_num_chosen = 0;

    m_eps_converge_beg = m_eps_converge;
    m_eps_converge_end = m_eps_converge;

    m_viz_opt = VIZ_NONE;

    m_alg_cell_opt = ALG_CELL_MIN_ENTROPY;
    m_alg_tile_opt = ALG_TILE_MAX_BELIEF;
    m_alg_run_opt = ALG_RUN_VANILLA;

    m_run_iter = 0;
    m_step_iter = 0;

  };

  //------------------------ high level API
  
  int       start();
  
  int       RealizePre();
  int       RealizeRun();
  int       RealizeStep();
  int       RealizePost();
  int       Realize();

  int       CheckConstraints ( int64_t p );
  int       CheckConstraints ();
 
  void      SetVis (int viz_opt);

  //------------------------ belief propagation, mid-level API

  

  int   init( int, int, int,
              std::vector< std::string  >           tile_name_list,
              std::vector< float >                  tile_weight_list,
              std::vector< std::vector < float > >  rule_list );

  int   init_SVD(void);

  int   realize();

  int   filter_constraint(std::vector< std::vector< int32_t > > &constraint_list);

  void  gp_state_print();
 
  // legacy
  int   single_realize (int64_t it);
  int   single_realize_cb (int64_t it, void (*cb)(void *));
  //int   single_realize_lest_belief_cb (int64_t it, void (*cb)(void *));

  // core methods
  int   RAMA_single_realize_max_belief_cb(int64_t it, void (*cb)(void *));

  int   single_realize_max_belief_cb(int64_t it, void (*cb)(void *));
  int   single_realize_min_entropy_max_belief_cb(int64_t it, void (*cb)(void *));

  // min belief algorithm
  int   single_realize_min_belief_cb(int64_t it, void (*cb)(void *));
  
  // experimental
  int   single_realize_min_entropy_min_belief_cb(int64_t it, void (*cb)(void *));
  int   single_realize_residue_cb(int64_t it, void (*cb)(void *));

  int   _pick_tile(int64_t anch_cell, int64_t *max_cell, int32_t *max_tile, int32_t *max_tile_idx, float *max_belief);
  int   _pick_tile_max_belief(int64_t anch_cell, int64_t *max_cell, int32_t *max_tile, int32_t *max_tile_idx, float *max_belief);
  int   _pick_tile_min_belief(int64_t anch_cell, int64_t *min_cell, int32_t *min_tile, int32_t *min_tile_idx, float *min_belief);
  int   _pick_tile_pdf(int64_t anch_cell, int64_t *max_cell, int32_t *max_tile, int32_t *max_tile_idx, float *max_belief);

  void  init_dir_desc();
  float  step(int update_mu);  
  float  step_residue(int32_t idir, int64_t cell, int32_t tile);


  //---------------------------------------- residual belief propagation
  //
  int64_t getMuIdx( int32_t idir, int64_t cell, int32_t tile );
  int64_t getMuPos( int64_t idx, int32_t *idir, int64_t *cell, int32_t *tile );

  void    indexHeap_init(void);
  void    indexHeap_swap(int64_t heap_idx_a, int64_t heap_idx_b);
  int32_t indexHeap_push(float val);

  void    indexHeap_update(int64_t heap_idx, float val);
  void    indexHeap_update_mu_idx(int64_t mu_idx, float val);
  void    indexHeap_update_mu_pos(int32_t idir, int64_t cell, int32_t tile, float val);

  int64_t indexHeap_peek(int64_t *mu_idx, float *val);
  int64_t indexHeap_peek_mu_pos(int32_t *idir, int64_t *cell, int32_t *tile_val, float *val);


  int32_t indexHeap_consistency(void);
  int32_t indexHeap_mu_consistency(void);

  void    indexHeap_debug_print(void);

  
  //----------------------- belief propagation (low-level)
  
  void  ConstructStaticBufs ();
  void  ConstructDynamicBufs ();
  void  ConstructTempBufs ();
  void  ConstructConstraintBufs();
  void  ConstructSVDBufs ();
    
  float BeliefProp();
  float BeliefProp_svd ();

  float BeliefProp_cell_residue(int64_t);
  float BeliefProp_cell_residue_svd(int64_t);

  void  UpdateMU ();

  float getVertexBelief ( uint64_t j );
  float _getVertexBelief ( uint64_t j );

  int   getMaxBeliefTile ( uint64_t j );

  void  cellUpdateBelief(int64_t anch_cell);
  int   chooseMaxBelief(int64_t *max_cell, int32_t *max_tile, int32_t *max_tile_idx, float *max_belief);
  int   chooseMinBelief(int64_t *min_cell, int32_t *min_tile, int32_t *min_tile_idx, float *min_belief);

  int   chooseMaxEntropy(int64_t *max_cell, int32_t *max_tile, int32_t *max_tile_idx, float *max_belief);
  int   chooseMinEntropyMaxBelief(int64_t *max_cell, int32_t *max_tile, int32_t *max_tile_idx, float *max_belief);
  int   chooseMinEntropyMinBelief(int64_t *min_cell, int32_t *min_tile, int32_t *min_tile_idx, float *min_belief);

  void  WriteBoundaryMU ();
  void  WriteBoundaryMUbuf(int buf_id);
  void  TransferBoundaryMU (int src_id, int dst_id);
  float MaxDiffMU();
  float MaxDiffMUCellTile(float *max_diff, int64_t *max_cell, int64_t *max_tile_idx, int64_t *max_dir_idx);  

  void  RandomizeMU ();

  void  NormalizeMU ();
  void  NormalizeMU (int id);
  void  NormalizeMU_cell_residue (int buf_id, int64_t cell);

  void  filterKeep(uint64_t pos, std::vector<int32_t> &tile_id);
  void  filterDiscard(uint64_t pos, std::vector<int32_t> &tile_id);
  int32_t tileName2ID (std::string &tile_name);
  int32_t tileName2ID (char *);

  // used for visualization
  void  ComputeDiffMUField ();
  void  ComputeBeliefField ();


  // non "strict" bp functions but helpful still
  //
  int   CullBoundary();
  int   cellConstraintPropagate();
  void  cellFillAccessed(uint64_t vtx, int32_t note_idx);
  int   cellFillSingle(uint64_t vtx, int32_t note_idx);

  int   tileIdxCollapse(uint64_t pos, int32_t tile_idx);
  int   tileIdxRemove(uint64_t pos, int32_t tile_idx);

  // note_idx is the 'plane' of BUF_NOTE to unwind
  //
  void  unfillAccessed(int32_t note_idx);
  int   removeTileIdx(int64_t anch_cell, int32_t anch_tile_idx);
  int   sanityAccessed();

  //----------------------- visualization
  Vector4DF getVisSample ( int64_t v );



  //------------------------ memory management    
  
  void     AllocBuf (int id, char dt, uint64_t cntx=1, uint64_t cnty=1, uint64_t cntz=1 );     // new function
  void     ZeroBuf (int id);

  /* void     ZeroBPVec (int id);
  void     AllocBPVec (int id, int cnt);                  // vector alloc
  void     AllocBPMtx (int id, int nbrs, uint64_t verts, uint64_t vals);  // matrix alloc
  void     AllocBPMtx_i64 (int32_t id, int32_t nbrs, uint64_t verts, uint32_t vals);
  void     AllocBPMap (int id, int nbrs, int vals);
  void     AllocViz (int id, uint64_t cnt );
  void     AllocTileIdx (int, int, int);
  void     AllocTileIdxN(int, int );
  void     AllocVeci32(int, int);
  void     AllocVeci32(int, int, int);
  void     AllocSVD(int, int, int, int); */

  int64_t  getNeighbor(uint64_t j, int nbr);        // 3D spatial neighbor function
  int64_t  getNeighbor(uint64_t j, Vector3DI jp, int nbr);        // 3D spatial neighbor function
  Vector3DI  getVertexPos(int64_t j);
  int64_t  getVertex(int x, int y, int z);
  int      getTilesAtVertex ( int64_t vtx );
  int      getOppositeDir(int nbr)  { return m_dir_inv[nbr]; }
  
  //----------------------- new accessor functions
    
  inline void*  getPtr(int id, int x=0, int y=0, int z=0)     {return (void*) m_buf[id].getPtr (x, y, z);}     // caller does type casting

  inline int32_t getValI(int id, int x=0, int y=0, int z=0)            {return *(int32_t*) m_buf[id].getPtr (x, y, z);}  
  inline int64_t getValL(int id, int x=0, int y=0, int z=0)            {return *(int64_t*) m_buf[id].getPtr (x, y, z);}  
  inline float   getValF(int id, int x=0, int y=0, int z=0)            {return *(float*) m_buf[id].getPtr (x, y, z);}  
    
<<<<<<< HEAD
  inline void   SetValI(int id, int32_t val, int x, int y=1, int z=1)     {*(int32_t*) m_buf[id].getPtr(x, y, z) = val;}
  inline void   SetValL(int id, int64_t val, int x, int y=1, int z=1)     {*(int64_t*) m_buf[id].getPtr(x, y, z) = val;}  
  inline void   SetValF(int id, float val, int x, int y=1, int z=1)     {*(float*)   m_buf[id].getPtr(x, y, z) = val;}  


  
  //----------------------- accessor functions
=======
  inline void   SetValI(int id, int32_t val, int x=0, int y=0, int z=0)     {*(int32_t*) m_buf[id].getPtr(x, y, z) = val;}
  inline void   SetValL(int id, int64_t val, int x=0, int y=0, int z=0)     {*(int64_t*) m_buf[id].getPtr(x, y, z) = val;}  
  inline void   SetValF(int id, float   val, int x=0, int y=0, int z=0)     {*(float*)   m_buf[id].getPtr(x, y, z) = val;}  
>>>>>>> b8358e04

  inline int    getNumNeighbors(int j)        {return 6;}
  inline int    getNumValues(int j)          {return m_num_values;}
  inline int    getNumVerts()            {return m_num_verts;}
  
    
  //----------------------- LEGACY accessor functions

  //  belief prop residue access functions (int64_t)
  //  index heap - ih
  //
  /* inline int64_t* getPtr_ih(int32_t id, int32_t n, int64_t j, int32_t a)                { return  (int64_t*) m_buf[id].getPtr ( uint64_t(n*m_num_verts + j)*m_num_values + a ); }
  inline int64_t  getVal_ih(int32_t id, int32_t n, int64_t j, int32_t a)                { return *(int64_t*) m_buf[id].getPtr ( uint64_t(n*m_num_verts + j)*m_num_values + a ); }
  inline void     SetVal_ih(int32_t id, int32_t n, int64_t j, int32_t a, int64_t val )  { *(int64_t*) m_buf[id].getPtr ( uint64_t(n*m_num_verts + j)*m_num_values + a ) = val; }

  inline int64_t* getPtr_ih(int32_t id, int64_t idx)                { return  (int64_t*) m_buf[id].getPtr ( idx ); }
  inline int64_t  getVal_ih(int32_t id, int64_t idx)                { return *(int64_t*) m_buf[id].getPtr ( idx ); }
  inline void     SetVal_ih(int32_t id, int64_t idx, int64_t val )  { *(int64_t*) m_buf[id].getPtr ( idx ) = val; }

  inline float* getPtr_ihf(int32_t id, int64_t idx)             { return  (float*) m_buf[id].getPtr ( idx ); }
  inline float  getVal_ihf(int32_t id, int64_t idx)             { return *(float*) m_buf[id].getPtr ( idx ); }
  inline void   SetVal_ihf(int32_t id, int64_t idx, float val ) { *(float*) m_buf[id].getPtr ( idx ) = val; } */

/* inline int32_t getValNote(int id, int i, int a)                { return *(int32_t *) m_buf[id].getPtr ( uint64_t(i*m_num_verts+ a) ); }
   inline void    SetValNote(int id, int i, int a, int32_t val)   { *(int32_t*) m_buf[id].getPtr ( (i*m_num_verts + a) ) = val; }  */


  //-------------------------- wave function collapse
  int   wfc();
  int   wfc_start();
  int   wfc_step(int64_t it);
   
  
  //-------------------------- debugging functions

  // helper arrays and functions for ease of testing and simple use
  //
  void  debugPrint();
  void  debugPrintC();
  void  debugPrintS();
  void  debugPrintMU();

  // run time statistics and other information
  //
  void    UpdateRunTimeStat(int64_t num_step);
  int32_t m_stat_enabled;
  double  m_stat_avg_iter,
          m_stat_second_moment_iter;
  int64_t m_stat_cur_iter,
          m_stat_max_iter,
          m_stat_num_culled,
          m_stat_num_collapsed,
          m_stat_num_chosen;


  //------------------------- member variables

  // primary data stored in buffers
  DataPtr   m_buf[128];     

  // problem size
  int64_t   m_num_verts;    // Xi = 0..X (graph domain)
  int64_t   m_num_values;   //  B = 0..Bm-1 (value domain)
  Vector3DI m_bpres;        // 3D spatial belief prop res

  Vector3DI m_res;          // volume res

  std::vector< std::string > m_tile_name;
  std::vector< std::string > m_dir_desc;
  int m_dir_inv[6];

  // algorithm state
  int32_t     m_run_opt;

  int32_t     m_viz_opt;
  int32_t     m_alg_cell_opt;
  int32_t     m_alg_tile_opt;
  int32_t     m_alg_run_opt;

  int64_t     m_run_iter;
  

  // SVD number of non singular values in each direction
  //
  int       m_use_svd;
  int64_t   m_svd_nsv[6];
  int       m_use_checkerboard;

  bool      m_run_cuda=0;
  int       m_seed;
  Mersenne  m_rand;


  uint64_t m_note_n[2];

  int64_t m_grid_note_idx;

  float m_rate;

  

  int m_verbose;

  float m_eps_converge;

  float m_eps_converge_beg,
        m_eps_converge_end;

  float m_eps_zero;

  
  int64_t   m_step_cb;
  float     m_state_info_d;
  int64_t   m_state_info_iter;

  int64_t   m_step_iter;
  int64_t   m_max_iteration;

  int64_t   m_index_heap_size;



};


#endif<|MERGE_RESOLUTION|>--- conflicted
+++ resolved
@@ -375,19 +375,9 @@
   inline int64_t getValL(int id, int x=0, int y=0, int z=0)            {return *(int64_t*) m_buf[id].getPtr (x, y, z);}  
   inline float   getValF(int id, int x=0, int y=0, int z=0)            {return *(float*) m_buf[id].getPtr (x, y, z);}  
     
-<<<<<<< HEAD
   inline void   SetValI(int id, int32_t val, int x, int y=1, int z=1)     {*(int32_t*) m_buf[id].getPtr(x, y, z) = val;}
   inline void   SetValL(int id, int64_t val, int x, int y=1, int z=1)     {*(int64_t*) m_buf[id].getPtr(x, y, z) = val;}  
   inline void   SetValF(int id, float val, int x, int y=1, int z=1)     {*(float*)   m_buf[id].getPtr(x, y, z) = val;}  
-
-
-  
-  //----------------------- accessor functions
-=======
-  inline void   SetValI(int id, int32_t val, int x=0, int y=0, int z=0)     {*(int32_t*) m_buf[id].getPtr(x, y, z) = val;}
-  inline void   SetValL(int id, int64_t val, int x=0, int y=0, int z=0)     {*(int64_t*) m_buf[id].getPtr(x, y, z) = val;}  
-  inline void   SetValF(int id, float   val, int x=0, int y=0, int z=0)     {*(float*)   m_buf[id].getPtr(x, y, z) = val;}  
->>>>>>> b8358e04
 
   inline int    getNumNeighbors(int j)        {return 6;}
   inline int    getNumValues(int j)          {return m_num_values;}
