//--------------------------------------------------------------------------------
// JUST MATH:
// Belief Propagation - on a 3D grid domain
//
// Demonstration of Sum-Product Belief Propagation on a 3D spatial domain.
// Computes:
//     mu_{i,j}[b] = SUM f_{i,j}[a,b] g_i[a] PROD mu_{k,i}[b]
// The message function 'mu' is stored sparsely for neighboring cells in 3D, with size 6*R^3*B,
// where R is the grid resolution, B is the number of discrete values, and 6 is number of neighbors.
//
// To render the result, the belief is estimated at each vertex (voxel), and
// raytraced as a density volume where value probabilities are mapped to color.
//

//--------------------------------------------------------------------------------
// Copyright 2019-2022 (c) Quanta Sciences, Rama Hoetzlein, ramakarl.com
//
// * Derivative works may append the above copyright notice but should not remove or modify earlier notices.
//
// MIT License:
// Permission is hereby granted, free of charge, to any person obtaining a copy of this software and
// associated documentation files (the "Software"), to deal in the Software without restriction, including without
// limitation the rights to use, copy, modify, merge, publish, distribute, sublicense, and/or sell copies of the Software,
// and to permit persons to whom the Software is furnished to do so, subject to the following conditions:
// The above copyright notice and this permission notice shall be included in all copies or substantial portions of the Software.
//
// THE SOFTWARE IS PROVIDED "AS IS", WITHOUT WARRANTY OF ANY KIND, EXPRESS OR IMPLIED, INCLUDING BUT NOT LIMITED TO THE WARRANTIES
// OF MERCHANTABILITY, FITNESS FOR A PARTICULAR PURPOSE AND NONINFRINGEMENT. IN NO EVENT SHALL THE AUTHORS OR COPYRIGHT HOLDERS
// BE LIABLE FOR ANY CLAIM, DAMAGES OR OTHER LIABILITY, WHETHER IN AN ACTION OF CONTRACT, TORT OR OTHERWISE, ARISING FROM, OUT OF
// OR IN CONNECTION WITH THE SOFTWARE OR THE USE OR OTHER DEALINGS IN THE SOFTWARE.
//

#ifndef DEF_BELIEF_PROPAGATION
#define DEF_BELIEF_PROPAGATION

#include <algorithm>
#include "mersenne.h"
#include "dataptr.h"

//extern "C" {
//#include "lib/svdlib.h"
//}

#include <Eigen/SVD>

/*
#ifdef USE_OPENGL
  #include <GL/glew.h>
#endif
#ifdef USE_CUDA
  #include "common_cuda.h"
#endif
*/

#include <stdio.h>
#include <stdlib.h>
#include <string.h>
#include <math.h>

#include <vector>
#include <string>

#define BELIEF_PROPAGATION_VERSION "0.5.0"

#define OPT_PTRS
#define OPT_MUPTR
#define OPT_FH
#define OPT_MUBOUND

#define MU_NOCOPY 0
#define MU_COPY 1


#define VIZ_NONE        0
#define VIZ_MU          1
#define VIZ_DMU         2
#define VIZ_BELIEF      3
#define VIZ_CONSTRAINT  4
#define VIZ_TILECOUNT   5
#define VIZ_ENTROPY     6
#define VIZ_CHANGE      7
#define VIZ_RESPICK     8

#define ALG_CELL_ANY            32
#define ALG_CELL_MIN_ENTROPY    33

#define ALG_TILE_MAX_BELIEF     34

#define ALG_RUN_VANILLA         35
#define ALG_RUN_RESIDUAL        36

// memory locations: cpu + (z*mUseRY + y)*mUseRX + x

// static buffers (input)                                                                                               // Allocation (B=num_vals)
#define BUF_G           1     // tile weights,  weight, all values - beliefprop, G(a) vector                            // <B, 1, 1>
#define BUF_F           2     // tile rules,    rule-to-rule - beliefprop, F(a,b) vector - <src, dest, direction>       // <B, B, 6>

// dynamic buffers
#define BUF_MU          3     // message prob,  6*B,        all verts - beliefprop, mu{i,j}(a,b) vector (B=# values)    // <6, B, num_vert>
#define BUF_MU_NXT      4     // message prob', 6*B,        all verts - beliefprop, mu'{i,j}(a,b) vector (B=# values)   // <6, B, num_vert>
#define BUF_TILE_IDX    5     // tile indexes,  val list,   all verts - beliefprof                                      // <B, num_vert, 1>
#define BUF_TILE_IDX_N  6     // # of tile idx, 1x int,     all verts - beliefprof                                      // <num_vert, 1, 1>

// scratch buffers
#define BUF_H           7     // temporary,     val list,   single vert - beliefprop                                    // <B, 1, 1>
#define BUF_BELIEF      8     // temporary,     val list,   single vert - beliefprop                                    // <B, 1, 1>
#define BUF_VISITED     9     // temporary,     1x int,     all verts - beliefprop                                      // <num_vert, 1, 1>
#define BUF_NOTE        10    // which cells,   2x int,     all verts (of size cell count (i32))                        // <num_vert, 2, 1>
#define BUF_VIZ         11    // vizualization, 1x float,   all verts                                                   // <num_vert, 1, 1>
#define BUF_TILES       12    // max belief ,   1x int,     all verts                                                   // <num_vert, 1, 1>
#define BUF_C           13    // num constraint,1x int,     all verts                                                   // <num_vert, 1, 1>

// svd & residual bp
#define BUF_SVD_U       14    //                                                                                        // <B,  B*, 6>
#define BUF_SVD_Vt      15    //                                                                                        // <B*, B,  6>
#define BUF_SVD_VEC     16    //                                                                                        // <B*, 1,  1>


// auxiliary buffers for residual belief propagaion
//
// BUF_RESIDUE_HEAP         : heap of absolute differences of mu and mu_nxt (float)
// BUF_RESIDUE_HEAP_CELL_BP : back pointer of heap value location in CELL_HEAP (in64_t)
// BUF_RESIDUE_CELL_HEAP    : mapping of cell (and direction, value) to heap position (in64_t).
//                            That is, mapping of mu index to position in heap
//
// All sizes should be (Vol) * 6 * B.
// That is, {volume} x {#neighbors} x {#values} : (dim[0]*dim[1]*dim[2] * 6 * B).
//
// All these structures are for book keeping so that we can get the maximum difference of
// mu and mu_nxt in addition to allowing arbitrary updates on other cells.
//
// The basic residual bp update step will fetch the maximum difference, copy the mu value
// from the mu_nxt buffer to the mu buffer, then update neighboring cells by updating their
// mu_nxt values, updating the residue_heap along the way.
//
#define BUF_RESIDUE_HEAP          19    //                                                                               // <6*B*num_vert, 1, 1>
#define BUF_RESIDUE_HEAP_CELL_BP  20    //                                                                               // <6*B*num_vert, 1, 1>
#define BUF_RESIDUE_CELL_HEAP     21    //                                                                               // <6*B*num_vert, 1, 1>

class BeliefPropagation {
public:
  BeliefPropagation() {
    m_seed = 17;
    m_verbose = 0;
    m_eps_converge = (1.0/(1024.0));
    //m_eps_converge = (1.0/(1024.0*1024.0));
    //m_eps_zero = (1.0/(1024.0*1024.0));
    m_eps_zero = (1.0/(1024.0*1024.0*1024.0*1024.0));
    m_max_iteration = 1024;

    //m_step_cb = 10;
    m_step_cb = 1;
    m_state_info_d = -1;
    m_state_info_iter = 0;

    m_rate = 0.98;

    m_use_svd = 0;
    m_use_checkerboard = 0;

    m_index_heap_size = 0;

    m_stat_enabled = 1;
    m_stat_avg_iter = 0.0;

    // unused...
    m_stat_second_moment_iter = 0.0;

    m_stat_cur_iter = 0;
    m_stat_max_iter = 0;
    m_stat_num_culled = 0;
    m_stat_num_collapsed = 0;

    // unused...
    m_stat_num_chosen = 0;

    m_eps_converge_beg = m_eps_converge;
    m_eps_converge_end = m_eps_converge;

    m_viz_opt = VIZ_NONE;

    m_alg_cell_opt = ALG_CELL_MIN_ENTROPY;
    m_alg_tile_opt = ALG_TILE_MAX_BELIEF;
    m_alg_run_opt = ALG_RUN_VANILLA;

    m_run_iter = 0;
    m_step_iter = 0;

  };

  //------------------------ high level API

  int       start();

  int       RealizePre();
  int       RealizeRun();
  int       RealizeStep();
  int       RealizePost();
  int       Realize();

  int       CheckConstraints ( int64_t p );
  int       CheckConstraints ();

  void      SetVis (int viz_opt);

  //------------------------ belief propagation, mid-level API



  int   init( int, int, int,
              std::vector< std::string  >           tile_name_list,
              std::vector< float >                  tile_weight_list,
              std::vector< std::vector < float > >  rule_list );

  int   init_SVD(void);

  int   realize();

  int   filter_constraint(std::vector< std::vector< int32_t > > &constraint_list);

  void  gp_state_print();

  // legacy
  int   single_realize (int64_t it);
  int   single_realize_cb (int64_t it, void (*cb)(void *));
  //int   single_realize_lest_belief_cb (int64_t it, void (*cb)(void *));

  // core methods
  int   RAMA_single_realize_max_belief_cb(int64_t it, void (*cb)(void *));

  int   single_realize_max_belief_cb(int64_t it, void (*cb)(void *));
  int   single_realize_min_entropy_max_belief_cb(int64_t it, void (*cb)(void *));

  // min belief algorithm
  int   single_realize_min_belief_cb(int64_t it, void (*cb)(void *));

  // experimental
  int   single_realize_min_entropy_min_belief_cb(int64_t it, void (*cb)(void *));
  int   single_realize_residue_cb(int64_t it, void (*cb)(void *));

  int   _pick_tile(int64_t anch_cell, int64_t *max_cell, int32_t *max_tile, int32_t *max_tile_idx, float *max_belief);
  int   _pick_tile_max_belief(int64_t anch_cell, int64_t *max_cell, int32_t *max_tile, int32_t *max_tile_idx, float *max_belief);
  int   _pick_tile_min_belief(int64_t anch_cell, int64_t *min_cell, int32_t *min_tile, int32_t *min_tile_idx, float *min_belief);
  int   _pick_tile_pdf(int64_t anch_cell, int64_t *max_cell, int32_t *max_tile, int32_t *max_tile_idx, float *max_belief);

  void  init_dir_desc();
  float  step(int update_mu);
  float  step_residue(int32_t idir, int64_t cell, int32_t tile);


  //---------------------------------------- residual belief propagation
  //
  int64_t getMuIdx( int32_t idir, int64_t cell, int32_t tile );
  int64_t getMuPos( int64_t idx, int32_t *idir, int64_t *cell, int32_t *tile );

  void    indexHeap_init(void);
  void    indexHeap_swap(int64_t heap_idx_a, int64_t heap_idx_b);
  int32_t indexHeap_push(float val);

  void    indexHeap_update(int64_t heap_idx, float val);
  void    indexHeap_update_mu_idx(int64_t mu_idx, float val);
  void    indexHeap_update_mu_pos(int32_t idir, int64_t cell, int32_t tile, float val);

  int64_t indexHeap_peek(int64_t *mu_idx, float *val);
  int64_t indexHeap_peek_mu_pos(int32_t *idir, int64_t *cell, int32_t *tile_val, float *val);


  int32_t indexHeap_consistency(void);
  int32_t indexHeap_mu_consistency(void);

  void    indexHeap_debug_print(void);


  //----------------------- belief propagation (low-level)

  void  ConstructStaticBufs ();
  void  ConstructDynamicBufs ();
  void  ConstructTempBufs ();
  void  ConstructSVDBufs ();

  float BeliefProp();
  float BeliefProp_svd ();

  float BeliefProp_cell_residue(int64_t);
  float BeliefProp_cell_residue_svd(int64_t);

  void  UpdateMU ();

  float getVertexBelief ( uint64_t j );
  float _getVertexBelief ( uint64_t j );

  int   getMaxBeliefTile ( uint64_t j );

  void  cellUpdateBelief(int64_t anch_cell);
  int   chooseMaxBelief(int64_t *max_cell, int32_t *max_tile, int32_t *max_tile_idx, float *max_belief);
  int   chooseMinBelief(int64_t *min_cell, int32_t *min_tile, int32_t *min_tile_idx, float *min_belief);

  int   chooseMaxEntropy(int64_t *max_cell, int32_t *max_tile, int32_t *max_tile_idx, float *max_belief);
  int   chooseMinEntropyMaxBelief(int64_t *max_cell, int32_t *max_tile, int32_t *max_tile_idx, float *max_belief);
  int   chooseMinEntropyMinBelief(int64_t *min_cell, int32_t *min_tile, int32_t *min_tile_idx, float *min_belief);

  void  WriteBoundaryMU ();
  void  WriteBoundaryMUbuf(int buf_id);
  void  TransferBoundaryMU (int src_id, int dst_id);
  float MaxDiffMU();
  float MaxDiffMUCellTile(float *max_diff, int64_t *max_cell, int64_t *max_tile_idx, int64_t *max_dir_idx);

  void  RandomizeMU ();

  void  NormalizeMU ();
  void  NormalizeMU (int id);
  void  NormalizeMU_cell_residue (int buf_id, int64_t cell);

  void  filterKeep(uint64_t pos, std::vector<int32_t> &tile_id);
  void  filterDiscard(uint64_t pos, std::vector<int32_t> &tile_id);
  int32_t tileName2ID (std::string &tile_name);
  int32_t tileName2ID (char *);

  // used for visualization
  void  ComputeDiffMUField ();
  void  ComputeBeliefField ();


  // non "strict" bp functions but helpful still
  //
  int   CullBoundary();
  int   cellConstraintPropagate();
  void  cellFillAccessed(uint64_t vtx, int32_t note_idx);
  int   cellFillSingle(uint64_t vtx, int32_t note_idx);

  int   tileIdxCollapse(uint64_t pos, int32_t tile_idx);
  int   tileIdxRemove(uint64_t pos, int32_t tile_idx);

  // note_idx is the 'plane' of BUF_NOTE to unwind
  //
  void  unfillAccessed(int32_t note_idx);
  int   removeTileIdx(int64_t anch_cell, int32_t anch_tile_idx);
  int   sanityAccessed();

  //----------------------- visualization
  Vector4DF getVisSample ( int64_t v );



  //------------------------ memory management    
  
  void          AllocBuf (int id, char dt, uint64_t cntx=1, uint64_t cnty=1, uint64_t cntz=1 );     // new function
  void          ZeroBuf (int id);

  int64_t       getNeighbor(uint64_t j, int nbr);        // 3D spatial neighbor function
  int64_t       getNeighbor(uint64_t j, Vector3DI jp, int nbr);        // 3D spatial neighbor function
  Vector3DI     getVertexPos(int64_t j);
  int64_t       getVertex(int x, int y, int z);
  int           getTilesAtVertex ( int64_t vtx );
  int           getOppositeDir(int nbr)  { return m_dir_inv[nbr]; }
  
  //----------------------- new accessor functions

  inline void*  getPtr(int id, int x=0, int y=0, int z=0)     {return (void*) m_buf[id].getPtr (x, y, z);}     // caller does type casting

<<<<<<< HEAD
  inline int32_t getValI(int id, int x=0, int y=0, int z=0)            {return *(int32_t*) m_buf[id].getPtr (x, y, z);}
  inline int64_t getValL(int id, int x=0, int y=0, int z=0)            {return *(int64_t*) m_buf[id].getPtr (x, y, z);}
  inline float   getValF(int id, int x=0, int y=0, int z=0)            {return *(float*) m_buf[id].getPtr (x, y, z);}

  inline void   SetValI(int id, int32_t val, int x, int y=0, int z=0)     {*(int32_t*) m_buf[id].getPtr(x, y, z) = val;}
  inline void   SetValL(int id, int64_t val, int x, int y=0, int z=0)     {*(int64_t*) m_buf[id].getPtr(x, y, z) = val;}
  inline void   SetValF(int id, float val, int x, int y=0, int z=0)     {*(float*)   m_buf[id].getPtr(x, y, z) = val;}
=======
  inline int32_t getValI(int id, int x=0, int y=0, int z=0)            {return *(int32_t*) m_buf[id].getPtr (x, y, z);}  
  inline int64_t getValL(int id, int x=0, int y=0, int z=0)            {return *(int64_t*) m_buf[id].getPtr (x, y, z);}  
  inline float   getValF(int id, int x=0, int y=0, int z=0)            {return *(float*) m_buf[id].getPtr (x, y, z);}  
    
  inline void   SetValI(int id, int32_t val, int x=0, int y=0, int z=0)     {*(int32_t*) m_buf[id].getPtr(x, y, z) = val;}
  inline void   SetValL(int id, int64_t val, int x=0, int y=0, int z=0)     {*(int64_t*) m_buf[id].getPtr(x, y, z) = val;}  
  inline void   SetValF(int id, float val,   int x=0, int y=0, int z=0)       {*(float*)   m_buf[id].getPtr(x, y, z) = val;}  
>>>>>>> 6d8e72f8

  inline int    getNumNeighbors(int j)        {return 6;}
  inline int    getNumValues(int j)          {return m_num_values;}
  inline int    getNumVerts()            {return m_num_verts;}


  //----------------------- LEGACY accessor functions

  //  belief prop residue access functions (int64_t)
  //  index heap - ih
  //
  /* inline int64_t* getPtr_ih(int32_t id, int32_t n, int64_t j, int32_t a)                { return  (int64_t*) m_buf[id].getPtr ( uint64_t(n*m_num_verts + j)*m_num_values + a ); }
  inline int64_t  getVal_ih(int32_t id, int32_t n, int64_t j, int32_t a)                { return *(int64_t*) m_buf[id].getPtr ( uint64_t(n*m_num_verts + j)*m_num_values + a ); }
  inline void     SetVal_ih(int32_t id, int32_t n, int64_t j, int32_t a, int64_t val )  { *(int64_t*) m_buf[id].getPtr ( uint64_t(n*m_num_verts + j)*m_num_values + a ) = val; }

  inline int64_t* getPtr_ih(int32_t id, int64_t idx)                { return  (int64_t*) m_buf[id].getPtr ( idx ); }
  inline int64_t  getVal_ih(int32_t id, int64_t idx)                { return *(int64_t*) m_buf[id].getPtr ( idx ); }
  inline void     SetVal_ih(int32_t id, int64_t idx, int64_t val )  { *(int64_t*) m_buf[id].getPtr ( idx ) = val; }

  inline float* getPtr_ihf(int32_t id, int64_t idx)             { return  (float*) m_buf[id].getPtr ( idx ); }
  inline float  getVal_ihf(int32_t id, int64_t idx)             { return *(float*) m_buf[id].getPtr ( idx ); }
  inline void   SetVal_ihf(int32_t id, int64_t idx, float val ) { *(float*) m_buf[id].getPtr ( idx ) = val; } */

/* inline int32_t getValNote(int id, int i, int a)                { return *(int32_t *) m_buf[id].getPtr ( uint64_t(i*m_num_verts+ a) ); }
   inline void    SetValNote(int id, int i, int a, int32_t val)   { *(int32_t*) m_buf[id].getPtr ( (i*m_num_verts + a) ) = val; }  */


  //-------------------------- wave function collapse
  int   wfc();
  int   wfc_start();
  int   wfc_step(int64_t it);


  //-------------------------- debugging functions

  // helper arrays and functions for ease of testing and simple use
  //
  void  debugPrint();
  void  debugPrintC();
  void  debugPrintS();
  void  debugPrintMU();

  // run time statistics and other information
  //
  void    UpdateRunTimeStat(int64_t num_step);
  int32_t m_stat_enabled;
  double  m_stat_avg_iter,
          m_stat_second_moment_iter;
  int64_t m_stat_cur_iter,
          m_stat_max_iter,
          m_stat_num_culled,
          m_stat_num_collapsed,
          m_stat_num_chosen;


  //------------------------- member variables

  // primary data stored in buffers
  DataPtr   m_buf[128];

  // problem size
  int64_t   m_num_verts;    // Xi = 0..X (graph domain)
  int64_t   m_num_values;   //  B = 0..Bm-1 (value domain)
  Vector3DI m_bpres;        // 3D spatial belief prop res

  Vector3DI m_res;          // volume res

  std::vector< std::string > m_tile_name;
  std::vector< std::string > m_dir_desc;
  int m_dir_inv[6];

  // algorithm state
  int32_t     m_run_opt;

  int32_t     m_viz_opt;
  int32_t     m_alg_cell_opt;
  int32_t     m_alg_tile_opt;
  int32_t     m_alg_run_opt;

  int64_t     m_run_iter;


  // SVD number of non singular values in each direction
  //
  int       m_use_svd;
  int64_t   m_svd_nsv[6];
  int       m_use_checkerboard;

  bool      m_run_cuda=0;
  int       m_seed;
  Mersenne  m_rand;


  uint64_t m_note_n[2];

  int64_t m_grid_note_idx;

  float m_rate;



  int m_verbose;

  float m_eps_converge;

  float m_eps_converge_beg,
        m_eps_converge_end;

  float m_eps_zero;


  int64_t   m_step_cb;
  float     m_state_info_d;
  int64_t   m_state_info_iter;

  int64_t   m_step_iter;
  int64_t   m_max_iteration;

  int64_t   m_index_heap_size;



};


#endif<|MERGE_RESOLUTION|>--- conflicted
+++ resolved
@@ -358,7 +358,6 @@
 
   inline void*  getPtr(int id, int x=0, int y=0, int z=0)     {return (void*) m_buf[id].getPtr (x, y, z);}     // caller does type casting
 
-<<<<<<< HEAD
   inline int32_t getValI(int id, int x=0, int y=0, int z=0)            {return *(int32_t*) m_buf[id].getPtr (x, y, z);}
   inline int64_t getValL(int id, int x=0, int y=0, int z=0)            {return *(int64_t*) m_buf[id].getPtr (x, y, z);}
   inline float   getValF(int id, int x=0, int y=0, int z=0)            {return *(float*) m_buf[id].getPtr (x, y, z);}
@@ -366,15 +365,6 @@
   inline void   SetValI(int id, int32_t val, int x, int y=0, int z=0)     {*(int32_t*) m_buf[id].getPtr(x, y, z) = val;}
   inline void   SetValL(int id, int64_t val, int x, int y=0, int z=0)     {*(int64_t*) m_buf[id].getPtr(x, y, z) = val;}
   inline void   SetValF(int id, float val, int x, int y=0, int z=0)     {*(float*)   m_buf[id].getPtr(x, y, z) = val;}
-=======
-  inline int32_t getValI(int id, int x=0, int y=0, int z=0)            {return *(int32_t*) m_buf[id].getPtr (x, y, z);}  
-  inline int64_t getValL(int id, int x=0, int y=0, int z=0)            {return *(int64_t*) m_buf[id].getPtr (x, y, z);}  
-  inline float   getValF(int id, int x=0, int y=0, int z=0)            {return *(float*) m_buf[id].getPtr (x, y, z);}  
-    
-  inline void   SetValI(int id, int32_t val, int x=0, int y=0, int z=0)     {*(int32_t*) m_buf[id].getPtr(x, y, z) = val;}
-  inline void   SetValL(int id, int64_t val, int x=0, int y=0, int z=0)     {*(int64_t*) m_buf[id].getPtr(x, y, z) = val;}  
-  inline void   SetValF(int id, float val,   int x=0, int y=0, int z=0)       {*(float*)   m_buf[id].getPtr(x, y, z) = val;}  
->>>>>>> 6d8e72f8
 
   inline int    getNumNeighbors(int j)        {return 6;}
   inline int    getNumValues(int j)          {return m_num_values;}
