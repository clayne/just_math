//--------------------------------------------------------------------------------
// JUST MATH:
// Belief Propagation - on a 3D grid domain
//
// Demonstration of Sum-Product Belief Propagation on a 3D spatial domain.
// Computes:
//     mu_{i,j}[b] = SUM f_{i,j}[a,b] g_i[a] PROD mu_{k,i}[b]
// The message function 'mu' is stored sparsely for neighboring cells in 3D, with size 6*R^3*B,
// where R is the grid resolution, B is the number of discrete values, and 6 is number of neighbors.
//
// To render the result, the belief is estimated at each vertex (voxel), and
// raytraced as a density volume where value probabilities are mapped to color.
//

//--------------------------------------------------------------------------------
// Copyright 2019-2022 (c) Quanta Sciences, Rama Hoetzlein, ramakarl.com
//
// * Derivative works may append the above copyright notice but should not remove or modify earlier notices.
//
// MIT License:
// Permission is hereby granted, free of charge, to any person obtaining a copy of this software and 
// associated documentation files (the "Software"), to deal in the Software without restriction, including without 
// limitation the rights to use, copy, modify, merge, publish, distribute, sublicense, and/or sell copies of the Software, 
// and to permit persons to whom the Software is furnished to do so, subject to the following conditions:
// The above copyright notice and this permission notice shall be included in all copies or substantial portions of the Software.
// 
// THE SOFTWARE IS PROVIDED "AS IS", WITHOUT WARRANTY OF ANY KIND, EXPRESS OR IMPLIED, INCLUDING BUT NOT LIMITED TO THE WARRANTIES 
// OF MERCHANTABILITY, FITNESS FOR A PARTICULAR PURPOSE AND NONINFRINGEMENT. IN NO EVENT SHALL THE AUTHORS OR COPYRIGHT HOLDERS 
// BE LIABLE FOR ANY CLAIM, DAMAGES OR OTHER LIABILITY, WHETHER IN AN ACTION OF CONTRACT, TORT OR OTHERWISE, ARISING FROM, OUT OF 
// OR IN CONNECTION WITH THE SOFTWARE OR THE USE OR OTHER DEALINGS IN THE SOFTWARE.
//

#ifndef DEF_BELIEF_PROPAGATION
	#define DEF_BELIEF_PROPAGATION

#include <algorithm>
#include "mersenne.h"
#include "dataptr.h"

/*
#ifdef USE_OPENGL
  #include <GL/glew.h>
#endif
#ifdef USE_CUDA
  #include "common_cuda.h"
#endif
*/

#include <stdio.h>
#include <stdlib.h>
#include <string.h>
#include <math.h>

#include <vector>
#include <string>

#define BELIEF_PROPAGATION_VERSION "0.1.0"

#define BUF_VOL         0    // volume: n^3
#define BUF_G           1    // beliefprop, G(a) vector
#define BUF_H           2    // beliefprop, H(a) vector
#define BUF_F           3    // beliefprop, F(a,b) vector - assume independent of i,j
#define BUF_MU          4    // beliefprop, mu{i,j}(a,b) vector 
#define BUF_MU_NXT      5    // beliefprop, mu'{i,j}(a,b) vector
#define BUF_BELIEF      6    // Belief array
#define BUF_TILE_IDX    7
#define BUF_TILE_IDX_N  8


// consider/scan
//
#define BUF_CONSIDER    9

// visited/picked
//
#define BUF_VISITED     10

// note
//
#define BUF_NOTE        11

class BeliefPropagation {
public:
<<<<<<< HEAD
  BeliefPropagation();
=======
  BeliefPropagation() {
    m_verbose = 0;
    m_eps_converge = (1.0/(1024.0));
    m_eps_zero = (1.0/(1024.0*1024.0));
    m_max_iteration = 1024;
  };
>>>>>>> cca1f208

  bool _init();

  int init_CSV(int, std::string &, std::string &);
  int init_CSV(int, int, int, std::string &, std::string &);
  int init_F_CSV(std::string &, std::string &);

  //DEBUG
  //DEBUG
  int	init(int);
  int	init(int, int, int);
  //DEBUG
  //DEBUG

  void	init_dir_desc();

  // volumes
  void    AllocBuffer(int id, Vector3DI res, int chan=1);

  // belief prop
  void    Restart();
  void    AllocBPVec (int id, int cnt);                  // vector alloc  
  void    AllocBPMtx (int id, int nbrs, uint64_t verts, uint64_t vals);  // matrix alloc
  void    AllocBPMap (int id, int nbrs, int vals);

  void    AllocTileIdx (int, int, int);
  void    AllocTileIdxN(int, int );

  void    AllocVeci32(int, int);
  void    AllocVeci32(int, int, int);

  int64_t  getNeighbor(uint64_t j, int nbr);        // 3D spatial neighbor function
  Vector3DI  getVertexPos(int64_t j);
  int64_t  getVertex(int x, int y, int z);

  inline int      getNumNeighbors(int j)        {return 6;}     
  inline int      getNumValues(int j)          {return m_num_values;}
  inline int      getNumVerts()            {return m_num_verts;}

  //---

  // belief matrix packing
  inline float   getVal(int id, int a)        {return *(float*) m_buf[id].getPtr (a);}            // G and H vectors, size B
  inline void    SetVal(int id, int a, float val)  {*(float*) m_buf[id].getPtr(a) = val;}
  inline float   getVal(int id, int n, int j, int a) {return *(float*) m_buf[id].getPtr ( uint64_t(n*m_num_verts + j)*m_num_values + a ); }  // mu matrix, NxDxB, where D=R^3, N=nbrs=6
  inline void    SetVal(int id, int n, int j, int a, float val ) { *(float*) m_buf[id].getPtr ( uint64_t(n*m_num_verts + j)*m_num_values + a ) = val; }
  inline float   getValF(int id, int a, int b, int n)      { return *(float*) m_buf[id].getPtr ( (b*m_num_values + a)*6 + n ); }  // belief mapping (f), BxB
  inline void    SetValF(int id, int a, int b, int n, float val ) { *(float*) m_buf[id].getPtr ( (b*m_num_values + a)*6 + n ) = val; }

  inline int32_t getVali(int id, int i)                { return *(int32_t *) m_buf[id].getPtr (i); }
  inline void    SetVali(int id, int i, int32_t val)   { *(int32_t *) m_buf[id].getPtr (i) = val;
  }

  inline int32_t getVali(int id, int i, int a)                { return *(int32_t *) m_buf[id].getPtr ( uint64_t(i*m_num_values + a) ); }
  inline void    SetVali(int id, int i, int a, int32_t val)   { *(int32_t*) m_buf[id].getPtr ( (i*m_num_values + a) ) = val;
  }

  inline int32_t getValNote(int id, int i, int a)                { return *(int32_t *) m_buf[id].getPtr ( uint64_t(i*m_num_verts+ a) ); }
  inline void    SetValNote(int id, int i, int a, int32_t val)   { *(int32_t*) m_buf[id].getPtr ( (i*m_num_verts + a) ) = val; }

  //---

  int	 start();
  int	 single_realize(int64_t it);
  int    realize();
  int    wfc();

  float  step();  

  float   BeliefProp();  
  void    UpdateMU ();

  float    getVertexBelief ( uint64_t j );

  void    cellUpdateBelief(int64_t anch_cell);
  int     chooseMaxBelief(int64_t *max_cell, int32_t *max_tile, int32_t *max_tile_idx, float *max_belief);
  int     chooseMaxEntropy(int64_t *max_cell, int32_t *max_tile, int32_t *max_tile_idx, float *max_belief);

  float   MaxDiffMU();

  void    ConstructF ();
  void    ConstructGH ();
  void    ConstructMU ();
  void    NormalizeMU ();
  void    NormalizeMU (int id);

  void    ConstructTileIdx();
  
  uint64_t  m_num_verts;    // Xi = 0..X (graph domain)
  uint64_t  m_num_values;    //  B = 0..Bm-1 (value domain)  
  Vector3DI m_bpres;      // 3D spatial belief prop res

  Vector3DI m_res;        // volume res

  DataPtr  m_buf[128];      // data buffers (CPU & GPU)  

  bool      m_run_cuda=0;
  int       m_seed;
  Mersenne  m_rand;
  
  // helper arrays and functions for ease of testing and simple use
  //
  void debugPrint();
  void debugPrintC();
  void debugPrintS();

  std::vector< std::string > m_tile_name;
  std::vector< std::string > m_dir_desc;
  int m_dir_inv[6];

  void filterKeep(uint64_t pos, std::vector<int32_t> &tile_id);
  void filterDiscard(uint64_t pos, std::vector<int32_t> &tile_id);
  int32_t tileName2ID (std::string &tile_name);
  int32_t tileName2ID (char *);

  // non "strict" bp functions but helpful still
  //
  int CullBoundary();
  int _CullBoundary();
  void ConstructConstraintBuffers();
  int cellConstraintPropagate();
  void cellFillAccessed(uint64_t vtx, int32_t note_idx);

  int tileIdxCollapse(uint64_t pos, int32_t tile_idx);

  // note_idx is the 'plane' of BUF_NOTE to unwind
  //
  void unfillAccessed(int32_t note_idx);
  int removeTileIdx(int64_t anch_cell, int32_t anch_tile_idx);
  int sanityAccessed();

  uint64_t m_note_n[2];

  int64_t m_grid_note_idx;

  float m_rate;

  int filter_constraint(std::vector< std::vector< int32_t > > &constraint_list);

  int m_verbose;

  float m_eps_converge;
  float m_eps_zero;

  int64_t m_max_iteration;

  void gp_state_print();


};

int _read_line(FILE *fp, std::string &line);
int _read_name_csv(std::string &fn, std::vector<std::string> &name);
int _read_rule_csv(std::string &fn, std::vector< std::vector<float> > &rule);
int _read_constraint_csv(std::string &fn, std::vector< std::vector<int32_t> > &admissible_tile);


#endif<|MERGE_RESOLUTION|>--- conflicted
+++ resolved
@@ -81,16 +81,13 @@
 
 class BeliefPropagation {
 public:
-<<<<<<< HEAD
-  BeliefPropagation();
-=======
   BeliefPropagation() {
+    m_seed = 17;
     m_verbose = 0;
     m_eps_converge = (1.0/(1024.0));
     m_eps_zero = (1.0/(1024.0*1024.0));
     m_max_iteration = 1024;
   };
->>>>>>> cca1f208
 
   bool _init();
 
