--- conflicted
+++ resolved
@@ -217,29 +217,7 @@
   int   filter_constraint(std::vector< std::vector< int32_t > > &constraint_list);
 
   void  gp_state_print();
-<<<<<<< HEAD
-
-  // legacy
-  int   single_realize (int64_t it);
-  int   single_realize_cb (int64_t it, void (*cb)(void *));
-  //int   single_realize_lest_belief_cb (int64_t it, void (*cb)(void *));
-
-  // core methods
-  int   RAMA_single_realize_max_belief_cb(int64_t it, void (*cb)(void *));
-
-  int   single_realize_max_belief_cb(int64_t it, void (*cb)(void *));
-  int   single_realize_min_entropy_max_belief_cb(int64_t it, void (*cb)(void *));
-
-  // min belief algorithm
-  int   single_realize_min_belief_cb(int64_t it, void (*cb)(void *));
-
-  // experimental
-  int   single_realize_min_entropy_min_belief_cb(int64_t it, void (*cb)(void *));
-  int   single_realize_residue_cb(int64_t it, void (*cb)(void *));
-
-=======
- 
->>>>>>> 68bfec9e
+
   int   _pick_tile(int64_t anch_cell, int64_t *max_cell, int32_t *max_tile, int32_t *max_tile_idx, float *max_belief);
   int   _pick_tile_max_belief(int64_t anch_cell, int64_t *max_cell, int32_t *max_tile, int32_t *max_tile_idx, float *max_belief);
   int   _pick_tile_min_belief(int64_t anch_cell, int64_t *min_cell, int32_t *min_tile, int32_t *min_tile_idx, float *min_belief);
